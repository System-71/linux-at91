--- conflicted
+++ resolved
@@ -2433,18 +2433,7 @@
 		host->ops->set_uhs_signaling(host, ios->timing);
 		host->timing = ios->timing;
 
-<<<<<<< HEAD
-		if (!(host->quirks2 & SDHCI_QUIRK2_PRESET_VALUE_BROKEN) &&
-				((ios->timing == MMC_TIMING_UHS_SDR12) ||
-				 (ios->timing == MMC_TIMING_UHS_SDR25) ||
-				 (ios->timing == MMC_TIMING_UHS_SDR50) ||
-				 (ios->timing == MMC_TIMING_UHS_SDR104) ||
-				 (ios->timing == MMC_TIMING_UHS_DDR50) ||
-				 (ios->timing == MMC_TIMING_MMC_DDR52) ||
-				 (ios->timing == MMC_TIMING_MMC_HS400))) {
-=======
 		if (sdhci_preset_needed(host, ios->timing)) {
->>>>>>> d9790301
 			u16 preset;
 
 			sdhci_enable_preset_value(host, true);
