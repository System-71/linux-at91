// SPDX-License-Identifier: GPL-2.0
/*
 * Driver for Atmel QSPI Controller
 *
 * Copyright (C) 2015 Atmel Corporation
 * Copyright (C) 2018 Cryptera A/S
 *
 * Author: Cyrille Pitchen <cyrille.pitchen@atmel.com>
 * Author: Piotr Bugalski <bugalski.piotr@gmail.com>
 *
 * This driver is based on drivers/mtd/spi-nor/fsl-quadspi.c from Freescale.
 */

#include <linux/bitfield.h>
#include <linux/clk.h>
#include <linux/delay.h>
#include <linux/dma-mapping.h>
#include <linux/dmaengine.h>
#include <linux/err.h>
#include <linux/interrupt.h>
#include <linux/io.h>
#include <linux/iopoll.h>
#include <linux/kernel.h>
#include <linux/module.h>
#include <linux/of.h>
#include <linux/of_platform.h>
#include <linux/platform_device.h>
#include <linux/pm_runtime.h>
#include <linux/spi/spi-mem.h>

/* QSPI register offsets */
#define QSPI_CR      0x0000  /* Control Register */
#define QSPI_MR      0x0004  /* Mode Register */
#define QSPI_RD      0x0008  /* Receive Data Register */
#define QSPI_TD      0x000c  /* Transmit Data Register */
#define QSPI_SR      0x0010  /* Status Register */
#define QSPI_IER     0x0014  /* Interrupt Enable Register */
#define QSPI_IDR     0x0018  /* Interrupt Disable Register */
#define QSPI_IMR     0x001c  /* Interrupt Mask Register */
#define QSPI_SCR     0x0020  /* Serial Clock Register */
#define QSPI_SR2     0x0024  /* SAMA7G5 Status Register */

#define QSPI_IAR     0x0030  /* Instruction Address Register */
#define QSPI_ICR     0x0034  /* Instruction Code Register */
#define QSPI_WICR    0x0034  /* Write Instruction Code Register */
#define QSPI_IFR     0x0038  /* Instruction Frame Register */
#define QSPI_RICR    0x003C  /* Read Instruction Code Register */

#define QSPI_SMR     0x0040  /* Scrambling Mode Register */
#define QSPI_SKR     0x0044  /* Scrambling Key Register */

#define QSPI_REFRESH	0x0050	/* Refresh Register */
#define QSPI_WRACNT	0x0054	/* Write Access Counter Register */
#define QSPI_DLLCFG	0x0058	/* DLL Configuration Register */
#define QSPI_PCALCFG	0x005C	/* Pad Calibration Configuration Register */
#define QSPI_PCALBP	0x0060	/* Pad Calibration Bypass Register */
#define QSPI_TOUT	0x0064	/* Timeout Register */

#define QSPI_WPMR    0x00E4  /* Write Protection Mode Register */
#define QSPI_WPSR    0x00E8  /* Write Protection Status Register */

#define QSPI_VERSION 0x00FC  /* Version Register */

#define SAMA7G5_QSPI0_MAX_SPEED_HZ	200000000
#define SAMA7G5_QSPI1_SDR_MAX_SPEED_HZ	133000000

/* Bitfields in QSPI_CR (Control Register) */
#define QSPI_CR_QSPIEN                  BIT(0)
#define QSPI_CR_QSPIDIS                 BIT(1)
#define QSPI_CR_DLLON			BIT(2)
#define QSPI_CR_DLLOFF			BIT(3)
#define QSPI_CR_STPCAL			BIT(4)
#define QSPI_CR_SRFRSH			BIT(5)
#define QSPI_CR_SWRST                   BIT(7)
#define QSPI_CR_UPDCFG			BIT(8)
#define QSPI_CR_STTFR			BIT(9)
#define QSPI_CR_RTOUT			BIT(10)
#define QSPI_CR_LASTXFER                BIT(24)

/* Bitfields in QSPI_MR (Mode Register) */
#define QSPI_MR_SMM                     BIT(0)
#define QSPI_MR_LLB                     BIT(1)
#define QSPI_MR_WDRBT                   BIT(2)
#define QSPI_MR_SMRM                    BIT(3)
#define QSPI_MR_DQSDLYEN		BIT(3)
#define QSPI_MR_CSMODE_MASK             GENMASK(5, 4)
#define QSPI_MR_CSMODE_NOT_RELOADED     (0 << 4)
#define QSPI_MR_CSMODE_LASTXFER         (1 << 4)
#define QSPI_MR_CSMODE_SYSTEMATICALLY   (2 << 4)
#define QSPI_MR_NBBITS_MASK             GENMASK(11, 8)
#define QSPI_MR_NBBITS(n)               ((((n) - 8) << 8) & QSPI_MR_NBBITS_MASK)
#define QSPI_MR_OENSD			BIT(15)
#define QSPI_MR_DLYBCT_MASK             GENMASK(23, 16)
#define QSPI_MR_DLYBCT(n)               (((n) << 16) & QSPI_MR_DLYBCT_MASK)
#define QSPI_MR_DLYCS_MASK              GENMASK(31, 24)
#define QSPI_MR_DLYCS(n)                (((n) << 24) & QSPI_MR_DLYCS_MASK)

/* Bitfields in QSPI_SR/QSPI_IER/QSPI_IDR/QSPI_IMR  */
#define QSPI_SR_RDRF                    BIT(0)
#define QSPI_SR_TDRE                    BIT(1)
#define QSPI_SR_TXEMPTY                 BIT(2)
#define QSPI_SR_OVRES                   BIT(3)
#define QSPI_SR_CSR                     BIT(8)
#define QSPI_SR_CSS                     BIT(9)
#define QSPI_SR_INSTRE                  BIT(10)
#define QSPI_SR_LWRA			BIT(11)
#define QSPI_SR_QITF			BIT(12)
#define QSPI_SR_QITR			BIT(13)
#define QSPI_SR_CSFA			BIT(14)
#define QSPI_SR_CSRA			BIT(15)
#define QSPI_SR_RFRSHD			BIT(16)
#define QSPI_SR_TOUT			BIT(17)
#define QSPI_SR_QSPIENS                 BIT(24)

#define QSPI_SR_CMD_COMPLETED	(QSPI_SR_INSTRE | QSPI_SR_CSR)

/* Bitfields in QSPI_SCR (Serial Clock Register) */
#define QSPI_SCR_CPOL                   BIT(0)
#define QSPI_SCR_CPHA                   BIT(1)
#define QSPI_SCR_SCBR_MASK              GENMASK(15, 8)
#define QSPI_SCR_SCBR(n)                (((n) << 8) & QSPI_SCR_SCBR_MASK)
#define QSPI_SCR_DLYBS_MASK             GENMASK(23, 16)
#define QSPI_SCR_DLYBS(n)               (((n) << 16) & QSPI_SCR_DLYBS_MASK)

/* Bitfields in QSPI_SR2 (SAMA7G5 Status Register) */
#define QSPI_SR2_SYNCBSY		BIT(0)
#define QSPI_SR2_QSPIENS		BIT(1)
#define QSPI_SR2_CSS			BIT(2)
#define QSPI_SR2_RBUSY			BIT(3)
#define QSPI_SR2_HIDLE			BIT(4)
#define QSPI_SR2_DLOCK			BIT(5)
#define QSPI_SR2_CALBSY			BIT(6)

/* Bitfields in QSPI_IAR (Instruction Address Register) */
#define QSPI_IAR_ADDR			GENMASK(31, 0)

/* Bitfields in QSPI_ICR (Read/Write Instruction Code Register) */
#define QSPI_ICR_INST_MASK              GENMASK(7, 0)
#define QSPI_ICR_INST(inst)             (((inst) << 0) & QSPI_ICR_INST_MASK)
#define QSPI_ICR_INST_MASK_SAMA7G5	GENMASK(15, 0)
#define QSPI_ICR_OPT_MASK               GENMASK(23, 16)
#define QSPI_ICR_OPT(opt)               (((opt) << 16) & QSPI_ICR_OPT_MASK)

/* Bitfields in QSPI_IFR (Instruction Frame Register) */
#define QSPI_IFR_WIDTH_MASK             GENMASK(2, 0)
#define QSPI_IFR_WIDTH_SINGLE_BIT_SPI   (0 << 0)
#define QSPI_IFR_WIDTH_DUAL_OUTPUT      (1 << 0)
#define QSPI_IFR_WIDTH_QUAD_OUTPUT      (2 << 0)
#define QSPI_IFR_WIDTH_DUAL_IO          (3 << 0)
#define QSPI_IFR_WIDTH_QUAD_IO          (4 << 0)
#define QSPI_IFR_WIDTH_DUAL_CMD         (5 << 0)
#define QSPI_IFR_WIDTH_QUAD_CMD         (6 << 0)
#define QSPI_IFR_WIDTH_OCT_OUTPUT	(7 << 0)
#define QSPI_IFR_WIDTH_OCT_IO		(8 << 0)
#define QSPI_IFR_WIDTH_OCT_CMD		(9 << 0)
#define QSPI_IFR_INSTEN                 BIT(4)
#define QSPI_IFR_ADDREN                 BIT(5)
#define QSPI_IFR_OPTEN                  BIT(6)
#define QSPI_IFR_DATAEN                 BIT(7)
#define QSPI_IFR_OPTL_MASK              GENMASK(9, 8)
#define QSPI_IFR_OPTL_1BIT              (0 << 8)
#define QSPI_IFR_OPTL_2BIT              (1 << 8)
#define QSPI_IFR_OPTL_4BIT              (2 << 8)
#define QSPI_IFR_OPTL_8BIT              (3 << 8)
#define QSPI_IFR_ADDRL                  BIT(10)
#define QSPI_IFR_ADDRL_SAMA7G5		GENMASK(11, 10)
#define QSPI_IFR_TFRTYP_MEM		BIT(12)
#define QSPI_IFR_SAMA5D2_WRITE_TRSFR	BIT(13)
#define QSPI_IFR_CRM                    BIT(14)
#define QSPI_IFR_DDREN			BIT(15)
#define QSPI_IFR_NBDUM_MASK             GENMASK(20, 16)
#define QSPI_IFR_NBDUM(n)               (((n) << 16) & QSPI_IFR_NBDUM_MASK)
#define QSPI_IFR_END			BIT(22)
#define QSPI_IFR_SMRM			BIT(23)
#define QSPI_IFR_APBTFRTYP_READ		BIT(24)	/* Defined in SAM9X60 */
#define QSPI_IFR_DQSEN			BIT(25)
#define QSPI_IFR_DDRCMDEN		BIT(26)
#define QSPI_IFR_HFWBEN			BIT(27)
#define QSPI_IFR_PROTTYP		GENMASK(29, 28)
#define QSPI_IFR_PROTTYP_STD_SPI	0
#define QSPI_IFR_PROTTYP_TWIN_QUAD	1
#define QSPI_IFR_PROTTYP_OCTAFLASH	2
#define QSPI_IFR_PROTTYP_HYPERFLASH	3

/* Bitfields in QSPI_SMR (Scrambling Mode Register) */
#define QSPI_SMR_SCREN                  BIT(0)
#define QSPI_SMR_RVDIS                  BIT(1)
#define QSPI_SMR_SCRKL                  BIT(2)

/* Bitfields in QSPI_REFRESH (Refresh Register) */
#define QSPI_REFRESH_DELAY_COUNTER	GENMASK(31, 0)

/* Bitfields in QSPI_WRACNT (Write Access Counter Register) */
#define QSPI_WRACNT_NBWRA		GENMASK(31, 0)

/* Bitfields in QSPI_DLLCFG (DLL Configuration Register) */
#define QSPI_DLLCFG_RANGE		BIT(0)

/* Bitfields in QSPI_PCALCFG (DLL Pad Calibration Configuration Register) */
#define QSPI_PCALCFG_AAON		BIT(0)
#define QSPI_PCALCFG_DAPCAL		BIT(1)
#define QSPI_PCALCFG_DIFFPM		BIT(2)
#define QSPI_PCALCFG_CLKDIV		GENMASK(6, 4)
#define QSPI_PCALCFG_CALCNT		GENMASK(16, 8)
#define QSPI_PCALCFG_CALP		GENMASK(27, 24)
#define QSPI_PCALCFG_CALN		GENMASK(31, 28)

/* Bitfields in QSPI_PCALBP (DLL Pad Calibration Bypass Register) */
#define QSPI_PCALBP_BPEN		BIT(0)
#define QSPI_PCALBP_CALPBP		GENMASK(11, 8)
#define QSPI_PCALBP_CALNBP		GENMASK(19, 16)

/* Bitfields in QSPI_TOUT (Timeout Register) */
#define QSPI_TOUT_TCNTM			GENMASK(15, 0)

/* Bitfields in QSPI_WPMR (Write Protection Mode Register) */
#define QSPI_WPMR_WPEN                  BIT(0)
#define QSPI_WPMR_WPITEN		BIT(1)
#define QSPI_WPMR_WPCREN		BIT(2)
#define QSPI_WPMR_WPKEY_MASK            GENMASK(31, 8)
#define QSPI_WPMR_WPKEY(wpkey)          (((wpkey) << 8) & QSPI_WPMR_WPKEY_MASK)

/* Bitfields in QSPI_WPSR (Write Protection Status Register) */
#define QSPI_WPSR_WPVS                  BIT(0)
#define QSPI_WPSR_WPVSRC_MASK           GENMASK(15, 8)
#define QSPI_WPSR_WPVSRC(src)           (((src) << 8) & QSPI_WPSR_WPVSRC)

#define ATMEL_QSPI_TIMEOUT		1000	/* ms */
#define ATMEL_QSPI_SYNC_TIMEOUT		300	/* ms */
#define QSPI_DLLCFG_THRESHOLD_FREQ	90000000U
#define QSPI_CALIB_TIME			2000	/* 2 us */

/* Use PIO for small transfers. */
<<<<<<< HEAD
#define ATMEL_QSPI_DMA_MIN_BYTES	16
=======
#define ATMEL_QSPI_DMA_MIN_BYTES	0
>>>>>>> a0467a38
/**
 * struct atmel_qspi_pcal - Pad Calibration Clock Division
 * @pclk_rate: peripheral clock rate.
 * @pclkdiv: calibration clock division. The clock applied to the calibration
 *           cell is divided by pclkdiv + 1.
 */
struct atmel_qspi_pcal {
	u32 pclk_rate;
	u8 pclk_div;
};

#define ATMEL_QSPI_PCAL_ARRAY_SIZE	8
static const struct atmel_qspi_pcal pcal[ATMEL_QSPI_PCAL_ARRAY_SIZE] = {
	{25000000, 0},
	{50000000, 1},
	{75000000, 2},
	{100000000, 3},
	{125000000, 4},
	{150000000, 5},
	{175000000, 6},
	{200000000, 7},
};

struct atmel_qspi_caps {
	u32 max_speed_hz;
	bool has_qspick;
	bool has_gclk;
	bool has_ricr;
	bool octal;
	bool has_dma;
};

struct atmel_qspi_ops;

struct atmel_qspi {
	void __iomem		*regs;
	void __iomem		*mem;
	struct clk		*pclk;
	struct clk		*qspick;
	struct clk		*gclk;
	struct platform_device	*pdev;
	const struct atmel_qspi_caps *caps;
	const struct atmel_qspi_ops *ops;
	resource_size_t		mmap_size;
	u32			pending;
	u32			irq_mask;
	u32			mr;
	u32			scr;
	u32			slave_max_speed_hz;
	struct completion	cmd_completion;
	struct completion	dma_completion;
	dma_addr_t		mmap_phys_base;
	struct dma_chan		*rx_chan;
	struct dma_chan		*tx_chan;
};

struct atmel_qspi_ops {
	int (*set_cfg)(struct atmel_qspi *aq, const struct spi_mem_op *op,
		       u32 *offset);
	int (*transfer)(struct spi_mem *mem, const struct spi_mem_op *op,
			u32 offset);
};

struct atmel_qspi_mode {
	u8 cmd_buswidth;
	u8 addr_buswidth;
	u8 data_buswidth;
	u32 config;
};

static const struct atmel_qspi_mode atmel_qspi_modes[] = {
	{ 1, 1, 1, QSPI_IFR_WIDTH_SINGLE_BIT_SPI },
	{ 1, 1, 2, QSPI_IFR_WIDTH_DUAL_OUTPUT },
	{ 1, 1, 4, QSPI_IFR_WIDTH_QUAD_OUTPUT },
	{ 1, 2, 2, QSPI_IFR_WIDTH_DUAL_IO },
	{ 1, 4, 4, QSPI_IFR_WIDTH_QUAD_IO },
	{ 2, 2, 2, QSPI_IFR_WIDTH_DUAL_CMD },
	{ 4, 4, 4, QSPI_IFR_WIDTH_QUAD_CMD },
};

static const struct atmel_qspi_mode atmel_qspi_sama7g5_modes[] = {
	{ 1, 1, 1, QSPI_IFR_WIDTH_SINGLE_BIT_SPI },
	{ 1, 1, 2, QSPI_IFR_WIDTH_DUAL_OUTPUT },
	{ 1, 1, 4, QSPI_IFR_WIDTH_QUAD_OUTPUT },
	{ 1, 2, 2, QSPI_IFR_WIDTH_DUAL_IO },
	{ 1, 4, 4, QSPI_IFR_WIDTH_QUAD_IO },
	{ 2, 2, 2, QSPI_IFR_WIDTH_DUAL_CMD },
	{ 4, 4, 4, QSPI_IFR_WIDTH_QUAD_CMD },
	{ 1, 1, 8, QSPI_IFR_WIDTH_OCT_OUTPUT },
	{ 1, 8, 8, QSPI_IFR_WIDTH_OCT_IO },
	{ 8, 8, 8, QSPI_IFR_WIDTH_OCT_CMD },
};

#ifdef VERBOSE_DEBUG
static const char *atmel_qspi_reg_name(u32 offset, char *tmp, size_t sz)
{
	switch (offset) {
	case QSPI_CR:
		return "CR";
	case QSPI_MR:
		return "MR";
	case QSPI_RD:
		return "MR";
	case QSPI_TD:
		return "TD";
	case QSPI_SR:
		return "SR";
	case QSPI_IER:
		return "IER";
	case QSPI_IDR:
		return "IDR";
	case QSPI_IMR:
		return "IMR";
	case QSPI_SCR:
		return "SCR";
	case QSPI_SR2:
		return "SR2";
	case QSPI_IAR:
		return "IAR";
	case QSPI_ICR:
		return "ICR/WICR";
	case QSPI_IFR:
		return "IFR";
	case QSPI_RICR:
		return "RICR";
	case QSPI_SMR:
		return "SMR";
	case QSPI_SKR:
		return "SKR";
	case QSPI_REFRESH:
		return "REFRESH";
	case QSPI_WRACNT:
		return "WRACNT";
	case QSPI_DLLCFG:
		return "DLLCFG";
	case QSPI_PCALCFG:
		return "PCALCFG";
	case QSPI_PCALBP:
		return "PCALBP";
	case QSPI_TOUT:
		return "TOUT";
	case QSPI_WPMR:
		return "WPMR";
	case QSPI_WPSR:
		return "WPSR";
	case QSPI_VERSION:
		return "VERSION";
	default:
		snprintf(tmp, sz, "0x%02x", offset);
		break;
	}

	return tmp;
}
#endif /* VERBOSE_DEBUG */

static u32 atmel_qspi_read(struct atmel_qspi *aq, u32 offset)
{
	u32 value = readl_relaxed(aq->regs + offset);

#ifdef VERBOSE_DEBUG
	char tmp[8];

	dev_vdbg(&aq->pdev->dev, "read 0x%08x from %s\n", value,
		 atmel_qspi_reg_name(offset, tmp, sizeof(tmp)));
#endif /* VERBOSE_DEBUG */

	return value;
}

static void atmel_qspi_write(u32 value, struct atmel_qspi *aq, u32 offset)
{
#ifdef VERBOSE_DEBUG
	char tmp[8];

	dev_vdbg(&aq->pdev->dev, "write 0x%08x into %s\n", value,
		 atmel_qspi_reg_name(offset, tmp, sizeof(tmp)));
#endif /* VERBOSE_DEBUG */

	writel_relaxed(value, aq->regs + offset);
}

static inline bool atmel_qspi_is_compatible(const struct spi_mem_op *op,
					    const struct atmel_qspi_mode *mode)
{
	if (op->cmd.buswidth != mode->cmd_buswidth)
		return false;

	if (op->addr.nbytes && op->addr.buswidth != mode->addr_buswidth)
		return false;

	if (op->data.nbytes && op->data.buswidth != mode->data_buswidth)
		return false;

	return true;
}

static int atmel_qspi_find_mode(const struct spi_mem_op *op)
{
	u32 i;

	for (i = 0; i < ARRAY_SIZE(atmel_qspi_modes); i++)
		if (atmel_qspi_is_compatible(op, &atmel_qspi_modes[i]))
			return i;

	return -ENOTSUPP;
}

static int atmel_qspi_sama7g5_find_mode(const struct spi_mem_op *op)
{
	u32 i;

	for (i = 0; i < ARRAY_SIZE(atmel_qspi_sama7g5_modes); i++)
		if (atmel_qspi_is_compatible(op, &atmel_qspi_sama7g5_modes[i]))
			return i;

	return -EOPNOTSUPP;
}

static bool atmel_qspi_supports_op(struct spi_mem *mem,
				   const struct spi_mem_op *op)
{
	struct atmel_qspi *aq = spi_controller_get_devdata(mem->spi->master);
	if (!spi_mem_default_supports_op(mem, op))
		return false;

	if (aq->caps->octal) {
		if (atmel_qspi_sama7g5_find_mode(op) < 0)
			return false;
		else
			return true;
	}

	if (atmel_qspi_find_mode(op) < 0)
		return false;

	/* special case not supported by hardware */
	if (op->addr.nbytes == 2 && op->cmd.buswidth != op->addr.buswidth &&
	    op->dummy.nbytes == 0)
		return false;

	return true;
}

static int atmel_qspi_set_cfg(struct atmel_qspi *aq,
			      const struct spi_mem_op *op, u32 *offset)
{
	u32 iar, icr, ifr;
	u32 dummy_cycles = 0;
	int mode;

	iar = 0;
	icr = QSPI_ICR_INST(op->cmd.opcode);
	ifr = QSPI_IFR_INSTEN;

	mode = atmel_qspi_find_mode(op);
	if (mode < 0)
		return mode;
	ifr |= atmel_qspi_modes[mode].config;

	if (op->dummy.nbytes)
		dummy_cycles = op->dummy.nbytes * 8 / op->dummy.buswidth;

	/*
	 * The controller allows 24 and 32-bit addressing while NAND-flash
	 * requires 16-bit long. Handling 8-bit long addresses is done using
	 * the option field. For the 16-bit addresses, the workaround depends
	 * of the number of requested dummy bits. If there are 8 or more dummy
	 * cycles, the address is shifted and sent with the first dummy byte.
	 * Otherwise opcode is disabled and the first byte of the address
	 * contains the command opcode (works only if the opcode and address
	 * use the same buswidth). The limitation is when the 16-bit address is
	 * used without enough dummy cycles and the opcode is using a different
	 * buswidth than the address.
	 */
	if (op->addr.buswidth) {
		switch (op->addr.nbytes) {
		case 0:
			break;
		case 1:
			ifr |= QSPI_IFR_OPTEN | QSPI_IFR_OPTL_8BIT;
			icr |= QSPI_ICR_OPT(op->addr.val & 0xff);
			break;
		case 2:
			if (dummy_cycles < 8 / op->addr.buswidth) {
				ifr &= ~QSPI_IFR_INSTEN;
				ifr |= QSPI_IFR_ADDREN;
				iar = (op->cmd.opcode << 16) |
					(op->addr.val & 0xffff);
			} else {
				ifr |= QSPI_IFR_ADDREN;
				iar = (op->addr.val << 8) & 0xffffff;
				dummy_cycles -= 8 / op->addr.buswidth;
			}
			break;
		case 3:
			ifr |= QSPI_IFR_ADDREN;
			iar = op->addr.val & 0xffffff;
			break;
		case 4:
			ifr |= QSPI_IFR_ADDREN | QSPI_IFR_ADDRL;
			iar = op->addr.val & 0x7ffffff;
			break;
		default:
			return -ENOTSUPP;
		}
	}

	/* offset of the data access in the QSPI memory space */
	*offset = iar;

	/* Set number of dummy cycles */
	if (dummy_cycles)
		ifr |= QSPI_IFR_NBDUM(dummy_cycles);

	/* Set data enable and data transfer type. */
	if (op->data.nbytes) {
		ifr |= QSPI_IFR_DATAEN;

		if (op->addr.nbytes)
			ifr |= QSPI_IFR_TFRTYP_MEM;
	}

	/*
	 * If the QSPI controller is set in regular SPI mode, set it in
	 * Serial Memory Mode (SMM).
	 */
	if (aq->mr != QSPI_MR_SMM) {
		atmel_qspi_write(QSPI_MR_SMM, aq, QSPI_MR);
		aq->mr = QSPI_MR_SMM;
	}

	/* Clear pending interrupts */
	(void)atmel_qspi_read(aq, QSPI_SR);

	/* Set QSPI Instruction Frame registers. */
	if (op->addr.nbytes && !op->data.nbytes)
		atmel_qspi_write(iar, aq, QSPI_IAR);

	if (aq->caps->has_ricr) {
		if (op->data.dir == SPI_MEM_DATA_IN)
			atmel_qspi_write(icr, aq, QSPI_RICR);
		else
			atmel_qspi_write(icr, aq, QSPI_WICR);
	} else {
		if (op->data.nbytes && op->data.dir == SPI_MEM_DATA_OUT)
			ifr |= QSPI_IFR_SAMA5D2_WRITE_TRSFR;

		atmel_qspi_write(icr, aq, QSPI_ICR);
	}

	atmel_qspi_write(ifr, aq, QSPI_IFR);

	return 0;
}

static int atmel_qspi_wait_for_completion(struct atmel_qspi *aq, u32 irq_mask)
{
	int err = 0;
	u32 sr;

	/* Poll INSTRuction End status */
	sr = atmel_qspi_read(aq, QSPI_SR);
	if ((sr & irq_mask) == irq_mask)
		return 0;

	/* Wait for INSTRuction End interrupt */
	reinit_completion(&aq->cmd_completion);
	aq->pending = sr & irq_mask;
	aq->irq_mask = irq_mask;
	atmel_qspi_write(irq_mask, aq, QSPI_IER);
	if (!wait_for_completion_timeout(&aq->cmd_completion,
					 msecs_to_jiffies(ATMEL_QSPI_TIMEOUT)))
		err = -ETIMEDOUT;
	atmel_qspi_write(irq_mask, aq, QSPI_IDR);

	return err;
}

static int atmel_qspi_transfer(struct spi_mem *mem,
			       const struct spi_mem_op *op, u32 offset)
{
	struct atmel_qspi *aq =
		spi_controller_get_devdata(mem->spi->controller);

	if (!op->data.nbytes)
		return atmel_qspi_wait_for_completion(aq,
						      QSPI_SR_CMD_COMPLETED);

	/* Dummy read of QSPI_IFR to synchronize APB and AHB accesses */
	(void)atmel_qspi_read(aq, QSPI_IFR);

	/* Send/Receive data */
	if (op->data.dir == SPI_MEM_DATA_IN)
		memcpy_fromio(op->data.buf.in, aq->mem + offset,
			      op->data.nbytes);
	else
		memcpy_toio(aq->mem + offset, op->data.buf.out,
			    op->data.nbytes);

	/* Release the chip-select */
	atmel_qspi_write(QSPI_CR_LASTXFER, aq, QSPI_CR);

	return atmel_qspi_wait_for_completion(aq, QSPI_SR_CMD_COMPLETED);
}

static int atmel_qspi_reg_sync(struct atmel_qspi *aq)
{
	u32 val;
	int ret;

	ret = readl_poll_timeout(aq->regs + QSPI_SR2, val,
				 !(val & QSPI_SR2_SYNCBSY), 40,
				 ATMEL_QSPI_SYNC_TIMEOUT);
	return ret;
}

static int atmel_qspi_update_config(struct atmel_qspi *aq)
{
	int ret;

	ret = atmel_qspi_reg_sync(aq);
	if (ret)
		return ret;
	atmel_qspi_write(QSPI_CR_UPDCFG, aq, QSPI_CR);
	return atmel_qspi_reg_sync(aq);
}

static int atmel_qspi_sama7g5_set_cfg(struct atmel_qspi *aq,
				      const struct spi_mem_op *op, u32 *offset)
{
	u32 iar, icr, ifr;
	int mode, ret;

	iar = 0;
	icr = FIELD_PREP(QSPI_ICR_INST_MASK_SAMA7G5, op->cmd.opcode);
	ifr = QSPI_IFR_INSTEN;

	mode = atmel_qspi_sama7g5_find_mode(op);
	if (mode < 0)
		return mode;
	ifr |= atmel_qspi_sama7g5_modes[mode].config;

	if (op->dummy.buswidth && op->dummy.nbytes) {
		if (op->addr.dtr && op->dummy.dtr && op->data.dtr)
			ifr |= QSPI_IFR_NBDUM(op->dummy.nbytes * 8 /
					      (2 * op->dummy.buswidth));
		else
			ifr |= QSPI_IFR_NBDUM(op->dummy.nbytes * 8 /
					      op->dummy.buswidth);
	}

	if (op->addr.buswidth && op->addr.nbytes) {
		ifr |= FIELD_PREP(QSPI_IFR_ADDRL_SAMA7G5, op->addr.nbytes - 1) |
		       QSPI_IFR_ADDREN;
		iar = FIELD_PREP(QSPI_IAR_ADDR, op->addr.val);
	}

	if (op->addr.dtr && op->dummy.dtr && op->data.dtr) {
		ifr |= QSPI_IFR_DDREN;
		if (op->cmd.dtr)
			ifr |= QSPI_IFR_DDRCMDEN;
		if (op->data.dtr_bswap16)
			ifr |= QSPI_IFR_END;

		ifr |= QSPI_IFR_DQSEN;
	}

	if (op->cmd.buswidth == 8 || op->addr.buswidth == 8 ||
	    op->data.buswidth == 8)
		ifr |= FIELD_PREP(QSPI_IFR_PROTTYP, QSPI_IFR_PROTTYP_OCTAFLASH);

	/* offset of the data access in the QSPI memory space */
	*offset = iar;

	/* Set data enable */
	if (op->data.nbytes) {
		ifr |= QSPI_IFR_DATAEN;

		if (op->addr.nbytes)
			ifr |= QSPI_IFR_TFRTYP_MEM;
	}

	/*
	 * If the QSPI controller is set in regular SPI mode, set it in
	 * Serial Memory Mode (SMM).
	 */
	if (aq->mr != QSPI_MR_SMM) {
		atmel_qspi_write(QSPI_MR_SMM | QSPI_MR_DQSDLYEN, aq, QSPI_MR);
		aq->mr = QSPI_MR_SMM;

		ret = atmel_qspi_update_config(aq);
		if (ret)
			return ret;
	}

	/* Clear pending interrupts */
	(void)atmel_qspi_read(aq, QSPI_SR);

	/* Set QSPI Instruction Frame registers */
	if (op->addr.nbytes && !op->data.nbytes)
		atmel_qspi_write(iar, aq, QSPI_IAR);

	if (op->data.dir == SPI_MEM_DATA_IN) {
		atmel_qspi_write(icr, aq, QSPI_RICR);
	} else {
		atmel_qspi_write(icr, aq, QSPI_WICR);
		if (op->data.nbytes)
			atmel_qspi_write(FIELD_PREP(QSPI_WRACNT_NBWRA,
						    op->data.nbytes),
					 aq, QSPI_WRACNT);
	}

	atmel_qspi_write(ifr, aq, QSPI_IFR);

	return atmel_qspi_update_config(aq);
}

static void atmel_qspi_dma_callback(void *param)
{
	struct atmel_qspi *aq = param;

	complete(&aq->dma_completion);
}

static int atmel_qspi_dma_xfer(struct atmel_qspi *aq, struct dma_chan *chan,
			       dma_addr_t dma_dst, dma_addr_t dma_src,
			       unsigned int len)
{
	struct dma_async_tx_descriptor *tx;
	dma_cookie_t cookie;
	int ret;

	tx = dmaengine_prep_dma_memcpy(chan, dma_dst, dma_src, len,
				       DMA_PREP_INTERRUPT | DMA_CTRL_ACK);
	if (!tx) {
		dev_err(&aq->pdev->dev, "device_prep_dma_memcpy error\n");
		return -EIO;
	}

	reinit_completion(&aq->dma_completion);
	tx->callback = atmel_qspi_dma_callback;
	tx->callback_param = aq;
	cookie = tx->tx_submit(tx);
	ret = dma_submit_error(cookie);
	if (ret) {
		dev_err(&aq->pdev->dev, "dma_submit_error %d\n", cookie);
		return ret;
	}

	dma_async_issue_pending(chan);
	ret = wait_for_completion_timeout(&aq->dma_completion,
					  msecs_to_jiffies(20 * ATMEL_QSPI_TIMEOUT));
	if (ret == 0) {
		dmaengine_terminate_sync(chan);
		dev_err(&aq->pdev->dev, "DMA wait_for_completion_timeout\n");
		return -ETIMEDOUT;
	}

	return 0;
}

static int atmel_qspi_dma_rx_xfer(struct spi_mem *mem,
				  const struct spi_mem_op *op,
				  struct sg_table *sgt, loff_t loff)
{
	struct atmel_qspi *aq =
		spi_controller_get_devdata(mem->spi->controller);
	struct scatterlist *sg;
	dma_addr_t dma_src;
	unsigned int i, len;
	int ret;

	dma_src = aq->mmap_phys_base + loff;

	for_each_sg(sgt->sgl, sg, sgt->nents, i) {
		len = sg_dma_len(sg);
		ret = atmel_qspi_dma_xfer(aq, aq->rx_chan, sg_dma_address(sg),
					  dma_src, len);
		if (ret)
			return ret;
		dma_src += len;
	}

	return 0;
}

static int atmel_qspi_dma_tx_xfer(struct spi_mem *mem,
				  const struct spi_mem_op *op,
				  struct sg_table *sgt, loff_t loff)
{
	struct atmel_qspi *aq =
		spi_controller_get_devdata(mem->spi->controller);
	struct scatterlist *sg;
	dma_addr_t dma_dst;
	unsigned int i, len;
	int ret;

	dma_dst = aq->mmap_phys_base + loff;

	for_each_sg(sgt->sgl, sg, sgt->nents, i) {
		len = sg_dma_len(sg);
		ret = atmel_qspi_dma_xfer(aq, aq->tx_chan, dma_dst,
					  sg_dma_address(sg), len);
		if (ret)
			return ret;
		dma_dst += len;
	}

	return 0;
}

static int atmel_qspi_dma_transfer(struct spi_mem *mem,
				   const struct spi_mem_op *op, loff_t loff)
{
	struct sg_table sgt;
	int ret;

	ret = spi_controller_dma_map_mem_op_data(mem->spi->controller, op,
						 &sgt);
	if (ret)
		return ret;

	if (op->data.dir == SPI_MEM_DATA_IN)
		ret = atmel_qspi_dma_rx_xfer(mem, op, &sgt, loff);
	else
		ret = atmel_qspi_dma_tx_xfer(mem, op, &sgt, loff);

	spi_controller_dma_unmap_mem_op_data(mem->spi->controller, op, &sgt);

	return ret;
}

static int atmel_qspi_sama7g5_transfer(struct spi_mem *mem,
				       const struct spi_mem_op *op, u32 offset)
{
	struct atmel_qspi *aq =
		spi_controller_get_devdata(mem->spi->controller);
	u32 val;
	int ret;

	if (!op->data.nbytes) {
		/* Start the transfer. */
		ret = atmel_qspi_reg_sync(aq);
		if (ret)
			return ret;
		atmel_qspi_write(QSPI_CR_STTFR, aq, QSPI_CR);

		return atmel_qspi_wait_for_completion(aq, QSPI_SR_CSRA);
	}

	/* Send/Receive data. */
	if (op->data.dir == SPI_MEM_DATA_IN) {
<<<<<<< HEAD
		if (aq->rx_chan && op->addr.nbytes &&
=======
		if (aq->rx_chan &&
>>>>>>> a0467a38
		    op->data.nbytes > ATMEL_QSPI_DMA_MIN_BYTES) {
			ret = atmel_qspi_dma_transfer(mem, op, offset);
			if (ret)
				return ret;
		} else {
			memcpy_fromio(op->data.buf.in, aq->mem + offset,
				      op->data.nbytes);
		}

		if (op->addr.nbytes) {
			ret = readl_poll_timeout(aq->regs + QSPI_SR2, val,
						 !(val & QSPI_SR2_RBUSY), 40,
						 ATMEL_QSPI_SYNC_TIMEOUT);
			if (ret)
				return ret;
		}
	} else {
<<<<<<< HEAD
		if (aq->tx_chan && op->addr.nbytes &&
=======
		if (aq->tx_chan &&
>>>>>>> a0467a38
		    op->data.nbytes > ATMEL_QSPI_DMA_MIN_BYTES) {
			ret = atmel_qspi_dma_transfer(mem, op, offset);
			if (ret)
				return ret;
		} else {
			memcpy_toio(aq->mem + offset, op->data.buf.out,
				    op->data.nbytes);
		}

		ret = atmel_qspi_wait_for_completion(aq, QSPI_SR_LWRA);
		if (ret)
			return ret;
	}

	/* Release the chip-select. */
	ret = atmel_qspi_reg_sync(aq);
	if (ret) {
		pm_runtime_mark_last_busy(&aq->pdev->dev);
		pm_runtime_put_autosuspend(&aq->pdev->dev);
		return ret;
	}
	atmel_qspi_write(QSPI_CR_LASTXFER, aq, QSPI_CR);

	return atmel_qspi_wait_for_completion(aq, QSPI_SR_CSRA);
}

static int atmel_qspi_exec_op(struct spi_mem *mem, const struct spi_mem_op *op)
{
	struct atmel_qspi *aq = spi_controller_get_devdata(mem->spi->master);
	u32 offset;
	int err;

	/*
	 * Check if the address exceeds the MMIO window size. An improvement
	 * would be to add support for regular SPI mode and fall back to it
	 * when the flash memories overrun the controller's memory space.
	 */
	if (op->addr.val + op->data.nbytes > aq->mmap_size)
		return -EOPNOTSUPP;

	if (op->addr.nbytes > 4)
		return -EOPNOTSUPP;

	err = pm_runtime_resume_and_get(&aq->pdev->dev);
	if (err < 0)
		return err;

	err = aq->ops->set_cfg(aq, op, &offset);
	if (err) {
		pm_runtime_mark_last_busy(&aq->pdev->dev);
		pm_runtime_put_autosuspend(&aq->pdev->dev);
		return err;
	}

	return aq->ops->transfer(mem, op, offset);
}

static const char *atmel_qspi_get_name(struct spi_mem *spimem)
{
	return dev_name(spimem->spi->dev.parent);
}

static const struct spi_controller_mem_ops atmel_qspi_mem_ops = {
	.supports_op = atmel_qspi_supports_op,
	.exec_op = atmel_qspi_exec_op,
	.get_name = atmel_qspi_get_name
};

static int atmel_qspi_set_pad_calibration(struct atmel_qspi *aq)
{
	unsigned long pclk_rate;
	u32 status, val;
	int i, ret;
	u8 pclk_div = 0;

	pclk_rate = clk_get_rate(aq->pclk);
	if (!pclk_rate)
		return -EINVAL;

	for (i = 0; i < ATMEL_QSPI_PCAL_ARRAY_SIZE; i++) {
		if (pclk_rate <= pcal[i].pclk_rate) {
			pclk_div = pcal[i].pclk_div;
			break;
		}
	}

	/*
	 * Use the biggest divider in case the peripheral clock exceeds
	 * 200MHZ.
	 */
	if (pclk_rate > pcal[ATMEL_QSPI_PCAL_ARRAY_SIZE - 1].pclk_rate)
		pclk_div = pcal[ATMEL_QSPI_PCAL_ARRAY_SIZE - 1].pclk_div;

	/* Disable QSPI while configuring the pad calibration. */
	status = atmel_qspi_read(aq, QSPI_SR2);
	if (status & QSPI_SR2_QSPIENS) {
		ret = atmel_qspi_reg_sync(aq);
		if (ret)
			return ret;
		atmel_qspi_write(QSPI_CR_QSPIDIS, aq, QSPI_CR);
	}

	/*
	 * The analog circuitry is not shut down at the end of the calibration
	 * and the start-up time is only required for the first calibration
	 * sequence, thus increasing performance. Set the delay between the Pad
	 * calibration analog circuitry and the calibration request to 2us.
	 */
	atmel_qspi_write(QSPI_PCALCFG_AAON |
			 FIELD_PREP(QSPI_PCALCFG_CLKDIV, pclk_div) |
			 FIELD_PREP(QSPI_PCALCFG_CALCNT,
				    2 * (pclk_rate / 1000000)),
			 aq, QSPI_PCALCFG);

	/* DLL On + start calibration. */
	atmel_qspi_write(QSPI_CR_DLLON | QSPI_CR_STPCAL, aq, QSPI_CR);

	/* Check synchronization status before updating configuration. */
	ret =  readl_poll_timeout(aq->regs + QSPI_SR2, val,
				  (val & QSPI_SR2_DLOCK) &&
				  !(val & QSPI_SR2_CALBSY), 40,
				  ATMEL_QSPI_TIMEOUT);

	/* Refresh analogic blocks every 1 ms.*/
	atmel_qspi_write(FIELD_PREP(QSPI_REFRESH_DELAY_COUNTER,
				    aq->slave_max_speed_hz / 1000),
			 aq, QSPI_REFRESH);

	return ret;
}

static int atmel_qspi_set_gclk(struct atmel_qspi *aq)
{
	u32 status, val;
	int ret;

	/* Disable DLL before setting GCLK */
	status = atmel_qspi_read(aq, QSPI_SR2);
	if (status & QSPI_SR2_DLOCK) {
		atmel_qspi_write(QSPI_CR_DLLOFF, aq, QSPI_CR);

		ret = readl_poll_timeout(aq->regs + QSPI_SR2, val,
					 !(val & QSPI_SR2_DLOCK), 40,
					 ATMEL_QSPI_TIMEOUT);
		if (ret)
			return ret;
	}

	if (aq->slave_max_speed_hz > QSPI_DLLCFG_THRESHOLD_FREQ)
		atmel_qspi_write(QSPI_DLLCFG_RANGE, aq, QSPI_DLLCFG);
	else
		atmel_qspi_write(0, aq, QSPI_DLLCFG);

	ret = clk_set_rate(aq->gclk, aq->slave_max_speed_hz);
	if (ret) {
		dev_err(&aq->pdev->dev, "Failed to set generic clock rate.\n");
		return ret;
	}

	/* Enable the QSPI generic clock */
	ret = clk_prepare_enable(aq->gclk);
	if (ret)
		dev_err(&aq->pdev->dev, "Failed to enable generic clock.\n");

	return ret;
}

static int atmel_qspi_sama7g5_init(struct atmel_qspi *aq)
{
	u32 val;
	int ret;

	ret = atmel_qspi_set_gclk(aq);
	if (ret)
		return ret;

	if (aq->caps->octal) {
		ret = atmel_qspi_set_pad_calibration(aq);
		if (ret)
			return ret;
	} else {
		atmel_qspi_write(QSPI_CR_DLLON, aq, QSPI_CR);
		ret =  readl_poll_timeout(aq->regs + QSPI_SR2, val,
					  (val & QSPI_SR2_DLOCK), 40,
					  ATMEL_QSPI_TIMEOUT);
	}

	/* Set the QSPI controller by default in Serial Memory Mode */
	atmel_qspi_write(QSPI_MR_SMM | QSPI_MR_DQSDLYEN, aq, QSPI_MR);
	aq->mr = QSPI_MR_SMM;
	ret = atmel_qspi_update_config(aq);
	if (ret)
		return ret;

	/* Enable the QSPI controller. */
	atmel_qspi_write(QSPI_CR_QSPIEN, aq, QSPI_CR);
	ret = readl_poll_timeout(aq->regs + QSPI_SR2, val,
				 val & QSPI_SR2_QSPIENS, 40,
				 ATMEL_QSPI_SYNC_TIMEOUT);
	if (ret)
		return ret;

	if (aq->caps->octal) {
		ret = readl_poll_timeout(aq->regs + QSPI_SR, val,
					 val & QSPI_SR_RFRSHD, 40,
					 ATMEL_QSPI_TIMEOUT);
	}

	atmel_qspi_write(QSPI_TOUT_TCNTM, aq, QSPI_TOUT);
	return ret;
}

static int atmel_qspi_sama7g5_setup(struct spi_device *spi)
{
	struct atmel_qspi *aq = spi_controller_get_devdata(spi->controller);

	/* The controller can communicate with a single slave. */
	aq->slave_max_speed_hz = spi->max_speed_hz;

	return atmel_qspi_sama7g5_init(aq);
}

static int atmel_qspi_setup(struct spi_device *spi)
{
	struct spi_controller *ctrl = spi->master;
	struct atmel_qspi *aq = spi_controller_get_devdata(ctrl);
	unsigned long src_rate;
	u32 scbr;
	int ret;

	if (ctrl->busy)
		return -EBUSY;

	if (!spi->max_speed_hz)
		return -EINVAL;

	if (aq->caps->has_gclk)
		return atmel_qspi_sama7g5_setup(spi);

	src_rate = clk_get_rate(aq->pclk);
	if (!src_rate)
		return -EINVAL;

	/* Compute the QSPI baudrate */
	scbr = DIV_ROUND_UP(src_rate, spi->max_speed_hz);
	if (scbr > 0)
		scbr--;

	ret = pm_runtime_resume_and_get(ctrl->dev.parent);
	if (ret < 0)
		return ret;

	aq->scr = QSPI_SCR_SCBR(scbr);
	atmel_qspi_write(aq->scr, aq, QSPI_SCR);

	pm_runtime_mark_last_busy(ctrl->dev.parent);
	pm_runtime_put_autosuspend(ctrl->dev.parent);

	return 0;
}

static int atmel_qspi_init(struct atmel_qspi *aq)
{
	int ret;

	if (aq->caps->has_gclk) {
		ret = atmel_qspi_reg_sync(aq);
		if (ret)
			return ret;
		atmel_qspi_write(QSPI_CR_SWRST, aq, QSPI_CR);
		return 0;
	}

	/* Reset the QSPI controller */
	atmel_qspi_write(QSPI_CR_SWRST, aq, QSPI_CR);

	/* Set the QSPI controller by default in Serial Memory Mode */
	atmel_qspi_write(QSPI_MR_SMM, aq, QSPI_MR);
	aq->mr = QSPI_MR_SMM;

	/* Enable the QSPI controller */
	atmel_qspi_write(QSPI_CR_QSPIEN, aq, QSPI_CR);
	return 0;
}

static irqreturn_t atmel_qspi_interrupt(int irq, void *dev_id)
{
	struct atmel_qspi *aq = dev_id;
	u32 status, mask, pending;

	status = atmel_qspi_read(aq, QSPI_SR);
	mask = atmel_qspi_read(aq, QSPI_IMR);
	pending = status & mask;

	if (!pending)
		return IRQ_NONE;

	aq->pending |= pending;
	if ((aq->pending & aq->irq_mask) == aq->irq_mask)
		complete(&aq->cmd_completion);

	return IRQ_HANDLED;
}

static int atmel_qspi_dma_init(struct spi_controller *ctrl)
{
	struct atmel_qspi *aq = spi_controller_get_devdata(ctrl);
	int ret;

	aq->rx_chan = dma_request_chan(&aq->pdev->dev, "rx");
	if (IS_ERR(aq->rx_chan)) {
		ret = PTR_ERR(aq->rx_chan);
		aq->rx_chan = NULL;
		return dev_err_probe(&aq->pdev->dev, ret,
				     "RX DMA channel is not available\n");
	}

	aq->tx_chan = dma_request_chan(&aq->pdev->dev, "tx");
	if (IS_ERR(aq->tx_chan)) {
		ret = dev_err_probe(&aq->pdev->dev, PTR_ERR(aq->tx_chan),
				    "TX DMA channel is not available\n");
		goto release_rx_chan;
	}

	ctrl->dma_rx = aq->rx_chan;
	ctrl->dma_tx = aq->tx_chan;
	init_completion(&aq->dma_completion);

	dev_info(&aq->pdev->dev, "Using %s (tx) and %s (rx) for DMA transfers\n",
		 dma_chan_name(aq->tx_chan), dma_chan_name(aq->rx_chan));

	return 0;

release_rx_chan:
	dma_release_channel(aq->rx_chan);
	aq->rx_chan = NULL;
	aq->tx_chan = NULL;
	return ret;
}

static void atmel_qspi_dma_release(struct atmel_qspi *aq)
{
	if (aq->rx_chan)
		dma_release_channel(aq->rx_chan);
	if (aq->tx_chan)
		dma_release_channel(aq->tx_chan);
}

static const struct atmel_qspi_ops atmel_qspi_ops = {
	.set_cfg = atmel_qspi_set_cfg,
	.transfer = atmel_qspi_transfer,
};

static const struct atmel_qspi_ops atmel_qspi_sama7g5_ops = {
	.set_cfg = atmel_qspi_sama7g5_set_cfg,
	.transfer = atmel_qspi_sama7g5_transfer,
};

static int atmel_qspi_probe(struct platform_device *pdev)
{
	struct spi_controller *ctrl;
	struct atmel_qspi *aq;
	struct resource *res;
	int irq, err = 0;

	ctrl = devm_spi_alloc_master(&pdev->dev, sizeof(*aq));
	if (!ctrl)
		return -ENOMEM;

	aq = spi_controller_get_devdata(ctrl);

	aq->caps = of_device_get_match_data(&pdev->dev);
	if (!aq->caps) {
		dev_err(&pdev->dev, "Could not retrieve QSPI caps\n");
		return -EINVAL;
	}

	init_completion(&aq->cmd_completion);
	aq->pdev = pdev;

	ctrl->mode_bits = SPI_RX_DUAL | SPI_RX_QUAD | SPI_TX_DUAL | SPI_TX_QUAD;
	if (aq->caps->octal)
		ctrl->mode_bits |= SPI_RX_OCTAL | SPI_TX_OCTAL;

	if (aq->caps->has_gclk)
		aq->ops = &atmel_qspi_sama7g5_ops;
	else
		aq->ops = &atmel_qspi_ops;

	ctrl->max_speed_hz = aq->caps->max_speed_hz;
	ctrl->setup = atmel_qspi_setup;
	ctrl->bus_num = -1;
	ctrl->mem_ops = &atmel_qspi_mem_ops;
	ctrl->num_chipselect = 1;
	ctrl->dev.of_node = pdev->dev.of_node;
	platform_set_drvdata(pdev, ctrl);

	/* Map the registers */
	res = platform_get_resource_byname(pdev, IORESOURCE_MEM, "qspi_base");
	aq->regs = devm_ioremap_resource(&pdev->dev, res);
	if (IS_ERR(aq->regs)) {
		dev_err(&pdev->dev, "missing registers\n");
		return PTR_ERR(aq->regs);
	}

	/* Map the AHB memory */
	res = platform_get_resource_byname(pdev, IORESOURCE_MEM, "qspi_mmap");
	aq->mem = devm_ioremap_resource(&pdev->dev, res);
	if (IS_ERR(aq->mem)) {
		dev_err(&pdev->dev, "missing AHB memory\n");
		return PTR_ERR(aq->mem);
	}

	aq->mmap_size = resource_size(res);
	aq->mmap_phys_base = (dma_addr_t)res->start;

	/* Get the peripheral clock */
	aq->pclk = devm_clk_get(&pdev->dev, "pclk");
	if (IS_ERR(aq->pclk))
		aq->pclk = devm_clk_get(&pdev->dev, NULL);

	if (IS_ERR(aq->pclk)) {
		dev_err(&pdev->dev, "missing peripheral clock\n");
		return PTR_ERR(aq->pclk);
	}

	/* Enable the peripheral clock */
	err = clk_prepare_enable(aq->pclk);
	if (err) {
		dev_err(&pdev->dev, "failed to enable the peripheral clock\n");
		return err;
	}

	if (aq->caps->has_qspick) {
		/* Get the QSPI system clock */
		aq->qspick = devm_clk_get(&pdev->dev, "qspick");
		if (IS_ERR(aq->qspick)) {
			dev_err(&pdev->dev, "missing system clock\n");
			err = PTR_ERR(aq->qspick);
			goto disable_pclk;
		}

		/* Enable the QSPI system clock */
		err = clk_prepare_enable(aq->qspick);
		if (err) {
			dev_err(&pdev->dev,
				"failed to enable the QSPI system clock\n");
			goto disable_pclk;
		}
	} else if (aq->caps->has_gclk) {
		/* Get the QSPI generic clock */
		aq->gclk = devm_clk_get(&pdev->dev, "gclk");
		if (IS_ERR(aq->gclk)) {
			dev_err(&pdev->dev, "missing Generic clock\n");
			err = PTR_ERR(aq->gclk);
			goto disable_pclk;
		}
	}

	if (aq->caps->has_dma) {
		err = atmel_qspi_dma_init(ctrl);
		if (err == -EPROBE_DEFER)
			goto disable_qspick;
	}

	/* Request the IRQ */
	irq = platform_get_irq(pdev, 0);
	if (irq < 0) {
		err = irq;
		goto dma_release;
	}
	err = devm_request_irq(&pdev->dev, irq, atmel_qspi_interrupt,
			       0, dev_name(&pdev->dev), aq);
	if (err)
		goto dma_release;

	pm_runtime_set_autosuspend_delay(&pdev->dev, 500);
	pm_runtime_use_autosuspend(&pdev->dev);
	pm_runtime_set_active(&pdev->dev);
	pm_runtime_enable(&pdev->dev);
	pm_runtime_get_noresume(&pdev->dev);

	err = atmel_qspi_init(aq);
	if (err)
		goto dma_release;

	err = spi_register_controller(ctrl);
	if (err) {
		pm_runtime_put_noidle(&pdev->dev);
		pm_runtime_disable(&pdev->dev);
		pm_runtime_set_suspended(&pdev->dev);
		pm_runtime_dont_use_autosuspend(&pdev->dev);
		goto dma_release;
	}
	pm_runtime_mark_last_busy(&pdev->dev);
	pm_runtime_put_autosuspend(&pdev->dev);

	return 0;

dma_release:
	if (aq->caps->has_dma)
		atmel_qspi_dma_release(aq);
disable_qspick:
	clk_disable_unprepare(aq->qspick);
disable_pclk:
	clk_disable_unprepare(aq->pclk);

	return err;
}

static int atmel_qspi_sama7g5_suspend(struct atmel_qspi *aq)
{
	int ret;
	u32 val;

	ret = readl_poll_timeout(aq->regs + QSPI_SR2, val,
				 !(val & QSPI_SR2_RBUSY) &&
				 (val & QSPI_SR2_HIDLE), 40,
				 ATMEL_QSPI_SYNC_TIMEOUT);
	if (ret)
		return ret;

	atmel_qspi_write(QSPI_CR_QSPIDIS, aq, QSPI_CR);
	ret = readl_poll_timeout(aq->regs + QSPI_SR2, val,
				 !(val & QSPI_SR2_QSPIENS), 40,
				 ATMEL_QSPI_SYNC_TIMEOUT);
	if (ret)
		return ret;

	clk_disable_unprepare(aq->gclk);

	atmel_qspi_write(QSPI_CR_DLLOFF, aq, QSPI_CR);
	ret = readl_poll_timeout(aq->regs + QSPI_SR2, val,
				 !(val & QSPI_SR2_DLOCK), 40,
				 ATMEL_QSPI_TIMEOUT);
	if (ret)
		return ret;

	ret =  readl_poll_timeout(aq->regs + QSPI_SR2, val,
				  !(val & QSPI_SR2_CALBSY), 40,
				  ATMEL_QSPI_TIMEOUT);
	if (ret)
		return ret;

	clk_disable_unprepare(aq->pclk);
	return 0;
}

static int atmel_qspi_remove(struct platform_device *pdev)
{
	struct spi_controller *ctrl = platform_get_drvdata(pdev);
	struct atmel_qspi *aq = spi_controller_get_devdata(ctrl);
	int ret;

	ret = pm_runtime_resume_and_get(&pdev->dev);
	if (ret < 0)
		return ret;

	spi_unregister_controller(ctrl);

	if (aq->caps->has_gclk)
		return atmel_qspi_sama7g5_suspend(aq);

	if (aq->caps->has_dma)
		atmel_qspi_dma_release(aq);

	atmel_qspi_write(QSPI_CR_QSPIDIS, aq, QSPI_CR);

	pm_runtime_disable(&pdev->dev);
	pm_runtime_put_noidle(&pdev->dev);

	clk_disable_unprepare(aq->qspick);
	clk_disable_unprepare(aq->pclk);

	return 0;
}

static int __maybe_unused atmel_qspi_suspend(struct device *dev)
{
	struct spi_controller *ctrl = dev_get_drvdata(dev);
	struct atmel_qspi *aq = spi_controller_get_devdata(ctrl);
	int ret;

	ret = pm_runtime_resume_and_get(dev);
	if (ret < 0)
		return ret;

	if (aq->caps->has_gclk)
		return atmel_qspi_sama7g5_suspend(aq);

	atmel_qspi_write(QSPI_CR_QSPIDIS, aq, QSPI_CR);

	pm_runtime_mark_last_busy(dev);
	pm_runtime_force_suspend(dev);

	clk_unprepare(aq->qspick);
	clk_unprepare(aq->pclk);

	return 0;
}

static int __maybe_unused atmel_qspi_resume(struct device *dev)
{
	struct spi_controller *ctrl = dev_get_drvdata(dev);
	struct atmel_qspi *aq = spi_controller_get_devdata(ctrl);
	int ret;

	clk_prepare(aq->pclk);
	clk_prepare(aq->qspick);

	if (aq->caps->has_gclk)
		return atmel_qspi_sama7g5_init(aq);

	ret = pm_runtime_force_resume(dev);
	if (ret < 0)
		return ret;

	atmel_qspi_init(aq);

	atmel_qspi_write(aq->scr, aq, QSPI_SCR);

	pm_runtime_mark_last_busy(dev);
	pm_runtime_put_autosuspend(dev);

	return 0;
}

static int __maybe_unused atmel_qspi_runtime_suspend(struct device *dev)
{
	struct spi_controller *ctrl = dev_get_drvdata(dev);
	struct atmel_qspi *aq = spi_controller_get_devdata(ctrl);

	clk_disable(aq->qspick);
	clk_disable(aq->pclk);

	return 0;
}

static int __maybe_unused atmel_qspi_runtime_resume(struct device *dev)
{
	struct spi_controller *ctrl = dev_get_drvdata(dev);
	struct atmel_qspi *aq = spi_controller_get_devdata(ctrl);
	int ret;

	ret = clk_enable(aq->pclk);
	if (ret)
		return ret;

	return clk_enable(aq->qspick);
}

static const struct dev_pm_ops __maybe_unused atmel_qspi_pm_ops = {
	SET_SYSTEM_SLEEP_PM_OPS(atmel_qspi_suspend, atmel_qspi_resume)
	SET_RUNTIME_PM_OPS(atmel_qspi_runtime_suspend,
			   atmel_qspi_runtime_resume, NULL)
};

static const struct atmel_qspi_caps atmel_sama5d2_qspi_caps = {};

static const struct atmel_qspi_caps atmel_sam9x60_qspi_caps = {
	.has_qspick = true,
	.has_ricr = true,
};

static const struct atmel_qspi_caps atmel_sama7g5_ospi_caps = {
	.max_speed_hz = SAMA7G5_QSPI0_MAX_SPEED_HZ,
	.has_gclk = true,
	.octal = true,
	.has_dma = true,
};

static const struct atmel_qspi_caps atmel_sama7g5_qspi_caps = {
	.max_speed_hz = SAMA7G5_QSPI1_SDR_MAX_SPEED_HZ,
	.has_gclk = true,
	.has_dma = true,
};

static const struct of_device_id atmel_qspi_dt_ids[] = {
	{
		.compatible = "atmel,sama5d2-qspi",
		.data = &atmel_sama5d2_qspi_caps,
	},
	{
		.compatible = "microchip,sam9x60-qspi",
		.data = &atmel_sam9x60_qspi_caps,
	},
	{
		.compatible = "microchip,sama7g5-ospi",
		.data = &atmel_sama7g5_ospi_caps,
	},
	{
		.compatible = "microchip,sama7g5-qspi",
		.data = &atmel_sama7g5_qspi_caps,
	},

	{ /* sentinel */ }
};

MODULE_DEVICE_TABLE(of, atmel_qspi_dt_ids);

static struct platform_driver atmel_qspi_driver = {
	.driver = {
		.name	= "atmel_qspi",
		.of_match_table	= atmel_qspi_dt_ids,
		.pm	= pm_ptr(&atmel_qspi_pm_ops),
	},
	.probe		= atmel_qspi_probe,
	.remove		= atmel_qspi_remove,
};
module_platform_driver(atmel_qspi_driver);

MODULE_AUTHOR("Cyrille Pitchen <cyrille.pitchen@atmel.com>");
MODULE_AUTHOR("Piotr Bugalski <bugalski.piotr@gmail.com");
MODULE_DESCRIPTION("Atmel QSPI Controller driver");
MODULE_LICENSE("GPL v2");<|MERGE_RESOLUTION|>--- conflicted
+++ resolved
@@ -231,11 +231,7 @@
 #define QSPI_CALIB_TIME			2000	/* 2 us */
 
 /* Use PIO for small transfers. */
-<<<<<<< HEAD
-#define ATMEL_QSPI_DMA_MIN_BYTES	16
-=======
 #define ATMEL_QSPI_DMA_MIN_BYTES	0
->>>>>>> a0467a38
 /**
  * struct atmel_qspi_pcal - Pad Calibration Clock Division
  * @pclk_rate: peripheral clock rate.
@@ -889,11 +885,7 @@
 
 	/* Send/Receive data. */
 	if (op->data.dir == SPI_MEM_DATA_IN) {
-<<<<<<< HEAD
-		if (aq->rx_chan && op->addr.nbytes &&
-=======
 		if (aq->rx_chan &&
->>>>>>> a0467a38
 		    op->data.nbytes > ATMEL_QSPI_DMA_MIN_BYTES) {
 			ret = atmel_qspi_dma_transfer(mem, op, offset);
 			if (ret)
@@ -911,11 +903,7 @@
 				return ret;
 		}
 	} else {
-<<<<<<< HEAD
-		if (aq->tx_chan && op->addr.nbytes &&
-=======
 		if (aq->tx_chan &&
->>>>>>> a0467a38
 		    op->data.nbytes > ATMEL_QSPI_DMA_MIN_BYTES) {
 			ret = atmel_qspi_dma_transfer(mem, op, offset);
 			if (ret)
