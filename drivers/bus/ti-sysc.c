/*
 * ti-sysc.c - Texas Instruments sysc interconnect target driver
 *
 * This program is free software; you can redistribute it and/or modify
 * it under the terms of the GNU General Public License version 2 as
 * published by the Free Software Foundation.
 *
 * This program is distributed "as is" WITHOUT ANY WARRANTY of any
 * kind, whether express or implied; without even the implied warranty
 * of MERCHANTABILITY or FITNESS FOR A PARTICULAR PURPOSE.  See the
 * GNU General Public License for more details.
 */

#include <linux/io.h>
#include <linux/clk.h>
#include <linux/clkdev.h>
#include <linux/delay.h>
#include <linux/module.h>
#include <linux/platform_device.h>
#include <linux/pm_domain.h>
#include <linux/pm_runtime.h>
#include <linux/reset.h>
#include <linux/of_address.h>
#include <linux/of_platform.h>
#include <linux/slab.h>
#include <linux/iopoll.h>

#include <linux/platform_data/ti-sysc.h>

#include <dt-bindings/bus/ti-sysc.h>

#define MAX_MODULE_SOFTRESET_WAIT		10000

static const char * const reg_names[] = { "rev", "sysc", "syss", };

enum sysc_clocks {
	SYSC_FCK,
	SYSC_ICK,
	SYSC_OPTFCK0,
	SYSC_OPTFCK1,
	SYSC_OPTFCK2,
	SYSC_OPTFCK3,
	SYSC_OPTFCK4,
	SYSC_OPTFCK5,
	SYSC_OPTFCK6,
	SYSC_OPTFCK7,
	SYSC_MAX_CLOCKS,
};

static const char * const clock_names[SYSC_MAX_CLOCKS] = {
	"fck", "ick", "opt0", "opt1", "opt2", "opt3", "opt4",
	"opt5", "opt6", "opt7",
};

#define SYSC_IDLEMODE_MASK		3
#define SYSC_CLOCKACTIVITY_MASK		3

/**
 * struct sysc - TI sysc interconnect target module registers and capabilities
 * @dev: struct device pointer
 * @module_pa: physical address of the interconnect target module
 * @module_size: size of the interconnect target module
 * @module_va: virtual address of the interconnect target module
 * @offsets: register offsets from module base
 * @clocks: clocks used by the interconnect target module
 * @clock_roles: clock role names for the found clocks
 * @nr_clocks: number of clocks used by the interconnect target module
 * @legacy_mode: configured for legacy mode if set
 * @cap: interconnect target module capabilities
 * @cfg: interconnect target module configuration
 * @name: name if available
 * @revision: interconnect target module revision
 * @needs_resume: runtime resume needed on resume from suspend
 */
struct sysc {
	struct device *dev;
	u64 module_pa;
	u32 module_size;
	void __iomem *module_va;
	int offsets[SYSC_MAX_REGS];
	struct ti_sysc_module_data *mdata;
	struct clk **clocks;
	const char **clock_roles;
	int nr_clocks;
	struct reset_control *rsts;
	const char *legacy_mode;
	const struct sysc_capabilities *cap;
	struct sysc_config cfg;
	struct ti_sysc_cookie cookie;
	const char *name;
	u32 revision;
	bool enabled;
	bool needs_resume;
	bool child_needs_resume;
	struct delayed_work idle_work;
};

static void sysc_parse_dts_quirks(struct sysc *ddata, struct device_node *np,
				  bool is_child);

<<<<<<< HEAD
void sysc_write(struct sysc *ddata, int offset, u32 value)
=======
static void sysc_write(struct sysc *ddata, int offset, u32 value)
>>>>>>> 0ecfebd2
{
	writel_relaxed(value, ddata->module_va + offset);
}

static u32 sysc_read(struct sysc *ddata, int offset)
{
	if (ddata->cfg.quirks & SYSC_QUIRK_16BIT) {
		u32 val;

		val = readw_relaxed(ddata->module_va + offset);
		val |= (readw_relaxed(ddata->module_va + offset + 4) << 16);

		return val;
	}

	return readl_relaxed(ddata->module_va + offset);
}

static bool sysc_opt_clks_needed(struct sysc *ddata)
{
	return !!(ddata->cfg.quirks & SYSC_QUIRK_OPT_CLKS_NEEDED);
}

static u32 sysc_read_revision(struct sysc *ddata)
{
	int offset = ddata->offsets[SYSC_REVISION];

	if (offset < 0)
		return 0;

	return sysc_read(ddata, offset);
}

static int sysc_add_named_clock_from_child(struct sysc *ddata,
					   const char *name,
					   const char *optfck_name)
{
	struct device_node *np = ddata->dev->of_node;
	struct device_node *child;
	struct clk_lookup *cl;
	struct clk *clock;
	const char *n;

	if (name)
		n = name;
	else
		n = optfck_name;

	/* Does the clock alias already exist? */
	clock = of_clk_get_by_name(np, n);
	if (!IS_ERR(clock)) {
		clk_put(clock);

		return 0;
	}

	child = of_get_next_available_child(np, NULL);
	if (!child)
		return -ENODEV;

	clock = devm_get_clk_from_child(ddata->dev, child, name);
	if (IS_ERR(clock))
		return PTR_ERR(clock);

	/*
	 * Use clkdev_add() instead of clkdev_alloc() to avoid the MAX_DEV_ID
	 * limit for clk_get(). If cl ever needs to be freed, it should be done
	 * with clkdev_drop().
	 */
	cl = kcalloc(1, sizeof(*cl), GFP_KERNEL);
	if (!cl)
		return -ENOMEM;

	cl->con_id = n;
	cl->dev_id = dev_name(ddata->dev);
	cl->clk = clock;
	clkdev_add(cl);

	clk_put(clock);

	return 0;
}

static int sysc_init_ext_opt_clock(struct sysc *ddata, const char *name)
{
	const char *optfck_name;
	int error, index;

	if (ddata->nr_clocks < SYSC_OPTFCK0)
		index = SYSC_OPTFCK0;
	else
		index = ddata->nr_clocks;

	if (name)
		optfck_name = name;
	else
		optfck_name = clock_names[index];

	error = sysc_add_named_clock_from_child(ddata, name, optfck_name);
	if (error)
		return error;

	ddata->clock_roles[index] = optfck_name;
	ddata->nr_clocks++;

	return 0;
}

static int sysc_get_one_clock(struct sysc *ddata, const char *name)
{
	int error, i, index = -ENODEV;

	if (!strncmp(clock_names[SYSC_FCK], name, 3))
		index = SYSC_FCK;
	else if (!strncmp(clock_names[SYSC_ICK], name, 3))
		index = SYSC_ICK;

	if (index < 0) {
		for (i = SYSC_OPTFCK0; i < SYSC_MAX_CLOCKS; i++) {
			if (!ddata->clocks[i]) {
				index = i;
				break;
			}
		}
	}

	if (index < 0) {
		dev_err(ddata->dev, "clock %s not added\n", name);
		return index;
	}

	ddata->clocks[index] = devm_clk_get(ddata->dev, name);
	if (IS_ERR(ddata->clocks[index])) {
		if (PTR_ERR(ddata->clocks[index]) == -ENOENT)
			return 0;

		dev_err(ddata->dev, "clock get error for %s: %li\n",
			name, PTR_ERR(ddata->clocks[index]));

		return PTR_ERR(ddata->clocks[index]);
	}

	error = clk_prepare(ddata->clocks[index]);
	if (error) {
		dev_err(ddata->dev, "clock prepare error for %s: %i\n",
			name, error);

		return error;
	}

	return 0;
}

static int sysc_get_clocks(struct sysc *ddata)
{
	struct device_node *np = ddata->dev->of_node;
	struct property *prop;
	const char *name;
	int nr_fck = 0, nr_ick = 0, i, error = 0;

	ddata->clock_roles = devm_kcalloc(ddata->dev,
					  SYSC_MAX_CLOCKS,
					  sizeof(*ddata->clock_roles),
					  GFP_KERNEL);
	if (!ddata->clock_roles)
		return -ENOMEM;

	of_property_for_each_string(np, "clock-names", prop, name) {
		if (!strncmp(clock_names[SYSC_FCK], name, 3))
			nr_fck++;
		if (!strncmp(clock_names[SYSC_ICK], name, 3))
			nr_ick++;
		ddata->clock_roles[ddata->nr_clocks] = name;
		ddata->nr_clocks++;
	}

	if (ddata->nr_clocks < 1)
		return 0;

	if ((ddata->cfg.quirks & SYSC_QUIRK_EXT_OPT_CLOCK)) {
		error = sysc_init_ext_opt_clock(ddata, NULL);
		if (error)
			return error;
	}

	if (ddata->nr_clocks > SYSC_MAX_CLOCKS) {
		dev_err(ddata->dev, "too many clocks for %pOF\n", np);

		return -EINVAL;
	}

	if (nr_fck > 1 || nr_ick > 1) {
		dev_err(ddata->dev, "max one fck and ick for %pOF\n", np);

		return -EINVAL;
	}

	ddata->clocks = devm_kcalloc(ddata->dev,
				     ddata->nr_clocks, sizeof(*ddata->clocks),
				     GFP_KERNEL);
	if (!ddata->clocks)
		return -ENOMEM;

	for (i = 0; i < SYSC_MAX_CLOCKS; i++) {
		const char *name = ddata->clock_roles[i];

		if (!name)
			continue;

		error = sysc_get_one_clock(ddata, name);
		if (error && error != -ENOENT)
			return error;
	}

	return 0;
}

static int sysc_enable_main_clocks(struct sysc *ddata)
{
	struct clk *clock;
	int i, error;

	if (!ddata->clocks)
		return 0;

	for (i = 0; i < SYSC_OPTFCK0; i++) {
		clock = ddata->clocks[i];

		/* Main clocks may not have ick */
		if (IS_ERR_OR_NULL(clock))
			continue;

		error = clk_enable(clock);
		if (error)
			goto err_disable;
	}

	return 0;

err_disable:
	for (i--; i >= 0; i--) {
		clock = ddata->clocks[i];

		/* Main clocks may not have ick */
		if (IS_ERR_OR_NULL(clock))
			continue;

		clk_disable(clock);
	}

	return error;
}

static void sysc_disable_main_clocks(struct sysc *ddata)
{
	struct clk *clock;
	int i;

	if (!ddata->clocks)
		return;

	for (i = 0; i < SYSC_OPTFCK0; i++) {
		clock = ddata->clocks[i];
		if (IS_ERR_OR_NULL(clock))
			continue;

		clk_disable(clock);
	}
}

static int sysc_enable_opt_clocks(struct sysc *ddata)
{
	struct clk *clock;
	int i, error;

	if (!ddata->clocks)
		return 0;

	for (i = SYSC_OPTFCK0; i < SYSC_MAX_CLOCKS; i++) {
		clock = ddata->clocks[i];

		/* Assume no holes for opt clocks */
		if (IS_ERR_OR_NULL(clock))
			return 0;

		error = clk_enable(clock);
		if (error)
			goto err_disable;
	}

	return 0;

err_disable:
	for (i--; i >= 0; i--) {
		clock = ddata->clocks[i];
		if (IS_ERR_OR_NULL(clock))
			continue;

		clk_disable(clock);
	}

	return error;
}

static void sysc_disable_opt_clocks(struct sysc *ddata)
{
	struct clk *clock;
	int i;

	if (!ddata->clocks)
		return;

	for (i = SYSC_OPTFCK0; i < SYSC_MAX_CLOCKS; i++) {
		clock = ddata->clocks[i];

		/* Assume no holes for opt clocks */
		if (IS_ERR_OR_NULL(clock))
			return;

		clk_disable(clock);
	}
}

/**
 * sysc_init_resets - init rstctrl reset line if configured
 * @ddata: device driver data
 *
 * See sysc_rstctrl_reset_deassert().
 */
static int sysc_init_resets(struct sysc *ddata)
{
	ddata->rsts =
		devm_reset_control_array_get_optional_exclusive(ddata->dev);
	if (IS_ERR(ddata->rsts))
		return PTR_ERR(ddata->rsts);

	return 0;
}

/**
 * sysc_parse_and_check_child_range - parses module IO region from ranges
 * @ddata: device driver data
 *
 * In general we only need rev, syss, and sysc registers and not the whole
 * module range. But we do want the offsets for these registers from the
 * module base. This allows us to check them against the legacy hwmod
 * platform data. Let's also check the ranges are configured properly.
 */
static int sysc_parse_and_check_child_range(struct sysc *ddata)
{
	struct device_node *np = ddata->dev->of_node;
	const __be32 *ranges;
	u32 nr_addr, nr_size;
	int len, error;

	ranges = of_get_property(np, "ranges", &len);
	if (!ranges) {
		dev_err(ddata->dev, "missing ranges for %pOF\n", np);

		return -ENOENT;
	}

	len /= sizeof(*ranges);

	if (len < 3) {
		dev_err(ddata->dev, "incomplete ranges for %pOF\n", np);

		return -EINVAL;
	}

	error = of_property_read_u32(np, "#address-cells", &nr_addr);
	if (error)
		return -ENOENT;

	error = of_property_read_u32(np, "#size-cells", &nr_size);
	if (error)
		return -ENOENT;

	if (nr_addr != 1 || nr_size != 1) {
		dev_err(ddata->dev, "invalid ranges for %pOF\n", np);

		return -EINVAL;
	}

	ranges++;
	ddata->module_pa = of_translate_address(np, ranges++);
	ddata->module_size = be32_to_cpup(ranges);

	return 0;
}

static struct device_node *stdout_path;

static void sysc_init_stdout_path(struct sysc *ddata)
{
	struct device_node *np = NULL;
	const char *uart;

	if (IS_ERR(stdout_path))
		return;

	if (stdout_path)
		return;

	np = of_find_node_by_path("/chosen");
	if (!np)
		goto err;

	uart = of_get_property(np, "stdout-path", NULL);
	if (!uart)
		goto err;

	np = of_find_node_by_path(uart);
	if (!np)
		goto err;

	stdout_path = np;

	return;

err:
	stdout_path = ERR_PTR(-ENODEV);
}

static void sysc_check_quirk_stdout(struct sysc *ddata,
				    struct device_node *np)
{
	sysc_init_stdout_path(ddata);
	if (np != stdout_path)
		return;

	ddata->cfg.quirks |= SYSC_QUIRK_NO_IDLE_ON_INIT |
				SYSC_QUIRK_NO_RESET_ON_INIT;
}

/**
 * sysc_check_one_child - check child configuration
 * @ddata: device driver data
 * @np: child device node
 *
 * Let's avoid messy situations where we have new interconnect target
 * node but children have "ti,hwmods". These belong to the interconnect
 * target node and are managed by this driver.
 */
static int sysc_check_one_child(struct sysc *ddata,
				struct device_node *np)
{
	const char *name;

	name = of_get_property(np, "ti,hwmods", NULL);
	if (name)
		dev_warn(ddata->dev, "really a child ti,hwmods property?");

	sysc_check_quirk_stdout(ddata, np);
	sysc_parse_dts_quirks(ddata, np, true);

	return 0;
}

static int sysc_check_children(struct sysc *ddata)
{
	struct device_node *child;
	int error;

	for_each_child_of_node(ddata->dev->of_node, child) {
		error = sysc_check_one_child(ddata, child);
		if (error)
			return error;
	}

	return 0;
}

/*
 * So far only I2C uses 16-bit read access with clockactivity with revision
 * in two registers with stride of 4. We can detect this based on the rev
 * register size to configure things far enough to be able to properly read
 * the revision register.
 */
static void sysc_check_quirk_16bit(struct sysc *ddata, struct resource *res)
{
	if (resource_size(res) == 8)
		ddata->cfg.quirks |= SYSC_QUIRK_16BIT | SYSC_QUIRK_USE_CLOCKACT;
}

/**
 * sysc_parse_one - parses the interconnect target module registers
 * @ddata: device driver data
 * @reg: register to parse
 */
static int sysc_parse_one(struct sysc *ddata, enum sysc_registers reg)
{
	struct resource *res;
	const char *name;

	switch (reg) {
	case SYSC_REVISION:
	case SYSC_SYSCONFIG:
	case SYSC_SYSSTATUS:
		name = reg_names[reg];
		break;
	default:
		return -EINVAL;
	}

	res = platform_get_resource_byname(to_platform_device(ddata->dev),
					   IORESOURCE_MEM, name);
	if (!res) {
		ddata->offsets[reg] = -ENODEV;

		return 0;
	}

	ddata->offsets[reg] = res->start - ddata->module_pa;
	if (reg == SYSC_REVISION)
		sysc_check_quirk_16bit(ddata, res);

	return 0;
}

static int sysc_parse_registers(struct sysc *ddata)
{
	int i, error;

	for (i = 0; i < SYSC_MAX_REGS; i++) {
		error = sysc_parse_one(ddata, i);
		if (error)
			return error;
	}

	return 0;
}

/**
 * sysc_check_registers - check for misconfigured register overlaps
 * @ddata: device driver data
 */
static int sysc_check_registers(struct sysc *ddata)
{
	int i, j, nr_regs = 0, nr_matches = 0;

	for (i = 0; i < SYSC_MAX_REGS; i++) {
		if (ddata->offsets[i] < 0)
			continue;

		if (ddata->offsets[i] > (ddata->module_size - 4)) {
			dev_err(ddata->dev, "register outside module range");

				return -EINVAL;
		}

		for (j = 0; j < SYSC_MAX_REGS; j++) {
			if (ddata->offsets[j] < 0)
				continue;

			if (ddata->offsets[i] == ddata->offsets[j])
				nr_matches++;
		}
		nr_regs++;
	}

	if (nr_matches > nr_regs) {
		dev_err(ddata->dev, "overlapping registers: (%i/%i)",
			nr_regs, nr_matches);

		return -EINVAL;
	}

	return 0;
}

/**
 * syc_ioremap - ioremap register space for the interconnect target module
 * @ddata: device driver data
 *
 * Note that the interconnect target module registers can be anywhere
 * within the interconnect target module range. For example, SGX has
 * them at offset 0x1fc00 in the 32MB module address space. And cpsw
 * has them at offset 0x1200 in the CPSW_WR child. Usually the
 * the interconnect target module registers are at the beginning of
 * the module range though.
 */
static int sysc_ioremap(struct sysc *ddata)
{
	int size;

	if (ddata->offsets[SYSC_REVISION] < 0 &&
	    ddata->offsets[SYSC_SYSCONFIG] < 0 &&
	    ddata->offsets[SYSC_SYSSTATUS] < 0) {
		size = ddata->module_size;
	} else {
		size = max3(ddata->offsets[SYSC_REVISION],
			    ddata->offsets[SYSC_SYSCONFIG],
			    ddata->offsets[SYSC_SYSSTATUS]);

		if ((size + sizeof(u32)) > ddata->module_size)
			return -EINVAL;
	}

	ddata->module_va = devm_ioremap(ddata->dev,
					ddata->module_pa,
					size + sizeof(u32));
	if (!ddata->module_va)
		return -EIO;

	return 0;
}

/**
 * sysc_map_and_check_registers - ioremap and check device registers
 * @ddata: device driver data
 */
static int sysc_map_and_check_registers(struct sysc *ddata)
{
	int error;

	error = sysc_parse_and_check_child_range(ddata);
	if (error)
		return error;

	error = sysc_check_children(ddata);
	if (error)
		return error;

	error = sysc_parse_registers(ddata);
	if (error)
		return error;

	error = sysc_ioremap(ddata);
	if (error)
		return error;

	error = sysc_check_registers(ddata);
	if (error)
		return error;

	return 0;
}

/**
 * sysc_show_rev - read and show interconnect target module revision
 * @bufp: buffer to print the information to
 * @ddata: device driver data
 */
static int sysc_show_rev(char *bufp, struct sysc *ddata)
{
	int len;

	if (ddata->offsets[SYSC_REVISION] < 0)
		return sprintf(bufp, ":NA");

	len = sprintf(bufp, ":%08x", ddata->revision);

	return len;
}

static int sysc_show_reg(struct sysc *ddata,
			 char *bufp, enum sysc_registers reg)
{
	if (ddata->offsets[reg] < 0)
		return sprintf(bufp, ":NA");

	return sprintf(bufp, ":%x", ddata->offsets[reg]);
}

static int sysc_show_name(char *bufp, struct sysc *ddata)
{
	if (!ddata->name)
		return 0;

	return sprintf(bufp, ":%s", ddata->name);
}

/**
 * sysc_show_registers - show information about interconnect target module
 * @ddata: device driver data
 */
static void sysc_show_registers(struct sysc *ddata)
{
	char buf[128];
	char *bufp = buf;
	int i;

	for (i = 0; i < SYSC_MAX_REGS; i++)
		bufp += sysc_show_reg(ddata, bufp, i);

	bufp += sysc_show_rev(bufp, ddata);
	bufp += sysc_show_name(bufp, ddata);

	dev_dbg(ddata->dev, "%llx:%x%s\n",
		ddata->module_pa, ddata->module_size,
		buf);
}

#define SYSC_IDLE_MASK	(SYSC_NR_IDLEMODES - 1)

static int sysc_enable_module(struct device *dev)
{
	struct sysc *ddata;
	const struct sysc_regbits *regbits;
	u32 reg, idlemodes, best_mode;

	ddata = dev_get_drvdata(dev);
	if (ddata->offsets[SYSC_SYSCONFIG] == -ENODEV)
		return 0;

	/*
	 * TODO: Need to prevent clockdomain autoidle?
	 * See clkdm_deny_idle() in arch/mach-omap2/omap_hwmod.c
	 */

	regbits = ddata->cap->regbits;
	reg = sysc_read(ddata, ddata->offsets[SYSC_SYSCONFIG]);

	/* Set SIDLE mode */
	idlemodes = ddata->cfg.sidlemodes;
	if (!idlemodes || regbits->sidle_shift < 0)
		goto set_midle;

	best_mode = fls(ddata->cfg.sidlemodes) - 1;
	if (best_mode > SYSC_IDLE_MASK) {
		dev_err(dev, "%s: invalid sidlemode\n", __func__);
		return -EINVAL;
	}

	reg &= ~(SYSC_IDLE_MASK << regbits->sidle_shift);
	reg |= best_mode << regbits->sidle_shift;
	sysc_write(ddata, ddata->offsets[SYSC_SYSCONFIG], reg);

set_midle:
	/* Set MIDLE mode */
	idlemodes = ddata->cfg.midlemodes;
	if (!idlemodes || regbits->midle_shift < 0)
		return 0;

	best_mode = fls(ddata->cfg.midlemodes) - 1;
	if (best_mode > SYSC_IDLE_MASK) {
		dev_err(dev, "%s: invalid midlemode\n", __func__);
		return -EINVAL;
	}

	reg &= ~(SYSC_IDLE_MASK << regbits->midle_shift);
	reg |= best_mode << regbits->midle_shift;
	sysc_write(ddata, ddata->offsets[SYSC_SYSCONFIG], reg);

	return 0;
}

static int sysc_best_idle_mode(u32 idlemodes, u32 *best_mode)
{
	if (idlemodes & BIT(SYSC_IDLE_SMART_WKUP))
		*best_mode = SYSC_IDLE_SMART_WKUP;
	else if (idlemodes & BIT(SYSC_IDLE_SMART))
		*best_mode = SYSC_IDLE_SMART;
	else if (idlemodes & SYSC_IDLE_FORCE)
		*best_mode = SYSC_IDLE_FORCE;
	else
		return -EINVAL;

	return 0;
}

static int sysc_disable_module(struct device *dev)
{
	struct sysc *ddata;
	const struct sysc_regbits *regbits;
	u32 reg, idlemodes, best_mode;
	int ret;

	ddata = dev_get_drvdata(dev);
	if (ddata->offsets[SYSC_SYSCONFIG] == -ENODEV)
		return 0;

	/*
	 * TODO: Need to prevent clockdomain autoidle?
	 * See clkdm_deny_idle() in arch/mach-omap2/omap_hwmod.c
	 */

	regbits = ddata->cap->regbits;
	reg = sysc_read(ddata, ddata->offsets[SYSC_SYSCONFIG]);

	/* Set MIDLE mode */
	idlemodes = ddata->cfg.midlemodes;
	if (!idlemodes || regbits->midle_shift < 0)
		goto set_sidle;

	ret = sysc_best_idle_mode(idlemodes, &best_mode);
	if (ret) {
		dev_err(dev, "%s: invalid midlemode\n", __func__);
		return ret;
	}

	reg &= ~(SYSC_IDLE_MASK << regbits->midle_shift);
	reg |= best_mode << regbits->midle_shift;
	sysc_write(ddata, ddata->offsets[SYSC_SYSCONFIG], reg);

set_sidle:
	/* Set SIDLE mode */
	idlemodes = ddata->cfg.sidlemodes;
	if (!idlemodes || regbits->sidle_shift < 0)
		return 0;

	ret = sysc_best_idle_mode(idlemodes, &best_mode);
	if (ret) {
		dev_err(dev, "%s: invalid sidlemode\n", __func__);
		return ret;
	}

	reg &= ~(SYSC_IDLE_MASK << regbits->sidle_shift);
	reg |= best_mode << regbits->sidle_shift;
	sysc_write(ddata, ddata->offsets[SYSC_SYSCONFIG], reg);

	return 0;
}

static int __maybe_unused sysc_runtime_suspend_legacy(struct device *dev,
						      struct sysc *ddata)
{
	struct ti_sysc_platform_data *pdata;
	int error;

	pdata = dev_get_platdata(ddata->dev);
	if (!pdata)
		return 0;

	if (!pdata->idle_module)
		return -ENODEV;

	error = pdata->idle_module(dev, &ddata->cookie);
	if (error)
		dev_err(dev, "%s: could not idle: %i\n",
			__func__, error);

	return 0;
}

static int __maybe_unused sysc_runtime_resume_legacy(struct device *dev,
						     struct sysc *ddata)
{
	struct ti_sysc_platform_data *pdata;
	int error;

	pdata = dev_get_platdata(ddata->dev);
	if (!pdata)
		return 0;

	if (!pdata->enable_module)
		return -ENODEV;

	error = pdata->enable_module(dev, &ddata->cookie);
	if (error)
		dev_err(dev, "%s: could not enable: %i\n",
			__func__, error);

	return 0;
}

static int __maybe_unused sysc_runtime_suspend(struct device *dev)
{
	struct sysc *ddata;
	int error = 0;

	ddata = dev_get_drvdata(dev);

	if (!ddata->enabled)
		return 0;

	if (ddata->legacy_mode) {
		error = sysc_runtime_suspend_legacy(dev, ddata);
		if (error)
			return error;
	} else {
		error = sysc_disable_module(dev);
		if (error)
			return error;
	}

	sysc_disable_main_clocks(ddata);

	if (sysc_opt_clks_needed(ddata))
		sysc_disable_opt_clocks(ddata);

	ddata->enabled = false;

	return error;
}

static int __maybe_unused sysc_runtime_resume(struct device *dev)
{
	struct sysc *ddata;
	int error = 0;

	ddata = dev_get_drvdata(dev);

	if (ddata->enabled)
		return 0;

	if (sysc_opt_clks_needed(ddata)) {
		error = sysc_enable_opt_clocks(ddata);
		if (error)
			return error;
	}

	error = sysc_enable_main_clocks(ddata);
	if (error)
		goto err_opt_clocks;

	if (ddata->legacy_mode) {
		error = sysc_runtime_resume_legacy(dev, ddata);
		if (error)
			goto err_main_clocks;
	} else {
		error = sysc_enable_module(dev);
		if (error)
			goto err_main_clocks;
	}

	ddata->enabled = true;

	return 0;

err_main_clocks:
	sysc_disable_main_clocks(ddata);
err_opt_clocks:
	if (sysc_opt_clks_needed(ddata))
		sysc_disable_opt_clocks(ddata);

	return error;
}

static int __maybe_unused sysc_noirq_suspend(struct device *dev)
{
	struct sysc *ddata;

	ddata = dev_get_drvdata(dev);

	if (ddata->cfg.quirks & SYSC_QUIRK_LEGACY_IDLE)
		return 0;

	return pm_runtime_force_suspend(dev);
}

static int __maybe_unused sysc_noirq_resume(struct device *dev)
{
	struct sysc *ddata;

	ddata = dev_get_drvdata(dev);

	if (ddata->cfg.quirks & SYSC_QUIRK_LEGACY_IDLE)
		return 0;

	return pm_runtime_force_resume(dev);
}

static const struct dev_pm_ops sysc_pm_ops = {
	SET_NOIRQ_SYSTEM_SLEEP_PM_OPS(sysc_noirq_suspend, sysc_noirq_resume)
	SET_RUNTIME_PM_OPS(sysc_runtime_suspend,
			   sysc_runtime_resume,
			   NULL)
};

/* Module revision register based quirks */
struct sysc_revision_quirk {
	const char *name;
	u32 base;
	int rev_offset;
	int sysc_offset;
	int syss_offset;
	u32 revision;
	u32 revision_mask;
	u32 quirks;
};

#define SYSC_QUIRK(optname, optbase, optrev, optsysc, optsyss,		\
		   optrev_val, optrevmask, optquirkmask)		\
	{								\
		.name = (optname),					\
		.base = (optbase),					\
		.rev_offset = (optrev),					\
		.sysc_offset = (optsysc),				\
		.syss_offset = (optsyss),				\
		.revision = (optrev_val),				\
		.revision_mask = (optrevmask),				\
		.quirks = (optquirkmask),				\
	}

static const struct sysc_revision_quirk sysc_revision_quirks[] = {
	/* These drivers need to be fixed to not use pm_runtime_irq_safe() */
	SYSC_QUIRK("gpio", 0, 0, 0x10, 0x114, 0x50600801, 0xffff00ff,
		   SYSC_QUIRK_LEGACY_IDLE | SYSC_QUIRK_OPT_CLKS_IN_RESET),
	SYSC_QUIRK("mmu", 0, 0, 0x10, 0x14, 0x00000020, 0xffffffff,
		   SYSC_QUIRK_LEGACY_IDLE),
	SYSC_QUIRK("mmu", 0, 0, 0x10, 0x14, 0x00000030, 0xffffffff,
		   SYSC_QUIRK_LEGACY_IDLE),
	SYSC_QUIRK("sham", 0, 0x100, 0x110, 0x114, 0x40000c03, 0xffffffff,
		   SYSC_QUIRK_LEGACY_IDLE),
	SYSC_QUIRK("smartreflex", 0, -1, 0x24, -1, 0x00000000, 0xffffffff,
		   SYSC_QUIRK_LEGACY_IDLE),
	SYSC_QUIRK("smartreflex", 0, -1, 0x38, -1, 0x00000000, 0xffffffff,
		   SYSC_QUIRK_LEGACY_IDLE),
	SYSC_QUIRK("timer", 0, 0, 0x10, 0x14, 0x00000015, 0xffffffff,
		   0),
	/* Some timers on omap4 and later */
	SYSC_QUIRK("timer", 0, 0, 0x10, -1, 0x50002100, 0xffffffff,
		   0),
	SYSC_QUIRK("timer", 0, 0, 0x10, -1, 0x4fff1301, 0xffff00ff,
		   0),
	SYSC_QUIRK("uart", 0, 0x50, 0x54, 0x58, 0x00000052, 0xffffffff,
		   SYSC_QUIRK_SWSUP_SIDLE_ACT | SYSC_QUIRK_LEGACY_IDLE),
	/* Uarts on omap4 and later */
	SYSC_QUIRK("uart", 0, 0x50, 0x54, 0x58, 0x50411e03, 0xffff00ff,
		   SYSC_QUIRK_SWSUP_SIDLE_ACT | SYSC_QUIRK_LEGACY_IDLE),
	SYSC_QUIRK("uart", 0, 0x50, 0x54, 0x58, 0x47422e03, 0xffffffff,
		   SYSC_QUIRK_SWSUP_SIDLE_ACT | SYSC_QUIRK_LEGACY_IDLE),

	/* Quirks that need to be set based on the module address */
	SYSC_QUIRK("mcpdm", 0x40132000, 0, 0x10, -1, 0x50000800, 0xffffffff,
		   SYSC_QUIRK_EXT_OPT_CLOCK | SYSC_QUIRK_NO_RESET_ON_INIT |
		   SYSC_QUIRK_SWSUP_SIDLE),

#ifdef DEBUG
	SYSC_QUIRK("adc", 0, 0, 0x10, -1, 0x47300001, 0xffffffff, 0),
	SYSC_QUIRK("atl", 0, 0, -1, -1, 0x0a070100, 0xffffffff, 0),
	SYSC_QUIRK("aess", 0, 0, 0x10, -1, 0x40000000, 0xffffffff, 0),
	SYSC_QUIRK("cm", 0, 0, -1, -1, 0x40000301, 0xffffffff, 0),
	SYSC_QUIRK("control", 0, 0, 0x10, -1, 0x40000900, 0xffffffff, 0),
	SYSC_QUIRK("cpgmac", 0, 0x1200, 0x1208, 0x1204, 0x4edb1902,
		   0xffff00f0, 0),
	SYSC_QUIRK("dcan", 0, 0, -1, -1, 0xffffffff, 0xffffffff, 0),
	SYSC_QUIRK("dmic", 0, 0, 0x10, -1, 0x50010000, 0xffffffff, 0),
	SYSC_QUIRK("dwc3", 0, 0, 0x10, -1, 0x500a0200, 0xffffffff, 0),
	SYSC_QUIRK("epwmss", 0, 0, 0x4, -1, 0x47400001, 0xffffffff, 0),
	SYSC_QUIRK("gpu", 0, 0x1fc00, 0x1fc10, -1, 0, 0, 0),
	SYSC_QUIRK("hdq1w", 0, 0, 0x14, 0x18, 0x00000006, 0xffffffff, 0),
	SYSC_QUIRK("hdq1w", 0, 0, 0x14, 0x18, 0x0000000a, 0xffffffff, 0),
	SYSC_QUIRK("hsi", 0, 0, 0x10, 0x14, 0x50043101, 0xffffffff, 0),
	SYSC_QUIRK("iss", 0, 0, 0x10, -1, 0x40000101, 0xffffffff, 0),
	SYSC_QUIRK("i2c", 0, 0, 0x10, 0x90, 0x5040000a, 0xfffff0f0, 0),
	SYSC_QUIRK("lcdc", 0, 0, 0x54, -1, 0x4f201000, 0xffffffff, 0),
	SYSC_QUIRK("mcasp", 0, 0, 0x4, -1, 0x44306302, 0xffffffff, 0),
	SYSC_QUIRK("mcasp", 0, 0, 0x4, -1, 0x44307b02, 0xffffffff, 0),
	SYSC_QUIRK("mcbsp", 0, -1, 0x8c, -1, 0, 0, 0),
	SYSC_QUIRK("mcspi", 0, 0, 0x10, -1, 0x40300a0b, 0xffff00ff, 0),
	SYSC_QUIRK("mcspi", 0, 0, 0x110, 0x114, 0x40300a0b, 0xffffffff, 0),
	SYSC_QUIRK("mailbox", 0, 0, 0x10, -1, 0x00000400, 0xffffffff, 0),
	SYSC_QUIRK("m3", 0, 0, -1, -1, 0x5f580105, 0x0fff0f00, 0),
	SYSC_QUIRK("ocp2scp", 0, 0, 0x10, 0x14, 0x50060005, 0xfffffff0, 0),
	SYSC_QUIRK("ocp2scp", 0, 0, -1, -1, 0x50060007, 0xffffffff, 0),
	SYSC_QUIRK("padconf", 0, 0, 0x10, -1, 0x4fff0800, 0xffffffff, 0),
	SYSC_QUIRK("padconf", 0, 0, -1, -1, 0x40001100, 0xffffffff, 0),
	SYSC_QUIRK("prcm", 0, 0, -1, -1, 0x40000100, 0xffffffff, 0),
	SYSC_QUIRK("prcm", 0, 0, -1, -1, 0x00004102, 0xffffffff, 0),
	SYSC_QUIRK("prcm", 0, 0, -1, -1, 0x40000400, 0xffffffff, 0),
	SYSC_QUIRK("scm", 0, 0, 0x10, -1, 0x40000900, 0xffffffff, 0),
	SYSC_QUIRK("scm", 0, 0, -1, -1, 0x4e8b0100, 0xffffffff, 0),
	SYSC_QUIRK("scm", 0, 0, -1, -1, 0x4f000100, 0xffffffff, 0),
	SYSC_QUIRK("scm", 0, 0, -1, -1, 0x40000900, 0xffffffff, 0),
	SYSC_QUIRK("scrm", 0, 0, -1, -1, 0x00000010, 0xffffffff, 0),
	SYSC_QUIRK("sdio", 0, 0, 0x10, -1, 0x40202301, 0xffff0ff0, 0),
	SYSC_QUIRK("sdio", 0, 0x2fc, 0x110, 0x114, 0x31010000, 0xffffffff, 0),
	SYSC_QUIRK("sdma", 0, 0, 0x2c, 0x28, 0x00010900, 0xffffffff, 0),
	SYSC_QUIRK("slimbus", 0, 0, 0x10, -1, 0x40000902, 0xffffffff, 0),
	SYSC_QUIRK("slimbus", 0, 0, 0x10, -1, 0x40002903, 0xffffffff, 0),
	SYSC_QUIRK("spinlock", 0, 0, 0x10, -1, 0x50020000, 0xffffffff, 0),
	SYSC_QUIRK("rng", 0, 0x1fe0, 0x1fe4, -1, 0x00000020, 0xffffffff, 0),
	SYSC_QUIRK("rtc", 0, 0x74, 0x78, -1, 0x4eb01908, 0xffff00f0, 0),
	SYSC_QUIRK("timer32k", 0, 0, 0x4, -1, 0x00000060, 0xffffffff, 0),
	SYSC_QUIRK("usbhstll", 0, 0, 0x10, 0x14, 0x00000004, 0xffffffff, 0),
	SYSC_QUIRK("usbhstll", 0, 0, 0x10, 0x14, 0x00000008, 0xffffffff, 0),
	SYSC_QUIRK("usb_host_hs", 0, 0, 0x10, 0x14, 0x50700100, 0xffffffff, 0),
	SYSC_QUIRK("usb_host_hs", 0, 0, 0x10, -1, 0x50700101, 0xffffffff, 0),
	SYSC_QUIRK("usb_otg_hs", 0, 0x400, 0x404, 0x408, 0x00000050,
		   0xffffffff, 0),
	SYSC_QUIRK("wdt", 0, 0, 0x10, 0x14, 0x502a0500, 0xfffff0f0, 0),
	SYSC_QUIRK("vfpe", 0, 0, 0x104, -1, 0x4d001200, 0xffffffff, 0),
#endif
};

/*
 * Early quirks based on module base and register offsets only that are
 * needed before the module revision can be read
 */
static void sysc_init_early_quirks(struct sysc *ddata)
{
	const struct sysc_revision_quirk *q;
	int i;

	for (i = 0; i < ARRAY_SIZE(sysc_revision_quirks); i++) {
		q = &sysc_revision_quirks[i];

		if (!q->base)
			continue;

		if (q->base != ddata->module_pa)
			continue;

		if (q->rev_offset >= 0 &&
		    q->rev_offset != ddata->offsets[SYSC_REVISION])
			continue;

		if (q->sysc_offset >= 0 &&
		    q->sysc_offset != ddata->offsets[SYSC_SYSCONFIG])
			continue;

		if (q->syss_offset >= 0 &&
		    q->syss_offset != ddata->offsets[SYSC_SYSSTATUS])
			continue;

		ddata->name = q->name;
		ddata->cfg.quirks |= q->quirks;
	}
}

/* Quirks that also consider the revision register value */
static void sysc_init_revision_quirks(struct sysc *ddata)
{
	const struct sysc_revision_quirk *q;
	int i;

	for (i = 0; i < ARRAY_SIZE(sysc_revision_quirks); i++) {
		q = &sysc_revision_quirks[i];

		if (q->base && q->base != ddata->module_pa)
			continue;

		if (q->rev_offset >= 0 &&
		    q->rev_offset != ddata->offsets[SYSC_REVISION])
			continue;

		if (q->sysc_offset >= 0 &&
		    q->sysc_offset != ddata->offsets[SYSC_SYSCONFIG])
			continue;

		if (q->syss_offset >= 0 &&
		    q->syss_offset != ddata->offsets[SYSC_SYSSTATUS])
			continue;

		if (q->revision == ddata->revision ||
		    (q->revision & q->revision_mask) ==
		    (ddata->revision & q->revision_mask)) {
			ddata->name = q->name;
			ddata->cfg.quirks |= q->quirks;
		}
	}
}

/*
 * Note that pdata->init_module() typically does a reset first. After
 * pdata->init_module() is done, PM runtime can be used for the interconnect
 * target module.
 */
static int sysc_legacy_init(struct sysc *ddata)
{
	struct ti_sysc_platform_data *pdata = dev_get_platdata(ddata->dev);
	int error;

	if (!ddata->legacy_mode || !pdata || !pdata->init_module)
		return 0;

	error = pdata->init_module(ddata->dev, ddata->mdata, &ddata->cookie);
	if (error == -EEXIST)
		error = 0;

	return error;
}

/**
 * sysc_rstctrl_reset_deassert - deassert rstctrl reset
 * @ddata: device driver data
 * @reset: reset before deassert
 *
 * A module can have both OCP softreset control and external rstctrl.
 * If more complicated rstctrl resets are needed, please handle these
 * directly from the child device driver and map only the module reset
 * for the parent interconnect target module device.
 *
 * Automatic reset of the module on init can be skipped with the
 * "ti,no-reset-on-init" device tree property.
 */
static int sysc_rstctrl_reset_deassert(struct sysc *ddata, bool reset)
{
	int error;

	if (!ddata->rsts)
		return 0;

	if (reset) {
		error = reset_control_assert(ddata->rsts);
		if (error)
			return error;
	}

	return reset_control_deassert(ddata->rsts);
}

static int sysc_reset(struct sysc *ddata)
{
	int offset = ddata->offsets[SYSC_SYSCONFIG];
	int val;

	if (ddata->legacy_mode || offset < 0 ||
	    ddata->cfg.quirks & SYSC_QUIRK_NO_RESET_ON_INIT)
		return 0;

	/*
	 * Currently only support reset status in sysstatus.
	 * Warn and return error in all other cases
	 */
	if (!ddata->cfg.syss_mask) {
		dev_err(ddata->dev, "No ti,syss-mask. Reset failed\n");
		return -EINVAL;
	}

	val = sysc_read(ddata, offset);
	val |= (0x1 << ddata->cap->regbits->srst_shift);
	sysc_write(ddata, offset, val);

	/* Poll on reset status */
	offset = ddata->offsets[SYSC_SYSSTATUS];

	return readl_poll_timeout(ddata->module_va + offset, val,
				  (val & ddata->cfg.syss_mask) == 0x0,
				  100, MAX_MODULE_SOFTRESET_WAIT);
}

/*
 * At this point the module is configured enough to read the revision but
 * module may not be completely configured yet to use PM runtime. Enable
 * all clocks directly during init to configure the quirks needed for PM
 * runtime based on the revision register.
 */
static int sysc_init_module(struct sysc *ddata)
{
	int error = 0;
	bool manage_clocks = true;
	bool reset = true;

	if (ddata->cfg.quirks & SYSC_QUIRK_NO_RESET_ON_INIT)
		reset = false;

	error = sysc_rstctrl_reset_deassert(ddata, reset);
	if (error)
		return error;

	if (ddata->cfg.quirks &
	    (SYSC_QUIRK_NO_IDLE | SYSC_QUIRK_NO_IDLE_ON_INIT))
		manage_clocks = false;

	if (manage_clocks) {
		error = sysc_enable_opt_clocks(ddata);
		if (error)
			return error;

		error = sysc_enable_main_clocks(ddata);
		if (error)
			goto err_opt_clocks;
	}

	ddata->revision = sysc_read_revision(ddata);
	sysc_init_revision_quirks(ddata);

	error = sysc_legacy_init(ddata);
	if (error)
		goto err_main_clocks;

	error = sysc_reset(ddata);
	if (error)
		dev_err(ddata->dev, "Reset failed with %d\n", error);

err_main_clocks:
	if (manage_clocks)
		sysc_disable_main_clocks(ddata);
err_opt_clocks:
	if (manage_clocks)
		sysc_disable_opt_clocks(ddata);

	return error;
}

static int sysc_init_sysc_mask(struct sysc *ddata)
{
	struct device_node *np = ddata->dev->of_node;
	int error;
	u32 val;

	error = of_property_read_u32(np, "ti,sysc-mask", &val);
	if (error)
		return 0;

	if (val)
		ddata->cfg.sysc_val = val & ddata->cap->sysc_mask;
	else
		ddata->cfg.sysc_val = ddata->cap->sysc_mask;

	return 0;
}

static int sysc_init_idlemode(struct sysc *ddata, u8 *idlemodes,
			      const char *name)
{
	struct device_node *np = ddata->dev->of_node;
	struct property *prop;
	const __be32 *p;
	u32 val;

	of_property_for_each_u32(np, name, prop, p, val) {
		if (val >= SYSC_NR_IDLEMODES) {
			dev_err(ddata->dev, "invalid idlemode: %i\n", val);
			return -EINVAL;
		}
		*idlemodes |=  (1 << val);
	}

	return 0;
}

static int sysc_init_idlemodes(struct sysc *ddata)
{
	int error;

	error = sysc_init_idlemode(ddata, &ddata->cfg.midlemodes,
				   "ti,sysc-midle");
	if (error)
		return error;

	error = sysc_init_idlemode(ddata, &ddata->cfg.sidlemodes,
				   "ti,sysc-sidle");
	if (error)
		return error;

	return 0;
}

/*
 * Only some devices on omap4 and later have SYSCONFIG reset done
 * bit. We can detect this if there is no SYSSTATUS at all, or the
 * SYSTATUS bit 0 is not used. Note that some SYSSTATUS registers
 * have multiple bits for the child devices like OHCI and EHCI.
 * Depends on SYSC being parsed first.
 */
static int sysc_init_syss_mask(struct sysc *ddata)
{
	struct device_node *np = ddata->dev->of_node;
	int error;
	u32 val;

	error = of_property_read_u32(np, "ti,syss-mask", &val);
	if (error) {
		if ((ddata->cap->type == TI_SYSC_OMAP4 ||
		     ddata->cap->type == TI_SYSC_OMAP4_TIMER) &&
		    (ddata->cfg.sysc_val & SYSC_OMAP4_SOFTRESET))
			ddata->cfg.quirks |= SYSC_QUIRK_RESET_STATUS;

		return 0;
	}

	if (!(val & 1) && (ddata->cfg.sysc_val & SYSC_OMAP4_SOFTRESET))
		ddata->cfg.quirks |= SYSC_QUIRK_RESET_STATUS;

	ddata->cfg.syss_mask = val;

	return 0;
}

/*
 * Many child device drivers need to have fck and opt clocks available
 * to get the clock rate for device internal configuration etc.
 */
static int sysc_child_add_named_clock(struct sysc *ddata,
				      struct device *child,
				      const char *name)
{
	struct clk *clk;
	struct clk_lookup *l;
	int error = 0;

	if (!name)
		return 0;

	clk = clk_get(child, name);
	if (!IS_ERR(clk)) {
		clk_put(clk);

		return -EEXIST;
	}

	clk = clk_get(ddata->dev, name);
	if (IS_ERR(clk))
		return -ENODEV;

	l = clkdev_create(clk, name, dev_name(child));
	if (!l)
		error = -ENOMEM;

	clk_put(clk);

	return error;
}

static int sysc_child_add_clocks(struct sysc *ddata,
				 struct device *child)
{
	int i, error;

	for (i = 0; i < ddata->nr_clocks; i++) {
		error = sysc_child_add_named_clock(ddata,
						   child,
						   ddata->clock_roles[i]);
		if (error && error != -EEXIST) {
			dev_err(ddata->dev, "could not add child clock %s: %i\n",
				ddata->clock_roles[i], error);

			return error;
		}
	}

	return 0;
}

static struct device_type sysc_device_type = {
};

static struct sysc *sysc_child_to_parent(struct device *dev)
{
	struct device *parent = dev->parent;

	if (!parent || parent->type != &sysc_device_type)
		return NULL;

	return dev_get_drvdata(parent);
}

static int __maybe_unused sysc_child_runtime_suspend(struct device *dev)
{
	struct sysc *ddata;
	int error;

	ddata = sysc_child_to_parent(dev);

	error = pm_generic_runtime_suspend(dev);
	if (error)
		return error;

	if (!ddata->enabled)
		return 0;

	return sysc_runtime_suspend(ddata->dev);
}

static int __maybe_unused sysc_child_runtime_resume(struct device *dev)
{
	struct sysc *ddata;
	int error;

	ddata = sysc_child_to_parent(dev);

	if (!ddata->enabled) {
		error = sysc_runtime_resume(ddata->dev);
		if (error < 0)
			dev_err(ddata->dev,
				"%s error: %i\n", __func__, error);
	}

	return pm_generic_runtime_resume(dev);
}

#ifdef CONFIG_PM_SLEEP
static int sysc_child_suspend_noirq(struct device *dev)
{
	struct sysc *ddata;
	int error;

	ddata = sysc_child_to_parent(dev);

	dev_dbg(ddata->dev, "%s %s\n", __func__,
		ddata->name ? ddata->name : "");

	error = pm_generic_suspend_noirq(dev);
	if (error) {
		dev_err(dev, "%s error at %i: %i\n",
			__func__, __LINE__, error);

		return error;
	}

	if (!pm_runtime_status_suspended(dev)) {
		error = pm_generic_runtime_suspend(dev);
		if (error) {
			dev_dbg(dev, "%s busy at %i: %i\n",
				__func__, __LINE__, error);

			return 0;
		}

		error = sysc_runtime_suspend(ddata->dev);
		if (error) {
			dev_err(dev, "%s error at %i: %i\n",
				__func__, __LINE__, error);

			return error;
		}

		ddata->child_needs_resume = true;
	}

	return 0;
}

static int sysc_child_resume_noirq(struct device *dev)
{
	struct sysc *ddata;
	int error;

	ddata = sysc_child_to_parent(dev);

	dev_dbg(ddata->dev, "%s %s\n", __func__,
		ddata->name ? ddata->name : "");

	if (ddata->child_needs_resume) {
		ddata->child_needs_resume = false;

		error = sysc_runtime_resume(ddata->dev);
		if (error)
			dev_err(ddata->dev,
				"%s runtime resume error: %i\n",
				__func__, error);

		error = pm_generic_runtime_resume(dev);
		if (error)
			dev_err(ddata->dev,
				"%s generic runtime resume: %i\n",
				__func__, error);
	}

	return pm_generic_resume_noirq(dev);
}
#endif

static struct dev_pm_domain sysc_child_pm_domain = {
	.ops = {
		SET_RUNTIME_PM_OPS(sysc_child_runtime_suspend,
				   sysc_child_runtime_resume,
				   NULL)
		USE_PLATFORM_PM_SLEEP_OPS
		SET_NOIRQ_SYSTEM_SLEEP_PM_OPS(sysc_child_suspend_noirq,
					      sysc_child_resume_noirq)
	}
};

/**
 * sysc_legacy_idle_quirk - handle children in omap_device compatible way
 * @ddata: device driver data
 * @child: child device driver
 *
 * Allow idle for child devices as done with _od_runtime_suspend().
 * Otherwise many child devices will not idle because of the permanent
 * parent usecount set in pm_runtime_irq_safe().
 *
 * Note that the long term solution is to just modify the child device
 * drivers to not set pm_runtime_irq_safe() and then this can be just
 * dropped.
 */
static void sysc_legacy_idle_quirk(struct sysc *ddata, struct device *child)
{
	if (!ddata->legacy_mode)
		return;

	if (ddata->cfg.quirks & SYSC_QUIRK_LEGACY_IDLE)
		dev_pm_domain_set(child, &sysc_child_pm_domain);
}

static int sysc_notifier_call(struct notifier_block *nb,
			      unsigned long event, void *device)
{
	struct device *dev = device;
	struct sysc *ddata;
	int error;

	ddata = sysc_child_to_parent(dev);
	if (!ddata)
		return NOTIFY_DONE;

	switch (event) {
	case BUS_NOTIFY_ADD_DEVICE:
		error = sysc_child_add_clocks(ddata, dev);
		if (error)
			return error;
		sysc_legacy_idle_quirk(ddata, dev);
		break;
	default:
		break;
	}

	return NOTIFY_DONE;
}

static struct notifier_block sysc_nb = {
	.notifier_call = sysc_notifier_call,
};

/* Device tree configured quirks */
struct sysc_dts_quirk {
	const char *name;
	u32 mask;
};

static const struct sysc_dts_quirk sysc_dts_quirks[] = {
	{ .name = "ti,no-idle-on-init",
	  .mask = SYSC_QUIRK_NO_IDLE_ON_INIT, },
	{ .name = "ti,no-reset-on-init",
	  .mask = SYSC_QUIRK_NO_RESET_ON_INIT, },
	{ .name = "ti,no-idle",
	  .mask = SYSC_QUIRK_NO_IDLE, },
};

static void sysc_parse_dts_quirks(struct sysc *ddata, struct device_node *np,
				  bool is_child)
{
	const struct property *prop;
	int i, len;

	for (i = 0; i < ARRAY_SIZE(sysc_dts_quirks); i++) {
		const char *name = sysc_dts_quirks[i].name;

		prop = of_get_property(np, name, &len);
		if (!prop)
			continue;

		ddata->cfg.quirks |= sysc_dts_quirks[i].mask;
		if (is_child) {
			dev_warn(ddata->dev,
				 "dts flag should be at module level for %s\n",
				 name);
		}
	}
}

static int sysc_init_dts_quirks(struct sysc *ddata)
{
	struct device_node *np = ddata->dev->of_node;
	int error;
	u32 val;
<<<<<<< HEAD

	ddata->legacy_mode = of_get_property(np, "ti,hwmods", NULL);

=======

	ddata->legacy_mode = of_get_property(np, "ti,hwmods", NULL);

>>>>>>> 0ecfebd2
	sysc_parse_dts_quirks(ddata, np, false);
	error = of_property_read_u32(np, "ti,sysc-delay-us", &val);
	if (!error) {
		if (val > 255) {
			dev_warn(ddata->dev, "bad ti,sysc-delay-us: %i\n",
				 val);
		}

		ddata->cfg.srst_udelay = (u8)val;
	}

	return 0;
}

static void sysc_unprepare(struct sysc *ddata)
{
	int i;

	if (!ddata->clocks)
		return;

	for (i = 0; i < SYSC_MAX_CLOCKS; i++) {
		if (!IS_ERR_OR_NULL(ddata->clocks[i]))
			clk_unprepare(ddata->clocks[i]);
	}
}

/*
 * Common sysc register bits found on omap2, also known as type1
 */
static const struct sysc_regbits sysc_regbits_omap2 = {
	.dmadisable_shift = -ENODEV,
	.midle_shift = 12,
	.sidle_shift = 3,
	.clkact_shift = 8,
	.emufree_shift = 5,
	.enwkup_shift = 2,
	.srst_shift = 1,
	.autoidle_shift = 0,
};

static const struct sysc_capabilities sysc_omap2 = {
	.type = TI_SYSC_OMAP2,
	.sysc_mask = SYSC_OMAP2_CLOCKACTIVITY | SYSC_OMAP2_EMUFREE |
		     SYSC_OMAP2_ENAWAKEUP | SYSC_OMAP2_SOFTRESET |
		     SYSC_OMAP2_AUTOIDLE,
	.regbits = &sysc_regbits_omap2,
};

/* All omap2 and 3 timers, and timers 1, 2 & 10 on omap 4 and 5 */
static const struct sysc_capabilities sysc_omap2_timer = {
	.type = TI_SYSC_OMAP2_TIMER,
	.sysc_mask = SYSC_OMAP2_CLOCKACTIVITY | SYSC_OMAP2_EMUFREE |
		     SYSC_OMAP2_ENAWAKEUP | SYSC_OMAP2_SOFTRESET |
		     SYSC_OMAP2_AUTOIDLE,
	.regbits = &sysc_regbits_omap2,
	.mod_quirks = SYSC_QUIRK_USE_CLOCKACT,
};

/*
 * SHAM2 (SHA1/MD5) sysc found on omap3, a variant of sysc_regbits_omap2
 * with different sidle position
 */
static const struct sysc_regbits sysc_regbits_omap3_sham = {
	.dmadisable_shift = -ENODEV,
	.midle_shift = -ENODEV,
	.sidle_shift = 4,
	.clkact_shift = -ENODEV,
	.enwkup_shift = -ENODEV,
	.srst_shift = 1,
	.autoidle_shift = 0,
	.emufree_shift = -ENODEV,
};

static const struct sysc_capabilities sysc_omap3_sham = {
	.type = TI_SYSC_OMAP3_SHAM,
	.sysc_mask = SYSC_OMAP2_SOFTRESET | SYSC_OMAP2_AUTOIDLE,
	.regbits = &sysc_regbits_omap3_sham,
};

/*
 * AES register bits found on omap3 and later, a variant of
 * sysc_regbits_omap2 with different sidle position
 */
static const struct sysc_regbits sysc_regbits_omap3_aes = {
	.dmadisable_shift = -ENODEV,
	.midle_shift = -ENODEV,
	.sidle_shift = 6,
	.clkact_shift = -ENODEV,
	.enwkup_shift = -ENODEV,
	.srst_shift = 1,
	.autoidle_shift = 0,
	.emufree_shift = -ENODEV,
};

static const struct sysc_capabilities sysc_omap3_aes = {
	.type = TI_SYSC_OMAP3_AES,
	.sysc_mask = SYSC_OMAP2_SOFTRESET | SYSC_OMAP2_AUTOIDLE,
	.regbits = &sysc_regbits_omap3_aes,
};

/*
 * Common sysc register bits found on omap4, also known as type2
 */
static const struct sysc_regbits sysc_regbits_omap4 = {
	.dmadisable_shift = 16,
	.midle_shift = 4,
	.sidle_shift = 2,
	.clkact_shift = -ENODEV,
	.enwkup_shift = -ENODEV,
	.emufree_shift = 1,
	.srst_shift = 0,
	.autoidle_shift = -ENODEV,
};

static const struct sysc_capabilities sysc_omap4 = {
	.type = TI_SYSC_OMAP4,
	.sysc_mask = SYSC_OMAP4_DMADISABLE | SYSC_OMAP4_FREEEMU |
		     SYSC_OMAP4_SOFTRESET,
	.regbits = &sysc_regbits_omap4,
};

static const struct sysc_capabilities sysc_omap4_timer = {
	.type = TI_SYSC_OMAP4_TIMER,
	.sysc_mask = SYSC_OMAP4_DMADISABLE | SYSC_OMAP4_FREEEMU |
		     SYSC_OMAP4_SOFTRESET,
	.regbits = &sysc_regbits_omap4,
};

/*
 * Common sysc register bits found on omap4, also known as type3
 */
static const struct sysc_regbits sysc_regbits_omap4_simple = {
	.dmadisable_shift = -ENODEV,
	.midle_shift = 2,
	.sidle_shift = 0,
	.clkact_shift = -ENODEV,
	.enwkup_shift = -ENODEV,
	.srst_shift = -ENODEV,
	.emufree_shift = -ENODEV,
	.autoidle_shift = -ENODEV,
};

static const struct sysc_capabilities sysc_omap4_simple = {
	.type = TI_SYSC_OMAP4_SIMPLE,
	.regbits = &sysc_regbits_omap4_simple,
};

/*
 * SmartReflex sysc found on omap34xx
 */
static const struct sysc_regbits sysc_regbits_omap34xx_sr = {
	.dmadisable_shift = -ENODEV,
	.midle_shift = -ENODEV,
	.sidle_shift = -ENODEV,
	.clkact_shift = 20,
	.enwkup_shift = -ENODEV,
	.srst_shift = -ENODEV,
	.emufree_shift = -ENODEV,
	.autoidle_shift = -ENODEV,
};

static const struct sysc_capabilities sysc_34xx_sr = {
	.type = TI_SYSC_OMAP34XX_SR,
	.sysc_mask = SYSC_OMAP2_CLOCKACTIVITY,
	.regbits = &sysc_regbits_omap34xx_sr,
	.mod_quirks = SYSC_QUIRK_USE_CLOCKACT | SYSC_QUIRK_UNCACHED |
		      SYSC_QUIRK_LEGACY_IDLE,
};

/*
 * SmartReflex sysc found on omap36xx and later
 */
static const struct sysc_regbits sysc_regbits_omap36xx_sr = {
	.dmadisable_shift = -ENODEV,
	.midle_shift = -ENODEV,
	.sidle_shift = 24,
	.clkact_shift = -ENODEV,
	.enwkup_shift = 26,
	.srst_shift = -ENODEV,
	.emufree_shift = -ENODEV,
	.autoidle_shift = -ENODEV,
};

static const struct sysc_capabilities sysc_36xx_sr = {
	.type = TI_SYSC_OMAP36XX_SR,
	.sysc_mask = SYSC_OMAP3_SR_ENAWAKEUP,
	.regbits = &sysc_regbits_omap36xx_sr,
	.mod_quirks = SYSC_QUIRK_UNCACHED | SYSC_QUIRK_LEGACY_IDLE,
};

static const struct sysc_capabilities sysc_omap4_sr = {
	.type = TI_SYSC_OMAP4_SR,
	.regbits = &sysc_regbits_omap36xx_sr,
	.mod_quirks = SYSC_QUIRK_LEGACY_IDLE,
};

/*
 * McASP register bits found on omap4 and later
 */
static const struct sysc_regbits sysc_regbits_omap4_mcasp = {
	.dmadisable_shift = -ENODEV,
	.midle_shift = -ENODEV,
	.sidle_shift = 0,
	.clkact_shift = -ENODEV,
	.enwkup_shift = -ENODEV,
	.srst_shift = -ENODEV,
	.emufree_shift = -ENODEV,
	.autoidle_shift = -ENODEV,
};

static const struct sysc_capabilities sysc_omap4_mcasp = {
	.type = TI_SYSC_OMAP4_MCASP,
	.regbits = &sysc_regbits_omap4_mcasp,
	.mod_quirks = SYSC_QUIRK_OPT_CLKS_NEEDED,
};

/*
 * McASP found on dra7 and later
 */
static const struct sysc_capabilities sysc_dra7_mcasp = {
	.type = TI_SYSC_OMAP4_SIMPLE,
	.regbits = &sysc_regbits_omap4_simple,
	.mod_quirks = SYSC_QUIRK_OPT_CLKS_NEEDED,
};

/*
 * FS USB host found on omap4 and later
 */
static const struct sysc_regbits sysc_regbits_omap4_usb_host_fs = {
	.dmadisable_shift = -ENODEV,
	.midle_shift = -ENODEV,
	.sidle_shift = 24,
	.clkact_shift = -ENODEV,
	.enwkup_shift = 26,
	.srst_shift = -ENODEV,
	.emufree_shift = -ENODEV,
	.autoidle_shift = -ENODEV,
};

static const struct sysc_capabilities sysc_omap4_usb_host_fs = {
	.type = TI_SYSC_OMAP4_USB_HOST_FS,
	.sysc_mask = SYSC_OMAP2_ENAWAKEUP,
	.regbits = &sysc_regbits_omap4_usb_host_fs,
};

static const struct sysc_regbits sysc_regbits_dra7_mcan = {
	.dmadisable_shift = -ENODEV,
	.midle_shift = -ENODEV,
	.sidle_shift = -ENODEV,
	.clkact_shift = -ENODEV,
	.enwkup_shift = 4,
	.srst_shift = 0,
	.emufree_shift = -ENODEV,
	.autoidle_shift = -ENODEV,
};

static const struct sysc_capabilities sysc_dra7_mcan = {
	.type = TI_SYSC_DRA7_MCAN,
	.sysc_mask = SYSC_DRA7_MCAN_ENAWAKEUP | SYSC_OMAP4_SOFTRESET,
	.regbits = &sysc_regbits_dra7_mcan,
};

static int sysc_init_pdata(struct sysc *ddata)
{
	struct ti_sysc_platform_data *pdata = dev_get_platdata(ddata->dev);
	struct ti_sysc_module_data *mdata;

	if (!pdata || !ddata->legacy_mode)
		return 0;

	mdata = devm_kzalloc(ddata->dev, sizeof(*mdata), GFP_KERNEL);
	if (!mdata)
		return -ENOMEM;

	mdata->name = ddata->legacy_mode;
	mdata->module_pa = ddata->module_pa;
	mdata->module_size = ddata->module_size;
	mdata->offsets = ddata->offsets;
	mdata->nr_offsets = SYSC_MAX_REGS;
	mdata->cap = ddata->cap;
	mdata->cfg = &ddata->cfg;

	ddata->mdata = mdata;

	return 0;
}

static int sysc_init_match(struct sysc *ddata)
{
	const struct sysc_capabilities *cap;

	cap = of_device_get_match_data(ddata->dev);
	if (!cap)
		return -EINVAL;

	ddata->cap = cap;
	if (ddata->cap)
		ddata->cfg.quirks |= ddata->cap->mod_quirks;

	return 0;
}

static void ti_sysc_idle(struct work_struct *work)
{
	struct sysc *ddata;

	ddata = container_of(work, struct sysc, idle_work.work);

	if (pm_runtime_active(ddata->dev))
		pm_runtime_put_sync(ddata->dev);
}

static const struct of_device_id sysc_match_table[] = {
	{ .compatible = "simple-bus", },
	{ /* sentinel */ },
};

static int sysc_probe(struct platform_device *pdev)
{
	struct ti_sysc_platform_data *pdata = dev_get_platdata(&pdev->dev);
	struct sysc *ddata;
	int error;

	ddata = devm_kzalloc(&pdev->dev, sizeof(*ddata), GFP_KERNEL);
	if (!ddata)
		return -ENOMEM;

	ddata->dev = &pdev->dev;
	platform_set_drvdata(pdev, ddata);

	error = sysc_init_match(ddata);
	if (error)
		return error;

	error = sysc_init_dts_quirks(ddata);
	if (error)
		goto unprepare;

	error = sysc_map_and_check_registers(ddata);
	if (error)
		goto unprepare;

	error = sysc_init_sysc_mask(ddata);
	if (error)
		goto unprepare;

	error = sysc_init_idlemodes(ddata);
	if (error)
		goto unprepare;

	error = sysc_init_syss_mask(ddata);
	if (error)
		goto unprepare;

	error = sysc_init_pdata(ddata);
	if (error)
		goto unprepare;

	sysc_init_early_quirks(ddata);

	error = sysc_get_clocks(ddata);
	if (error)
		return error;

	error = sysc_init_resets(ddata);
	if (error)
		return error;

	error = sysc_init_module(ddata);
	if (error)
		goto unprepare;

	pm_runtime_enable(ddata->dev);
	error = pm_runtime_get_sync(ddata->dev);
	if (error < 0) {
		pm_runtime_put_noidle(ddata->dev);
		pm_runtime_disable(ddata->dev);
		goto unprepare;
	}

	sysc_show_registers(ddata);

	ddata->dev->type = &sysc_device_type;
	error = of_platform_populate(ddata->dev->of_node, sysc_match_table,
				     pdata ? pdata->auxdata : NULL,
				     ddata->dev);
	if (error)
		goto err;

	INIT_DELAYED_WORK(&ddata->idle_work, ti_sysc_idle);

	/* At least earlycon won't survive without deferred idle */
	if (ddata->cfg.quirks & (SYSC_QUIRK_NO_IDLE_ON_INIT |
				 SYSC_QUIRK_NO_RESET_ON_INIT)) {
		schedule_delayed_work(&ddata->idle_work, 3000);
	} else {
		pm_runtime_put(&pdev->dev);
	}

	if (!of_get_available_child_count(ddata->dev->of_node))
		reset_control_assert(ddata->rsts);

	return 0;

err:
	pm_runtime_put_sync(&pdev->dev);
	pm_runtime_disable(&pdev->dev);
unprepare:
	sysc_unprepare(ddata);

	return error;
}

static int sysc_remove(struct platform_device *pdev)
{
	struct sysc *ddata = platform_get_drvdata(pdev);
	int error;

	cancel_delayed_work_sync(&ddata->idle_work);

	error = pm_runtime_get_sync(ddata->dev);
	if (error < 0) {
		pm_runtime_put_noidle(ddata->dev);
		pm_runtime_disable(ddata->dev);
		goto unprepare;
	}

	of_platform_depopulate(&pdev->dev);

	pm_runtime_put_sync(&pdev->dev);
	pm_runtime_disable(&pdev->dev);
	reset_control_assert(ddata->rsts);

unprepare:
	sysc_unprepare(ddata);

	return 0;
}

static const struct of_device_id sysc_match[] = {
	{ .compatible = "ti,sysc-omap2", .data = &sysc_omap2, },
	{ .compatible = "ti,sysc-omap2-timer", .data = &sysc_omap2_timer, },
	{ .compatible = "ti,sysc-omap4", .data = &sysc_omap4, },
	{ .compatible = "ti,sysc-omap4-timer", .data = &sysc_omap4_timer, },
	{ .compatible = "ti,sysc-omap4-simple", .data = &sysc_omap4_simple, },
	{ .compatible = "ti,sysc-omap3430-sr", .data = &sysc_34xx_sr, },
	{ .compatible = "ti,sysc-omap3630-sr", .data = &sysc_36xx_sr, },
	{ .compatible = "ti,sysc-omap4-sr", .data = &sysc_omap4_sr, },
	{ .compatible = "ti,sysc-omap3-sham", .data = &sysc_omap3_sham, },
	{ .compatible = "ti,sysc-omap-aes", .data = &sysc_omap3_aes, },
	{ .compatible = "ti,sysc-mcasp", .data = &sysc_omap4_mcasp, },
	{ .compatible = "ti,sysc-dra7-mcasp", .data = &sysc_dra7_mcasp, },
	{ .compatible = "ti,sysc-usb-host-fs",
	  .data = &sysc_omap4_usb_host_fs, },
	{ .compatible = "ti,sysc-dra7-mcan", .data = &sysc_dra7_mcan, },
	{  },
};
MODULE_DEVICE_TABLE(of, sysc_match);

static struct platform_driver sysc_driver = {
	.probe		= sysc_probe,
	.remove		= sysc_remove,
	.driver         = {
		.name   = "ti-sysc",
		.of_match_table	= sysc_match,
		.pm = &sysc_pm_ops,
	},
};

static int __init sysc_init(void)
{
	bus_register_notifier(&platform_bus_type, &sysc_nb);

	return platform_driver_register(&sysc_driver);
}
module_init(sysc_init);

static void __exit sysc_exit(void)
{
	bus_unregister_notifier(&platform_bus_type, &sysc_nb);
	platform_driver_unregister(&sysc_driver);
}
module_exit(sysc_exit);

MODULE_DESCRIPTION("TI sysc interconnect target driver");
MODULE_LICENSE("GPL v2");<|MERGE_RESOLUTION|>--- conflicted
+++ resolved
@@ -98,11 +98,7 @@
 static void sysc_parse_dts_quirks(struct sysc *ddata, struct device_node *np,
 				  bool is_child);
 
-<<<<<<< HEAD
-void sysc_write(struct sysc *ddata, int offset, u32 value)
-=======
 static void sysc_write(struct sysc *ddata, int offset, u32 value)
->>>>>>> 0ecfebd2
 {
 	writel_relaxed(value, ddata->module_va + offset);
 }
@@ -1745,15 +1741,9 @@
 	struct device_node *np = ddata->dev->of_node;
 	int error;
 	u32 val;
-<<<<<<< HEAD
 
 	ddata->legacy_mode = of_get_property(np, "ti,hwmods", NULL);
 
-=======
-
-	ddata->legacy_mode = of_get_property(np, "ti,hwmods", NULL);
-
->>>>>>> 0ecfebd2
 	sysc_parse_dts_quirks(ddata, np, false);
 	error = of_property_read_u32(np, "ti,sysc-delay-us", &val);
 	if (!error) {
