/*
 * A V4L2 driver for OmniVision OV7670 cameras.
 *
 * Copyright 2006 One Laptop Per Child Association, Inc.  Written
 * by Jonathan Corbet with substantial inspiration from Mark
 * McClelland's ovcamchip code.
 *
 * Copyright 2006-7 Jonathan Corbet <corbet@lwn.net>
 *
 * This file may be distributed under the terms of the GNU General
 * Public License, version 2.
 */
#include <linux/clk.h>
#include <linux/init.h>
#include <linux/module.h>
#include <linux/slab.h>
#include <linux/i2c.h>
#include <linux/delay.h>
#include <linux/videodev2.h>
#include <linux/gpio.h>
#include <linux/gpio/consumer.h>
#include <media/v4l2-device.h>
#include <media/v4l2-ctrls.h>
#include <media/v4l2-fwnode.h>
#include <media/v4l2-mediabus.h>
#include <media/v4l2-image-sizes.h>
#include <media/i2c/ov7670.h>

MODULE_AUTHOR("Jonathan Corbet <corbet@lwn.net>");
MODULE_DESCRIPTION("A low-level driver for OmniVision ov7670 sensors");
MODULE_LICENSE("GPL");

static bool debug;
module_param(debug, bool, 0644);
MODULE_PARM_DESC(debug, "Debug level (0-1)");

/*
 * The 7670 sits on i2c with ID 0x42
 */
#define OV7670_I2C_ADDR 0x42

#define PLL_FACTOR	4

/* Registers */
#define REG_GAIN	0x00	/* Gain lower 8 bits (rest in vref) */
#define REG_BLUE	0x01	/* blue gain */
#define REG_RED		0x02	/* red gain */
#define REG_VREF	0x03	/* Pieces of GAIN, VSTART, VSTOP */
#define REG_COM1	0x04	/* Control 1 */
#define  COM1_CCIR656	  0x40  /* CCIR656 enable */
#define REG_BAVE	0x05	/* U/B Average level */
#define REG_GbAVE	0x06	/* Y/Gb Average level */
#define REG_AECHH	0x07	/* AEC MS 5 bits */
#define REG_RAVE	0x08	/* V/R Average level */
#define REG_COM2	0x09	/* Control 2 */
#define  COM2_SSLEEP	  0x10	/* Soft sleep mode */
#define REG_PID		0x0a	/* Product ID MSB */
#define REG_VER		0x0b	/* Product ID LSB */
#define REG_COM3	0x0c	/* Control 3 */
#define  COM3_SWAP	  0x40	  /* Byte swap */
#define  COM3_SCALEEN	  0x08	  /* Enable scaling */
#define  COM3_DCWEN	  0x04	  /* Enable downsamp/crop/window */
#define REG_COM4	0x0d	/* Control 4 */
#define REG_COM5	0x0e	/* All "reserved" */
#define REG_COM6	0x0f	/* Control 6 */
#define REG_AECH	0x10	/* More bits of AEC value */
#define REG_CLKRC	0x11	/* Clocl control */
#define   CLK_EXT	  0x40	  /* Use external clock directly */
#define   CLK_SCALE	  0x3f	  /* Mask for internal clock scale */
#define REG_COM7	0x12	/* Control 7 */
#define   COM7_RESET	  0x80	  /* Register reset */
#define   COM7_FMT_MASK	  0x38
#define   COM7_FMT_VGA	  0x00
#define	  COM7_FMT_CIF	  0x20	  /* CIF format */
#define   COM7_FMT_QVGA	  0x10	  /* QVGA format */
#define   COM7_FMT_QCIF	  0x08	  /* QCIF format */
#define	  COM7_RGB	  0x04	  /* bits 0 and 2 - RGB format */
#define	  COM7_YUV	  0x00	  /* YUV */
#define	  COM7_BAYER	  0x01	  /* Bayer format */
#define	  COM7_PBAYER	  0x05	  /* "Processed bayer" */
#define REG_COM8	0x13	/* Control 8 */
#define   COM8_FASTAEC	  0x80	  /* Enable fast AGC/AEC */
#define   COM8_AECSTEP	  0x40	  /* Unlimited AEC step size */
#define   COM8_BFILT	  0x20	  /* Band filter enable */
#define   COM8_AGC	  0x04	  /* Auto gain enable */
#define   COM8_AWB	  0x02	  /* White balance enable */
#define   COM8_AEC	  0x01	  /* Auto exposure enable */
#define REG_COM9	0x14	/* Control 9  - gain ceiling */
#define REG_COM10	0x15	/* Control 10 */
#define   COM10_HSYNC	  0x40	  /* HSYNC instead of HREF */
#define   COM10_PCLK_HB	  0x20	  /* Suppress PCLK on horiz blank */
#define   COM10_HREF_REV  0x08	  /* Reverse HREF */
#define   COM10_VS_LEAD	  0x04	  /* VSYNC on clock leading edge */
#define   COM10_VS_NEG	  0x02	  /* VSYNC negative */
#define   COM10_HS_NEG	  0x01	  /* HSYNC negative */
#define REG_HSTART	0x17	/* Horiz start high bits */
#define REG_HSTOP	0x18	/* Horiz stop high bits */
#define REG_VSTART	0x19	/* Vert start high bits */
#define REG_VSTOP	0x1a	/* Vert stop high bits */
#define REG_PSHFT	0x1b	/* Pixel delay after HREF */
#define REG_MIDH	0x1c	/* Manuf. ID high */
#define REG_MIDL	0x1d	/* Manuf. ID low */
#define REG_MVFP	0x1e	/* Mirror / vflip */
#define   MVFP_MIRROR	  0x20	  /* Mirror image */
#define   MVFP_FLIP	  0x10	  /* Vertical flip */

#define REG_AEW		0x24	/* AGC upper limit */
#define REG_AEB		0x25	/* AGC lower limit */
#define REG_VPT		0x26	/* AGC/AEC fast mode op region */
#define REG_HSYST	0x30	/* HSYNC rising edge delay */
#define REG_HSYEN	0x31	/* HSYNC falling edge delay */
#define REG_HREF	0x32	/* HREF pieces */
#define REG_TSLB	0x3a	/* lots of stuff */
#define   TSLB_YLAST	  0x04	  /* UYVY or VYUY - see com13 */
#define REG_COM11	0x3b	/* Control 11 */
#define   COM11_NIGHT	  0x80	  /* NIght mode enable */
#define   COM11_NMFR	  0x60	  /* Two bit NM frame rate */
#define   COM11_HZAUTO	  0x10	  /* Auto detect 50/60 Hz */
#define	  COM11_50HZ	  0x08	  /* Manual 50Hz select */
#define   COM11_EXP	  0x02
#define REG_COM12	0x3c	/* Control 12 */
#define   COM12_HREF	  0x80	  /* HREF always */
#define REG_COM13	0x3d	/* Control 13 */
#define   COM13_GAMMA	  0x80	  /* Gamma enable */
#define	  COM13_UVSAT	  0x40	  /* UV saturation auto adjustment */
#define   COM13_UVSWAP	  0x01	  /* V before U - w/TSLB */
#define REG_COM14	0x3e	/* Control 14 */
#define   COM14_DCWEN	  0x10	  /* DCW/PCLK-scale enable */
#define REG_EDGE	0x3f	/* Edge enhancement factor */
#define REG_COM15	0x40	/* Control 15 */
#define   COM15_R10F0	  0x00	  /* Data range 10 to F0 */
#define	  COM15_R01FE	  0x80	  /*            01 to FE */
#define   COM15_R00FF	  0xc0	  /*            00 to FF */
#define   COM15_RGB565	  0x10	  /* RGB565 output */
#define   COM15_RGB555	  0x30	  /* RGB555 output */
#define REG_COM16	0x41	/* Control 16 */
#define   COM16_AWBGAIN   0x08	  /* AWB gain enable */
#define REG_COM17	0x42	/* Control 17 */
#define   COM17_AECWIN	  0xc0	  /* AEC window - must match COM4 */
#define   COM17_CBAR	  0x08	  /* DSP Color bar */

/*
 * This matrix defines how the colors are generated, must be
 * tweaked to adjust hue and saturation.
 *
 * Order: v-red, v-green, v-blue, u-red, u-green, u-blue
 *
 * They are nine-bit signed quantities, with the sign bit
 * stored in 0x58.  Sign for v-red is bit 0, and up from there.
 */
#define	REG_CMATRIX_BASE 0x4f
#define   CMATRIX_LEN 6
#define REG_CMATRIX_SIGN 0x58


#define REG_BRIGHT	0x55	/* Brightness */
#define REG_CONTRAS	0x56	/* Contrast control */

#define REG_GFIX	0x69	/* Fix gain control */

#define REG_DBLV	0x6b	/* PLL control an debugging */
#define   DBLV_BYPASS	  0x00	  /* Bypass PLL */
#define   DBLV_X4	  0x01	  /* clock x4 */
#define   DBLV_X6	  0x10	  /* clock x6 */
#define   DBLV_X8	  0x11	  /* clock x8 */

#define REG_SCALING_XSC	0x70	/* Test pattern and horizontal scale factor */
#define   TEST_PATTTERN_0 0x80
#define REG_SCALING_YSC	0x71	/* Test pattern and vertical scale factor */
#define   TEST_PATTTERN_1 0x80

#define REG_REG76	0x76	/* OV's name */
#define   R76_BLKPCOR	  0x80	  /* Black pixel correction enable */
#define   R76_WHTPCOR	  0x40	  /* White pixel correction enable */

#define REG_RGB444	0x8c	/* RGB 444 control */
#define   R444_ENABLE	  0x02	  /* Turn on RGB444, overrides 5x5 */
#define   R444_RGBX	  0x01	  /* Empty nibble at end */

#define REG_HAECC1	0x9f	/* Hist AEC/AGC control 1 */
#define REG_HAECC2	0xa0	/* Hist AEC/AGC control 2 */

#define REG_BD50MAX	0xa5	/* 50hz banding step limit */
#define REG_HAECC3	0xa6	/* Hist AEC/AGC control 3 */
#define REG_HAECC4	0xa7	/* Hist AEC/AGC control 4 */
#define REG_HAECC5	0xa8	/* Hist AEC/AGC control 5 */
#define REG_HAECC6	0xa9	/* Hist AEC/AGC control 6 */
#define REG_HAECC7	0xaa	/* Hist AEC/AGC control 7 */
#define REG_BD60MAX	0xab	/* 60hz banding step limit */

enum ov7670_model {
	MODEL_OV7670 = 0,
	MODEL_OV7675,
};

struct ov7670_win_size {
	int	width;
	int	height;
	unsigned char com7_bit;
	int	hstart;		/* Start/stop values for the camera.  Note */
	int	hstop;		/* that they do not always make complete */
	int	vstart;		/* sense to humans, but evidently the sensor */
	int	vstop;		/* will do the right thing... */
	struct regval_list *regs; /* Regs to tweak */
};

struct ov7670_devtype {
	/* formats supported for each model */
	struct ov7670_win_size *win_sizes;
	unsigned int n_win_sizes;
	/* callbacks for frame rate control */
	int (*set_framerate)(struct v4l2_subdev *, struct v4l2_fract *);
	void (*get_framerate)(struct v4l2_subdev *, struct v4l2_fract *);
};

/*
 * Information we maintain about a known sensor.
 */
struct ov7670_format_struct;  /* coming later */
struct ov7670_info {
	struct v4l2_subdev sd;
#if defined(CONFIG_MEDIA_CONTROLLER)
	struct media_pad pad;
#endif
	struct v4l2_ctrl_handler hdl;
	struct {
		/* gain cluster */
		struct v4l2_ctrl *auto_gain;
		struct v4l2_ctrl *gain;
	};
	struct {
		/* exposure cluster */
		struct v4l2_ctrl *auto_exposure;
		struct v4l2_ctrl *exposure;
	};
	struct {
		/* saturation/hue cluster */
		struct v4l2_ctrl *saturation;
		struct v4l2_ctrl *hue;
	};
	struct v4l2_mbus_framefmt format;
	struct ov7670_format_struct *fmt;  /* Current format */
	struct clk *clk;
	struct gpio_desc *resetb_gpio;
	struct gpio_desc *pwdn_gpio;
	unsigned int mbus_config;	/* Media bus configuration flags */
	int min_width;			/* Filter out smaller sizes */
	int min_height;			/* Filter out smaller sizes */
	int clock_speed;		/* External clock speed (MHz) */
	u8 clkrc;			/* Clock divider value */
	bool use_smbus;			/* Use smbus I/O instead of I2C */
	bool pll_bypass;
	bool pclk_hb_disable;
	const struct ov7670_devtype *devtype; /* Device specifics */
};

static inline struct ov7670_info *to_state(struct v4l2_subdev *sd)
{
	return container_of(sd, struct ov7670_info, sd);
}

static inline struct v4l2_subdev *to_sd(struct v4l2_ctrl *ctrl)
{
	return &container_of(ctrl->handler, struct ov7670_info, hdl)->sd;
}



/*
 * The default register settings, as obtained from OmniVision.  There
 * is really no making sense of most of these - lots of "reserved" values
 * and such.
 *
 * These settings give VGA YUYV.
 */

struct regval_list {
	unsigned char reg_num;
	unsigned char value;
};

static struct regval_list ov7670_default_regs[] = {
	{ REG_COM7, COM7_RESET },
/*
 * Clock scale: 3 = 15fps
 *              2 = 20fps
 *              1 = 30fps
 */
	{ REG_CLKRC, 0x1 },	/* OV: clock scale (30 fps) */
	{ REG_TSLB,  0x04 },	/* OV */
	{ REG_COM7, 0 },	/* VGA */
	/*
	 * Set the hardware window.  These values from OV don't entirely
	 * make sense - hstop is less than hstart.  But they work...
	 */
	{ REG_HSTART, 0x13 },	{ REG_HSTOP, 0x01 },
	{ REG_HREF, 0xb6 },	{ REG_VSTART, 0x02 },
	{ REG_VSTOP, 0x7a },	{ REG_VREF, 0x0a },

	{ REG_COM3, 0 },	{ REG_COM14, 0 },
	/* Mystery scaling numbers */
	{ REG_SCALING_XSC, 0x3a },
	{ REG_SCALING_YSC, 0x35 },
	{ 0x72, 0x11 },		{ 0x73, 0xf0 },
	{ 0xa2, 0x02 },		{ REG_COM10, 0x0 },

	/* Gamma curve values */
	{ 0x7a, 0x20 },		{ 0x7b, 0x10 },
	{ 0x7c, 0x1e },		{ 0x7d, 0x35 },
	{ 0x7e, 0x5a },		{ 0x7f, 0x69 },
	{ 0x80, 0x76 },		{ 0x81, 0x80 },
	{ 0x82, 0x88 },		{ 0x83, 0x8f },
	{ 0x84, 0x96 },		{ 0x85, 0xa3 },
	{ 0x86, 0xaf },		{ 0x87, 0xc4 },
	{ 0x88, 0xd7 },		{ 0x89, 0xe8 },

	/* AGC and AEC parameters.  Note we start by disabling those features,
	   then turn them only after tweaking the values. */
	{ REG_COM8, COM8_FASTAEC | COM8_AECSTEP | COM8_BFILT },
	{ REG_GAIN, 0 },	{ REG_AECH, 0 },
	{ REG_COM4, 0x40 }, /* magic reserved bit */
	{ REG_COM9, 0x18 }, /* 4x gain + magic rsvd bit */
	{ REG_BD50MAX, 0x05 },	{ REG_BD60MAX, 0x07 },
	{ REG_AEW, 0x95 },	{ REG_AEB, 0x33 },
	{ REG_VPT, 0xe3 },	{ REG_HAECC1, 0x78 },
	{ REG_HAECC2, 0x68 },	{ 0xa1, 0x03 }, /* magic */
	{ REG_HAECC3, 0xd8 },	{ REG_HAECC4, 0xd8 },
	{ REG_HAECC5, 0xf0 },	{ REG_HAECC6, 0x90 },
	{ REG_HAECC7, 0x94 },
	{ REG_COM8, COM8_FASTAEC|COM8_AECSTEP|COM8_BFILT|COM8_AGC|COM8_AEC },

	/* Almost all of these are magic "reserved" values.  */
	{ REG_COM5, 0x61 },	{ REG_COM6, 0x4b },
	{ 0x16, 0x02 },		{ REG_MVFP, 0x07 },
	{ 0x21, 0x02 },		{ 0x22, 0x91 },
	{ 0x29, 0x07 },		{ 0x33, 0x0b },
	{ 0x35, 0x0b },		{ 0x37, 0x1d },
	{ 0x38, 0x71 },		{ 0x39, 0x2a },
	{ REG_COM12, 0x78 },	{ 0x4d, 0x40 },
	{ 0x4e, 0x20 },		{ REG_GFIX, 0 },
	{ 0x6b, 0x4a },		{ 0x74, 0x10 },
	{ 0x8d, 0x4f },		{ 0x8e, 0 },
	{ 0x8f, 0 },		{ 0x90, 0 },
	{ 0x91, 0 },		{ 0x96, 0 },
	{ 0x9a, 0 },		{ 0xb0, 0x84 },
	{ 0xb1, 0x0c },		{ 0xb2, 0x0e },
	{ 0xb3, 0x82 },		{ 0xb8, 0x0a },

	/* More reserved magic, some of which tweaks white balance */
	{ 0x43, 0x0a },		{ 0x44, 0xf0 },
	{ 0x45, 0x34 },		{ 0x46, 0x58 },
	{ 0x47, 0x28 },		{ 0x48, 0x3a },
	{ 0x59, 0x88 },		{ 0x5a, 0x88 },
	{ 0x5b, 0x44 },		{ 0x5c, 0x67 },
	{ 0x5d, 0x49 },		{ 0x5e, 0x0e },
	{ 0x6c, 0x0a },		{ 0x6d, 0x55 },
	{ 0x6e, 0x11 },		{ 0x6f, 0x9f }, /* "9e for advance AWB" */
	{ 0x6a, 0x40 },		{ REG_BLUE, 0x40 },
	{ REG_RED, 0x60 },
	{ REG_COM8, COM8_FASTAEC|COM8_AECSTEP|COM8_BFILT|COM8_AGC|COM8_AEC|COM8_AWB },

	/* Matrix coefficients */
	{ 0x4f, 0x80 },		{ 0x50, 0x80 },
	{ 0x51, 0 },		{ 0x52, 0x22 },
	{ 0x53, 0x5e },		{ 0x54, 0x80 },
	{ 0x58, 0x9e },

	{ REG_COM16, COM16_AWBGAIN },	{ REG_EDGE, 0 },
	{ 0x75, 0x05 },		{ 0x76, 0xe1 },
	{ 0x4c, 0 },		{ 0x77, 0x01 },
	{ REG_COM13, 0xc3 },	{ 0x4b, 0x09 },
	{ 0xc9, 0x60 },		{ REG_COM16, 0x38 },
	{ 0x56, 0x40 },

	{ 0x34, 0x11 },		{ REG_COM11, COM11_EXP|COM11_HZAUTO },
	{ 0xa4, 0x88 },		{ 0x96, 0 },
	{ 0x97, 0x30 },		{ 0x98, 0x20 },
	{ 0x99, 0x30 },		{ 0x9a, 0x84 },
	{ 0x9b, 0x29 },		{ 0x9c, 0x03 },
	{ 0x9d, 0x4c },		{ 0x9e, 0x3f },
	{ 0x78, 0x04 },

	/* Extra-weird stuff.  Some sort of multiplexor register */
	{ 0x79, 0x01 },		{ 0xc8, 0xf0 },
	{ 0x79, 0x0f },		{ 0xc8, 0x00 },
	{ 0x79, 0x10 },		{ 0xc8, 0x7e },
	{ 0x79, 0x0a },		{ 0xc8, 0x80 },
	{ 0x79, 0x0b },		{ 0xc8, 0x01 },
	{ 0x79, 0x0c },		{ 0xc8, 0x0f },
	{ 0x79, 0x0d },		{ 0xc8, 0x20 },
	{ 0x79, 0x09 },		{ 0xc8, 0x80 },
	{ 0x79, 0x02 },		{ 0xc8, 0xc0 },
	{ 0x79, 0x03 },		{ 0xc8, 0x40 },
	{ 0x79, 0x05 },		{ 0xc8, 0x30 },
	{ 0x79, 0x26 },

	{ 0xff, 0xff },	/* END MARKER */
};


/*
 * Here we'll try to encapsulate the changes for just the output
 * video format.
 *
 * RGB656 and YUV422 come from OV; RGB444 is homebrewed.
 *
 * IMPORTANT RULE: the first entry must be for COM7, see ov7670_s_fmt for why.
 */


static struct regval_list ov7670_fmt_yuv422[] = {
	{ REG_COM7, 0x0 },  /* Selects YUV mode */
	{ REG_RGB444, 0 },	/* No RGB444 please */
	{ REG_COM1, 0 },	/* CCIR601 */
	{ REG_COM15, COM15_R00FF },
	{ REG_COM9, 0x48 }, /* 32x gain ceiling; 0x8 is reserved bit */
	{ 0x4f, 0x80 }, 	/* "matrix coefficient 1" */
	{ 0x50, 0x80 }, 	/* "matrix coefficient 2" */
	{ 0x51, 0    },		/* vb */
	{ 0x52, 0x22 }, 	/* "matrix coefficient 4" */
	{ 0x53, 0x5e }, 	/* "matrix coefficient 5" */
	{ 0x54, 0x80 }, 	/* "matrix coefficient 6" */
	{ REG_COM13, COM13_GAMMA|COM13_UVSAT },
	{ 0xff, 0xff },
};

static struct regval_list ov7670_fmt_rgb565[] = {
	{ REG_COM7, COM7_RGB },	/* Selects RGB mode */
	{ REG_RGB444, 0 },	/* No RGB444 please */
	{ REG_COM1, 0x0 },	/* CCIR601 */
	{ REG_COM15, COM15_RGB565 },
	{ REG_COM9, 0x38 }, 	/* 16x gain ceiling; 0x8 is reserved bit */
	{ 0x4f, 0xb3 }, 	/* "matrix coefficient 1" */
	{ 0x50, 0xb3 }, 	/* "matrix coefficient 2" */
	{ 0x51, 0    },		/* vb */
	{ 0x52, 0x3d }, 	/* "matrix coefficient 4" */
	{ 0x53, 0xa7 }, 	/* "matrix coefficient 5" */
	{ 0x54, 0xe4 }, 	/* "matrix coefficient 6" */
	{ REG_COM13, COM13_GAMMA|COM13_UVSAT },
	{ 0xff, 0xff },
};

static struct regval_list ov7670_fmt_rgb444[] = {
	{ REG_COM7, COM7_RGB },	/* Selects RGB mode */
	{ REG_RGB444, R444_ENABLE },	/* Enable xxxxrrrr ggggbbbb */
	{ REG_COM1, 0x0 },	/* CCIR601 */
	{ REG_COM15, COM15_R01FE|COM15_RGB565 }, /* Data range needed? */
	{ REG_COM9, 0x38 }, 	/* 16x gain ceiling; 0x8 is reserved bit */
	{ 0x4f, 0xb3 }, 	/* "matrix coefficient 1" */
	{ 0x50, 0xb3 }, 	/* "matrix coefficient 2" */
	{ 0x51, 0    },		/* vb */
	{ 0x52, 0x3d }, 	/* "matrix coefficient 4" */
	{ 0x53, 0xa7 }, 	/* "matrix coefficient 5" */
	{ 0x54, 0xe4 }, 	/* "matrix coefficient 6" */
	{ REG_COM13, COM13_GAMMA|COM13_UVSAT|0x2 },  /* Magic rsvd bit */
	{ 0xff, 0xff },
};

static struct regval_list ov7670_fmt_raw[] = {
	{ REG_COM7, COM7_BAYER },
	{ REG_COM13, 0x08 }, /* No gamma, magic rsvd bit */
	{ REG_COM16, 0x3d }, /* Edge enhancement, denoise */
	{ REG_REG76, 0xe1 }, /* Pix correction, magic rsvd */
	{ 0xff, 0xff },
};



/*
 * Low-level register I/O.
 *
 * Note that there are two versions of these.  On the XO 1, the
 * i2c controller only does SMBUS, so that's what we use.  The
 * ov7670 is not really an SMBUS device, though, so the communication
 * is not always entirely reliable.
 */
static int ov7670_read_smbus(struct v4l2_subdev *sd, unsigned char reg,
		unsigned char *value)
{
	struct i2c_client *client = v4l2_get_subdevdata(sd);
	int ret;

	ret = i2c_smbus_read_byte_data(client, reg);
	if (ret >= 0) {
		*value = (unsigned char)ret;
		ret = 0;
	}
	return ret;
}


static int ov7670_write_smbus(struct v4l2_subdev *sd, unsigned char reg,
		unsigned char value)
{
	struct i2c_client *client = v4l2_get_subdevdata(sd);
	int ret = i2c_smbus_write_byte_data(client, reg, value);

	if (reg == REG_COM7 && (value & COM7_RESET))
		msleep(5);  /* Wait for reset to run */
	return ret;
}

/*
 * On most platforms, we'd rather do straight i2c I/O.
 */
static int ov7670_read_i2c(struct v4l2_subdev *sd, unsigned char reg,
		unsigned char *value)
{
	struct i2c_client *client = v4l2_get_subdevdata(sd);
	u8 data = reg;
	struct i2c_msg msg;
	int ret;

	/*
	 * Send out the register address...
	 */
	msg.addr = client->addr;
	msg.flags = 0;
	msg.len = 1;
	msg.buf = &data;
	ret = i2c_transfer(client->adapter, &msg, 1);
	if (ret < 0) {
		printk(KERN_ERR "Error %d on register write\n", ret);
		return ret;
	}
	/*
	 * ...then read back the result.
	 */
	msg.flags = I2C_M_RD;
	ret = i2c_transfer(client->adapter, &msg, 1);
	if (ret >= 0) {
		*value = data;
		ret = 0;
	}
	return ret;
}


static int ov7670_write_i2c(struct v4l2_subdev *sd, unsigned char reg,
		unsigned char value)
{
	struct i2c_client *client = v4l2_get_subdevdata(sd);
	struct i2c_msg msg;
	unsigned char data[2] = { reg, value };
	int ret;

	msg.addr = client->addr;
	msg.flags = 0;
	msg.len = 2;
	msg.buf = data;
	ret = i2c_transfer(client->adapter, &msg, 1);
	if (ret > 0)
		ret = 0;
	if (reg == REG_COM7 && (value & COM7_RESET))
		msleep(5);  /* Wait for reset to run */
	return ret;
}

static int ov7670_read(struct v4l2_subdev *sd, unsigned char reg,
		unsigned char *value)
{
	struct ov7670_info *info = to_state(sd);
	if (info->use_smbus)
		return ov7670_read_smbus(sd, reg, value);
	else
		return ov7670_read_i2c(sd, reg, value);
}

static int ov7670_write(struct v4l2_subdev *sd, unsigned char reg,
		unsigned char value)
{
	struct ov7670_info *info = to_state(sd);
	if (info->use_smbus)
		return ov7670_write_smbus(sd, reg, value);
	else
		return ov7670_write_i2c(sd, reg, value);
}

static int ov7670_update_bits(struct v4l2_subdev *sd, unsigned char reg,
		unsigned char mask, unsigned char value)
{
	unsigned char orig;
	int ret;

	ret = ov7670_read(sd, reg, &orig);
	if (ret)
		return ret;

	return ov7670_write(sd, reg, (orig & ~mask) | (value & mask));
}

/*
 * Write a list of register settings; ff/ff stops the process.
 */
static int ov7670_write_array(struct v4l2_subdev *sd, struct regval_list *vals)
{
	while (vals->reg_num != 0xff || vals->value != 0xff) {
		int ret = ov7670_write(sd, vals->reg_num, vals->value);
		if (ret < 0)
			return ret;
		vals++;
	}
	return 0;
}


/*
 * Stuff that knows about the sensor.
 */
static int ov7670_reset(struct v4l2_subdev *sd, u32 val)
{
	ov7670_write(sd, REG_COM7, COM7_RESET);
	msleep(1);
	return 0;
}


static int ov7670_init(struct v4l2_subdev *sd, u32 val)
{
	return ov7670_write_array(sd, ov7670_default_regs);
}

static int ov7670_detect(struct v4l2_subdev *sd)
{
	unsigned char v;
	int ret;

	ret = ov7670_init(sd, 0);
	if (ret < 0)
		return ret;
	ret = ov7670_read(sd, REG_MIDH, &v);
	if (ret < 0)
		return ret;
	if (v != 0x7f) /* OV manuf. id. */
		return -ENODEV;
	ret = ov7670_read(sd, REG_MIDL, &v);
	if (ret < 0)
		return ret;
	if (v != 0xa2)
		return -ENODEV;
	/*
	 * OK, we know we have an OmniVision chip...but which one?
	 */
	ret = ov7670_read(sd, REG_PID, &v);
	if (ret < 0)
		return ret;
	if (v != 0x76)  /* PID + VER = 0x76 / 0x73 */
		return -ENODEV;
	ret = ov7670_read(sd, REG_VER, &v);
	if (ret < 0)
		return ret;
	if (v != 0x73)  /* PID + VER = 0x76 / 0x73 */
		return -ENODEV;
	return 0;
}


/*
 * Store information about the video data format.  The color matrix
 * is deeply tied into the format, so keep the relevant values here.
 * The magic matrix numbers come from OmniVision.
 */
static struct ov7670_format_struct {
	u32 mbus_code;
	enum v4l2_colorspace colorspace;
	struct regval_list *regs;
	int cmatrix[CMATRIX_LEN];
} ov7670_formats[] = {
	{
		.mbus_code	= MEDIA_BUS_FMT_YUYV8_2X8,
		.colorspace	= V4L2_COLORSPACE_SRGB,
		.regs 		= ov7670_fmt_yuv422,
		.cmatrix	= { 128, -128, 0, -34, -94, 128 },
	},
	{
		.mbus_code	= MEDIA_BUS_FMT_RGB444_2X8_PADHI_LE,
		.colorspace	= V4L2_COLORSPACE_SRGB,
		.regs		= ov7670_fmt_rgb444,
		.cmatrix	= { 179, -179, 0, -61, -176, 228 },
	},
	{
		.mbus_code	= MEDIA_BUS_FMT_RGB565_2X8_LE,
		.colorspace	= V4L2_COLORSPACE_SRGB,
		.regs		= ov7670_fmt_rgb565,
		.cmatrix	= { 179, -179, 0, -61, -176, 228 },
	},
	{
		.mbus_code	= MEDIA_BUS_FMT_SBGGR8_1X8,
		.colorspace	= V4L2_COLORSPACE_SRGB,
		.regs 		= ov7670_fmt_raw,
		.cmatrix	= { 0, 0, 0, 0, 0, 0 },
	},
};
#define N_OV7670_FMTS ARRAY_SIZE(ov7670_formats)


/*
 * Then there is the issue of window sizes.  Try to capture the info here.
 */

/*
 * QCIF mode is done (by OV) in a very strange way - it actually looks like
 * VGA with weird scaling options - they do *not* use the canned QCIF mode
 * which is allegedly provided by the sensor.  So here's the weird register
 * settings.
 */
static struct regval_list ov7670_qcif_regs[] = {
	{ REG_COM3, COM3_SCALEEN|COM3_DCWEN },
	{ REG_COM3, COM3_DCWEN },
	{ REG_COM14, COM14_DCWEN | 0x01},
	{ 0x73, 0xf1 },
	{ 0xa2, 0x52 },
	{ 0x7b, 0x1c },
	{ 0x7c, 0x28 },
	{ 0x7d, 0x3c },
	{ 0x7f, 0x69 },
	{ REG_COM9, 0x38 },
	{ 0xa1, 0x0b },
	{ 0x74, 0x19 },
	{ 0x9a, 0x80 },
	{ 0x43, 0x14 },
	{ REG_COM13, 0xc0 },
	{ 0xff, 0xff },
};

static struct ov7670_win_size ov7670_win_sizes[] = {
	/* VGA */
	{
		.width		= VGA_WIDTH,
		.height		= VGA_HEIGHT,
		.com7_bit	= COM7_FMT_VGA,
		.hstart		= 158,	/* These values from */
		.hstop		=  14,	/* Omnivision */
		.vstart		=  10,
		.vstop		= 490,
		.regs		= NULL,
	},
	/* CIF */
	{
		.width		= CIF_WIDTH,
		.height		= CIF_HEIGHT,
		.com7_bit	= COM7_FMT_CIF,
		.hstart		= 170,	/* Empirically determined */
		.hstop		=  90,
		.vstart		=  14,
		.vstop		= 494,
		.regs		= NULL,
	},
	/* QVGA */
	{
		.width		= QVGA_WIDTH,
		.height		= QVGA_HEIGHT,
		.com7_bit	= COM7_FMT_QVGA,
		.hstart		= 168,	/* Empirically determined */
		.hstop		=  24,
		.vstart		=  12,
		.vstop		= 492,
		.regs		= NULL,
	},
	/* QCIF */
	{
		.width		= QCIF_WIDTH,
		.height		= QCIF_HEIGHT,
		.com7_bit	= COM7_FMT_VGA, /* see comment above */
		.hstart		= 456,	/* Empirically determined */
		.hstop		=  24,
		.vstart		=  14,
		.vstop		= 494,
		.regs		= ov7670_qcif_regs,
	}
};

static struct ov7670_win_size ov7675_win_sizes[] = {
	/*
	 * Currently, only VGA is supported. Theoretically it could be possible
	 * to support CIF, QVGA and QCIF too. Taking values for ov7670 as a
	 * base and tweak them empirically could be required.
	 */
	{
		.width		= VGA_WIDTH,
		.height		= VGA_HEIGHT,
		.com7_bit	= COM7_FMT_VGA,
		.hstart		= 158,	/* These values from */
		.hstop		=  14,	/* Omnivision */
		.vstart		=  14,  /* Empirically determined */
		.vstop		= 494,
		.regs		= NULL,
	}
};

static void ov7675_get_framerate(struct v4l2_subdev *sd,
				 struct v4l2_fract *tpf)
{
	struct ov7670_info *info = to_state(sd);
	u32 clkrc = info->clkrc;
	int pll_factor;

	if (info->pll_bypass)
		pll_factor = 1;
	else
		pll_factor = PLL_FACTOR;

	clkrc++;
	if (info->fmt->mbus_code == MEDIA_BUS_FMT_SBGGR8_1X8)
		clkrc = (clkrc >> 1);

	tpf->numerator = 1;
	tpf->denominator = (5 * pll_factor * info->clock_speed) /
			(4 * clkrc);
}

static int ov7675_set_framerate(struct v4l2_subdev *sd,
				 struct v4l2_fract *tpf)
{
	struct ov7670_info *info = to_state(sd);
	u32 clkrc;
	int pll_factor;
	int ret;

	/*
	 * The formula is fps = 5/4*pixclk for YUV/RGB and
	 * fps = 5/2*pixclk for RAW.
	 *
	 * pixclk = clock_speed / (clkrc + 1) * PLLfactor
	 *
	 */
	if (info->pll_bypass) {
		pll_factor = 1;
		ret = ov7670_write(sd, REG_DBLV, DBLV_BYPASS);
	} else {
		pll_factor = PLL_FACTOR;
		ret = ov7670_write(sd, REG_DBLV, DBLV_X4);
	}
	if (ret < 0)
		return ret;

	if (tpf->numerator == 0 || tpf->denominator == 0) {
		clkrc = 0;
	} else {
		clkrc = (5 * pll_factor * info->clock_speed * tpf->numerator) /
			(4 * tpf->denominator);
		if (info->fmt->mbus_code == MEDIA_BUS_FMT_SBGGR8_1X8)
			clkrc = (clkrc << 1);
		clkrc--;
	}

	/*
	 * The datasheet claims that clkrc = 0 will divide the input clock by 1
	 * but we've checked with an oscilloscope that it divides by 2 instead.
	 * So, if clkrc = 0 just bypass the divider.
	 */
	if (clkrc <= 0)
		clkrc = CLK_EXT;
	else if (clkrc > CLK_SCALE)
		clkrc = CLK_SCALE;
	info->clkrc = clkrc;

	/* Recalculate frame rate */
	ov7675_get_framerate(sd, tpf);

	ret = ov7670_write(sd, REG_CLKRC, info->clkrc);
	if (ret < 0)
		return ret;

	return ov7670_write(sd, REG_DBLV, DBLV_X4);
}

static void ov7670_get_framerate_legacy(struct v4l2_subdev *sd,
				 struct v4l2_fract *tpf)
{
	struct ov7670_info *info = to_state(sd);

	tpf->numerator = 1;
	tpf->denominator = info->clock_speed;
	if ((info->clkrc & CLK_EXT) == 0 && (info->clkrc & CLK_SCALE) > 1)
		tpf->denominator /= (info->clkrc & CLK_SCALE);
}

static int ov7670_set_framerate_legacy(struct v4l2_subdev *sd,
					struct v4l2_fract *tpf)
{
	struct ov7670_info *info = to_state(sd);
	int div;

	if (tpf->numerator == 0 || tpf->denominator == 0)
		div = 1;  /* Reset to full rate */
	else
		div = (tpf->numerator * info->clock_speed) / tpf->denominator;
	if (div == 0)
		div = 1;
	else if (div > CLK_SCALE)
		div = CLK_SCALE;
	info->clkrc = (info->clkrc & 0x80) | div;
	tpf->numerator = 1;
	tpf->denominator = info->clock_speed / div;
	return ov7670_write(sd, REG_CLKRC, info->clkrc);
}

/*
 * Store a set of start/stop values into the camera.
 */
static int ov7670_set_hw(struct v4l2_subdev *sd, int hstart, int hstop,
		int vstart, int vstop)
{
	int ret;
	unsigned char v;
/*
 * Horizontal: 11 bits, top 8 live in hstart and hstop.  Bottom 3 of
 * hstart are in href[2:0], bottom 3 of hstop in href[5:3].  There is
 * a mystery "edge offset" value in the top two bits of href.
 */
	ret =  ov7670_write(sd, REG_HSTART, (hstart >> 3) & 0xff);
	ret += ov7670_write(sd, REG_HSTOP, (hstop >> 3) & 0xff);
	ret += ov7670_read(sd, REG_HREF, &v);
	v = (v & 0xc0) | ((hstop & 0x7) << 3) | (hstart & 0x7);
	msleep(10);
	ret += ov7670_write(sd, REG_HREF, v);
/*
 * Vertical: similar arrangement, but only 10 bits.
 */
	ret += ov7670_write(sd, REG_VSTART, (vstart >> 2) & 0xff);
	ret += ov7670_write(sd, REG_VSTOP, (vstop >> 2) & 0xff);
	ret += ov7670_read(sd, REG_VREF, &v);
	v = (v & 0xf0) | ((vstop & 0x3) << 2) | (vstart & 0x3);
	msleep(10);
	ret += ov7670_write(sd, REG_VREF, v);
	return ret;
}


static int ov7670_enum_mbus_code(struct v4l2_subdev *sd,
		struct v4l2_subdev_pad_config *cfg,
		struct v4l2_subdev_mbus_code_enum *code)
{
	if (code->pad || code->index >= N_OV7670_FMTS)
		return -EINVAL;

	code->code = ov7670_formats[code->index].mbus_code;
	return 0;
}

static int ov7670_try_fmt_internal(struct v4l2_subdev *sd,
		struct v4l2_mbus_framefmt *fmt,
		struct ov7670_format_struct **ret_fmt,
		struct ov7670_win_size **ret_wsize)
{
	int index, i;
	struct ov7670_win_size *wsize;
	struct ov7670_info *info = to_state(sd);
	unsigned int n_win_sizes = info->devtype->n_win_sizes;
	unsigned int win_sizes_limit = n_win_sizes;

	for (index = 0; index < N_OV7670_FMTS; index++)
		if (ov7670_formats[index].mbus_code == fmt->code)
			break;
	if (index >= N_OV7670_FMTS) {
		/* default to first format */
		index = 0;
		fmt->code = ov7670_formats[0].mbus_code;
	}
	if (ret_fmt != NULL)
		*ret_fmt = ov7670_formats + index;
	/*
	 * Fields: the OV devices claim to be progressive.
	 */
	fmt->field = V4L2_FIELD_NONE;

	/*
	 * Don't consider values that don't match min_height and min_width
	 * constraints.
	 */
	if (info->min_width || info->min_height)
		for (i = 0; i < n_win_sizes; i++) {
			wsize = info->devtype->win_sizes + i;

			if (wsize->width < info->min_width ||
				wsize->height < info->min_height) {
				win_sizes_limit = i;
				break;
			}
		}
	/*
	 * Round requested image size down to the nearest
	 * we support, but not below the smallest.
	 */
	for (wsize = info->devtype->win_sizes;
	     wsize < info->devtype->win_sizes + win_sizes_limit; wsize++)
		if (fmt->width >= wsize->width && fmt->height >= wsize->height)
			break;
	if (wsize >= info->devtype->win_sizes + win_sizes_limit)
		wsize--;   /* Take the smallest one */
	if (ret_wsize != NULL)
		*ret_wsize = wsize;
	/*
	 * Note the size we'll actually handle.
	 */
	fmt->width = wsize->width;
	fmt->height = wsize->height;
	fmt->colorspace = ov7670_formats[index].colorspace;

	info->format = *fmt;

	return 0;
}

/*
 * Set a format.
 */
static int ov7670_set_fmt(struct v4l2_subdev *sd,
		struct v4l2_subdev_pad_config *cfg,
		struct v4l2_subdev_format *format)
{
	struct ov7670_format_struct *ovfmt;
	struct ov7670_win_size *wsize;
	struct ov7670_info *info = to_state(sd);
#ifdef CONFIG_VIDEO_V4L2_SUBDEV_API
	struct v4l2_mbus_framefmt *mbus_fmt;
#endif
	unsigned char com7, com10 = 0;
	int ret;

	if (format->pad)
		return -EINVAL;

	if (format->which == V4L2_SUBDEV_FORMAT_TRY) {
		ret = ov7670_try_fmt_internal(sd, &format->format, NULL, NULL);
		if (ret)
			return ret;
#ifdef CONFIG_VIDEO_V4L2_SUBDEV_API
		mbus_fmt = v4l2_subdev_get_try_format(sd, cfg, format->pad);
		*mbus_fmt = format->format;
		return 0;
#else
		return -ENOTTY;
#endif
	}

	ret = ov7670_try_fmt_internal(sd, &format->format, &ovfmt, &wsize);
	if (ret)
		return ret;
	/*
	 * COM7 is a pain in the ass, it doesn't like to be read then
	 * quickly written afterward.  But we have everything we need
	 * to set it absolutely here, as long as the format-specific
	 * register sets list it first.
	 */
	com7 = ovfmt->regs[0].value;
	com7 |= wsize->com7_bit;
	ret = ov7670_write(sd, REG_COM7, com7);
	if (ret)
		return ret;

	/*
	 * Configure the media bus through COM10 register
	 */
	if (info->mbus_config & V4L2_MBUS_VSYNC_ACTIVE_LOW)
		com10 |= COM10_VS_NEG;
	if (info->mbus_config & V4L2_MBUS_HSYNC_ACTIVE_LOW)
		com10 |= COM10_HREF_REV;
	if (info->pclk_hb_disable)
		com10 |= COM10_PCLK_HB;
	ret = ov7670_write(sd, REG_COM10, com10);
	if (ret)
		return ret;

	/*
	 * Now write the rest of the array.  Also store start/stops
	 */
	ret = ov7670_write_array(sd, ovfmt->regs + 1);
	if (ret)
		return ret;

	ret = ov7670_set_hw(sd, wsize->hstart, wsize->hstop, wsize->vstart,
			    wsize->vstop);
	if (ret)
		return ret;

	if (wsize->regs) {
		ret = ov7670_write_array(sd, wsize->regs);
		if (ret)
			return ret;
	}

	info->fmt = ovfmt;

	/*
	 * If we're running RGB565, we must rewrite clkrc after setting
	 * the other parameters or the image looks poor.  If we're *not*
	 * doing RGB565, we must not rewrite clkrc or the image looks
	 * *really* poor.
	 *
	 * (Update) Now that we retain clkrc state, we should be able
	 * to write it unconditionally, and that will make the frame
	 * rate persistent too.
	 */
	ret = ov7670_write(sd, REG_CLKRC, info->clkrc);
	if (ret)
		return ret;

	return 0;
}

static int ov7670_get_fmt(struct v4l2_subdev *sd,
			  struct v4l2_subdev_pad_config *cfg,
			  struct v4l2_subdev_format *format)
{
	struct ov7670_info *info = to_state(sd);
#ifdef CONFIG_VIDEO_V4L2_SUBDEV_API
	struct v4l2_mbus_framefmt *mbus_fmt;
#endif

	if (format->which == V4L2_SUBDEV_FORMAT_TRY) {
#ifdef CONFIG_VIDEO_V4L2_SUBDEV_API
		mbus_fmt = v4l2_subdev_get_try_format(sd, cfg, 0);
		format->format = *mbus_fmt;
		return 0;
#else
		return -ENOTTY;
#endif
	} else {
		format->format = info->format;
	}

	return 0;
}

/*
 * Implement G/S_PARM.  There is a "high quality" mode we could try
 * to do someday; for now, we just do the frame rate tweak.
 */
static int ov7670_g_parm(struct v4l2_subdev *sd, struct v4l2_streamparm *parms)
{
	struct v4l2_captureparm *cp = &parms->parm.capture;
	struct ov7670_info *info = to_state(sd);

	if (parms->type != V4L2_BUF_TYPE_VIDEO_CAPTURE)
		return -EINVAL;

	cp->capability = V4L2_CAP_TIMEPERFRAME;
	info->devtype->get_framerate(sd, &cp->timeperframe);

	return 0;
}

static int ov7670_s_parm(struct v4l2_subdev *sd, struct v4l2_streamparm *parms)
{
	struct v4l2_captureparm *cp = &parms->parm.capture;
	struct v4l2_fract *tpf = &cp->timeperframe;
	struct ov7670_info *info = to_state(sd);

	if (parms->type != V4L2_BUF_TYPE_VIDEO_CAPTURE)
		return -EINVAL;

	cp->capability = V4L2_CAP_TIMEPERFRAME;
	return info->devtype->set_framerate(sd, tpf);
}


/*
 * Frame intervals.  Since frame rates are controlled with the clock
 * divider, we can only do 30/n for integer n values.  So no continuous
 * or stepwise options.  Here we just pick a handful of logical values.
 */

static int ov7670_frame_rates[] = { 30, 15, 10, 5, 1 };

static int ov7670_enum_frame_interval(struct v4l2_subdev *sd,
				      struct v4l2_subdev_pad_config *cfg,
				      struct v4l2_subdev_frame_interval_enum *fie)
{
	struct ov7670_info *info = to_state(sd);
	unsigned int n_win_sizes = info->devtype->n_win_sizes;
	int i;

	if (fie->pad)
		return -EINVAL;
	if (fie->index >= ARRAY_SIZE(ov7670_frame_rates))
		return -EINVAL;

	/*
	 * Check if the width/height is valid.
	 *
	 * If a minimum width/height was requested, filter out the capture
	 * windows that fall outside that.
	 */
	for (i = 0; i < n_win_sizes; i++) {
		struct ov7670_win_size *win = &info->devtype->win_sizes[i];

		if (info->min_width && win->width < info->min_width)
			continue;
		if (info->min_height && win->height < info->min_height)
			continue;
		if (fie->width == win->width && fie->height == win->height)
			break;
	}
	if (i == n_win_sizes)
		return -EINVAL;
	fie->interval.numerator = 1;
	fie->interval.denominator = ov7670_frame_rates[fie->index];
	return 0;
}

/*
 * Frame size enumeration
 */
static int ov7670_enum_frame_size(struct v4l2_subdev *sd,
				  struct v4l2_subdev_pad_config *cfg,
				  struct v4l2_subdev_frame_size_enum *fse)
{
	struct ov7670_info *info = to_state(sd);
	int i;
	int num_valid = -1;
	__u32 index = fse->index;
	unsigned int n_win_sizes = info->devtype->n_win_sizes;

	if (fse->pad)
		return -EINVAL;

	/*
	 * If a minimum width/height was requested, filter out the capture
	 * windows that fall outside that.
	 */
	for (i = 0; i < n_win_sizes; i++) {
		struct ov7670_win_size *win = &info->devtype->win_sizes[i];
		if (info->min_width && win->width < info->min_width)
			continue;
		if (info->min_height && win->height < info->min_height)
			continue;
		if (index == ++num_valid) {
			fse->min_width = fse->max_width = win->width;
			fse->min_height = fse->max_height = win->height;
			return 0;
		}
	}

	return -EINVAL;
}

/*
 * Code for dealing with controls.
 */

static int ov7670_store_cmatrix(struct v4l2_subdev *sd,
		int matrix[CMATRIX_LEN])
{
	int i, ret;
	unsigned char signbits = 0;

	/*
	 * Weird crap seems to exist in the upper part of
	 * the sign bits register, so let's preserve it.
	 */
	ret = ov7670_read(sd, REG_CMATRIX_SIGN, &signbits);
	signbits &= 0xc0;

	for (i = 0; i < CMATRIX_LEN; i++) {
		unsigned char raw;

		if (matrix[i] < 0) {
			signbits |= (1 << i);
			if (matrix[i] < -255)
				raw = 0xff;
			else
				raw = (-1 * matrix[i]) & 0xff;
		}
		else {
			if (matrix[i] > 255)
				raw = 0xff;
			else
				raw = matrix[i] & 0xff;
		}
		ret += ov7670_write(sd, REG_CMATRIX_BASE + i, raw);
	}
	ret += ov7670_write(sd, REG_CMATRIX_SIGN, signbits);
	return ret;
}


/*
 * Hue also requires messing with the color matrix.  It also requires
 * trig functions, which tend not to be well supported in the kernel.
 * So here is a simple table of sine values, 0-90 degrees, in steps
 * of five degrees.  Values are multiplied by 1000.
 *
 * The following naive approximate trig functions require an argument
 * carefully limited to -180 <= theta <= 180.
 */
#define SIN_STEP 5
static const int ov7670_sin_table[] = {
	   0,	 87,   173,   258,   342,   422,
	 499,	573,   642,   707,   766,   819,
	 866,	906,   939,   965,   984,   996,
	1000
};

static int ov7670_sine(int theta)
{
	int chs = 1;
	int sine;

	if (theta < 0) {
		theta = -theta;
		chs = -1;
	}
	if (theta <= 90)
		sine = ov7670_sin_table[theta/SIN_STEP];
	else {
		theta -= 90;
		sine = 1000 - ov7670_sin_table[theta/SIN_STEP];
	}
	return sine*chs;
}

static int ov7670_cosine(int theta)
{
	theta = 90 - theta;
	if (theta > 180)
		theta -= 360;
	else if (theta < -180)
		theta += 360;
	return ov7670_sine(theta);
}




static void ov7670_calc_cmatrix(struct ov7670_info *info,
		int matrix[CMATRIX_LEN], int sat, int hue)
{
	int i;
	/*
	 * Apply the current saturation setting first.
	 */
	for (i = 0; i < CMATRIX_LEN; i++)
		matrix[i] = (info->fmt->cmatrix[i] * sat) >> 7;
	/*
	 * Then, if need be, rotate the hue value.
	 */
	if (hue != 0) {
		int sinth, costh, tmpmatrix[CMATRIX_LEN];

		memcpy(tmpmatrix, matrix, CMATRIX_LEN*sizeof(int));
		sinth = ov7670_sine(hue);
		costh = ov7670_cosine(hue);

		matrix[0] = (matrix[3]*sinth + matrix[0]*costh)/1000;
		matrix[1] = (matrix[4]*sinth + matrix[1]*costh)/1000;
		matrix[2] = (matrix[5]*sinth + matrix[2]*costh)/1000;
		matrix[3] = (matrix[3]*costh - matrix[0]*sinth)/1000;
		matrix[4] = (matrix[4]*costh - matrix[1]*sinth)/1000;
		matrix[5] = (matrix[5]*costh - matrix[2]*sinth)/1000;
	}
}



static int ov7670_s_sat_hue(struct v4l2_subdev *sd, int sat, int hue)
{
	struct ov7670_info *info = to_state(sd);
	int matrix[CMATRIX_LEN];
	int ret;

	ov7670_calc_cmatrix(info, matrix, sat, hue);
	ret = ov7670_store_cmatrix(sd, matrix);
	return ret;
}


/*
 * Some weird registers seem to store values in a sign/magnitude format!
 */

static unsigned char ov7670_abs_to_sm(unsigned char v)
{
	if (v > 127)
		return v & 0x7f;
	return (128 - v) | 0x80;
}

static int ov7670_s_brightness(struct v4l2_subdev *sd, int value)
{
	unsigned char com8 = 0, v;
	int ret;

	ov7670_read(sd, REG_COM8, &com8);
	com8 &= ~COM8_AEC;
	ov7670_write(sd, REG_COM8, com8);
	v = ov7670_abs_to_sm(value);
	ret = ov7670_write(sd, REG_BRIGHT, v);
	return ret;
}

static int ov7670_s_contrast(struct v4l2_subdev *sd, int value)
{
	return ov7670_write(sd, REG_CONTRAS, (unsigned char) value);
}

static int ov7670_s_hflip(struct v4l2_subdev *sd, int value)
{
	unsigned char v = 0;
	int ret;

	ret = ov7670_read(sd, REG_MVFP, &v);
	if (value)
		v |= MVFP_MIRROR;
	else
		v &= ~MVFP_MIRROR;
	msleep(10);  /* FIXME */
	ret += ov7670_write(sd, REG_MVFP, v);
	return ret;
}

static int ov7670_s_vflip(struct v4l2_subdev *sd, int value)
{
	unsigned char v = 0;
	int ret;

	ret = ov7670_read(sd, REG_MVFP, &v);
	if (value)
		v |= MVFP_FLIP;
	else
		v &= ~MVFP_FLIP;
	msleep(10);  /* FIXME */
	ret += ov7670_write(sd, REG_MVFP, v);
	return ret;
}

/*
 * GAIN is split between REG_GAIN and REG_VREF[7:6].  If one believes
 * the data sheet, the VREF parts should be the most significant, but
 * experience shows otherwise.  There seems to be little value in
 * messing with the VREF bits, so we leave them alone.
 */
static int ov7670_g_gain(struct v4l2_subdev *sd, __s32 *value)
{
	int ret;
	unsigned char gain;

	ret = ov7670_read(sd, REG_GAIN, &gain);
	*value = gain;
	return ret;
}

static int ov7670_s_gain(struct v4l2_subdev *sd, int value)
{
	int ret;
	unsigned char com8;

	ret = ov7670_write(sd, REG_GAIN, value & 0xff);
	/* Have to turn off AGC as well */
	if (ret == 0) {
		ret = ov7670_read(sd, REG_COM8, &com8);
		ret = ov7670_write(sd, REG_COM8, com8 & ~COM8_AGC);
	}
	return ret;
}

/*
 * Tweak autogain.
 */
static int ov7670_s_autogain(struct v4l2_subdev *sd, int value)
{
	int ret;
	unsigned char com8;

	ret = ov7670_read(sd, REG_COM8, &com8);
	if (ret == 0) {
		if (value)
			com8 |= COM8_AGC;
		else
			com8 &= ~COM8_AGC;
		ret = ov7670_write(sd, REG_COM8, com8);
	}
	return ret;
}

static int ov7670_s_exp(struct v4l2_subdev *sd, int value)
{
	int ret;
	unsigned char com1, com8, aech, aechh;

	ret = ov7670_read(sd, REG_COM1, &com1) +
		ov7670_read(sd, REG_COM8, &com8) +
		ov7670_read(sd, REG_AECHH, &aechh);
	if (ret)
		return ret;

	com1 = (com1 & 0xfc) | (value & 0x03);
	aech = (value >> 2) & 0xff;
	aechh = (aechh & 0xc0) | ((value >> 10) & 0x3f);
	ret = ov7670_write(sd, REG_COM1, com1) +
		ov7670_write(sd, REG_AECH, aech) +
		ov7670_write(sd, REG_AECHH, aechh);
	/* Have to turn off AEC as well */
	if (ret == 0)
		ret = ov7670_write(sd, REG_COM8, com8 & ~COM8_AEC);
	return ret;
}

/*
 * Tweak autoexposure.
 */
static int ov7670_s_autoexp(struct v4l2_subdev *sd,
		enum v4l2_exposure_auto_type value)
{
	int ret;
	unsigned char com8;

	ret = ov7670_read(sd, REG_COM8, &com8);
	if (ret == 0) {
		if (value == V4L2_EXPOSURE_AUTO)
			com8 |= COM8_AEC;
		else
			com8 &= ~COM8_AEC;
		ret = ov7670_write(sd, REG_COM8, com8);
	}
	return ret;
}

static const char * const ov7670_test_pattern_menu[] = {
	"No test output",
	"Shifting \"1\"",
	"8-bar color bar",
	"Fade to gray color bar",
};

static int ov7670_s_test_pattern(struct v4l2_subdev *sd, int value)
{
	int ret;

	ret = ov7670_update_bits(sd, REG_SCALING_XSC, TEST_PATTTERN_0,
				value & BIT(0) ? TEST_PATTTERN_0 : 0);
	if (ret)
		return ret;

	return ov7670_update_bits(sd, REG_SCALING_YSC, TEST_PATTTERN_1,
				value & BIT(1) ? TEST_PATTTERN_1 : 0);
}

static int ov7670_g_volatile_ctrl(struct v4l2_ctrl *ctrl)
{
	struct v4l2_subdev *sd = to_sd(ctrl);
	struct ov7670_info *info = to_state(sd);

	switch (ctrl->id) {
	case V4L2_CID_AUTOGAIN:
		return ov7670_g_gain(sd, &info->gain->val);
	}
	return -EINVAL;
}

static int ov7670_s_ctrl(struct v4l2_ctrl *ctrl)
{
	struct v4l2_subdev *sd = to_sd(ctrl);
	struct ov7670_info *info = to_state(sd);

	switch (ctrl->id) {
	case V4L2_CID_BRIGHTNESS:
		return ov7670_s_brightness(sd, ctrl->val);
	case V4L2_CID_CONTRAST:
		return ov7670_s_contrast(sd, ctrl->val);
	case V4L2_CID_SATURATION:
		return ov7670_s_sat_hue(sd,
				info->saturation->val, info->hue->val);
	case V4L2_CID_VFLIP:
		return ov7670_s_vflip(sd, ctrl->val);
	case V4L2_CID_HFLIP:
		return ov7670_s_hflip(sd, ctrl->val);
	case V4L2_CID_AUTOGAIN:
		/* Only set manual gain if auto gain is not explicitly
		   turned on. */
		if (!ctrl->val) {
			/* ov7670_s_gain turns off auto gain */
			return ov7670_s_gain(sd, info->gain->val);
		}
		return ov7670_s_autogain(sd, ctrl->val);
	case V4L2_CID_EXPOSURE_AUTO:
		/* Only set manual exposure if auto exposure is not explicitly
		   turned on. */
		if (ctrl->val == V4L2_EXPOSURE_MANUAL) {
			/* ov7670_s_exp turns off auto exposure */
			return ov7670_s_exp(sd, info->exposure->val);
		}
		return ov7670_s_autoexp(sd, ctrl->val);
	case V4L2_CID_TEST_PATTERN:
		return ov7670_s_test_pattern(sd, ctrl->val);
	}
	return -EINVAL;
}

static const struct v4l2_ctrl_ops ov7670_ctrl_ops = {
	.s_ctrl = ov7670_s_ctrl,
	.g_volatile_ctrl = ov7670_g_volatile_ctrl,
};

#ifdef CONFIG_VIDEO_ADV_DEBUG
static int ov7670_g_register(struct v4l2_subdev *sd, struct v4l2_dbg_register *reg)
{
	unsigned char val = 0;
	int ret;

	ret = ov7670_read(sd, reg->reg & 0xff, &val);
	reg->val = val;
	reg->size = 1;
	return ret;
}

static int ov7670_s_register(struct v4l2_subdev *sd, const struct v4l2_dbg_register *reg)
{
	ov7670_write(sd, reg->reg & 0xff, reg->val & 0xff);
	return 0;
}
#endif

static int ov7670_s_power(struct v4l2_subdev *sd, int on)
{
	struct ov7670_info *info = to_state(sd);

	if (info->pwdn_gpio)
		gpiod_set_value(info->pwdn_gpio, !on);
	if (on && info->resetb_gpio) {
		gpiod_set_value(info->resetb_gpio, 1);
		usleep_range(500, 1000);
		gpiod_set_value(info->resetb_gpio, 0);
		usleep_range(3000, 5000);
	}

	return 0;
}

static void ov7670_get_default_format(struct v4l2_subdev *sd,
				      struct v4l2_mbus_framefmt *format)
{
	struct ov7670_info *info = to_state(sd);

	format->width = info->devtype->win_sizes[0].width;
	format->height = info->devtype->win_sizes[0].height;
	format->colorspace = info->fmt->colorspace;
	format->code = info->fmt->mbus_code;
	format->field = V4L2_FIELD_NONE;
}

#ifdef CONFIG_VIDEO_V4L2_SUBDEV_API
static int ov7670_open(struct v4l2_subdev *sd, struct v4l2_subdev_fh *fh)
{
	struct v4l2_mbus_framefmt *format =
				v4l2_subdev_get_try_format(sd, fh->pad, 0);

	ov7670_get_default_format(sd, format);

	return 0;
}
#endif

/* ----------------------------------------------------------------------- */

static const struct v4l2_subdev_core_ops ov7670_core_ops = {
	.reset = ov7670_reset,
	.init = ov7670_init,
#ifdef CONFIG_VIDEO_ADV_DEBUG
	.g_register = ov7670_g_register,
	.s_register = ov7670_s_register,
#endif
};

static const struct v4l2_subdev_video_ops ov7670_video_ops = {
	.s_parm = ov7670_s_parm,
	.g_parm = ov7670_g_parm,
};

static const struct v4l2_subdev_pad_ops ov7670_pad_ops = {
	.enum_frame_interval = ov7670_enum_frame_interval,
	.enum_frame_size = ov7670_enum_frame_size,
	.enum_mbus_code = ov7670_enum_mbus_code,
	.get_fmt = ov7670_get_fmt,
	.set_fmt = ov7670_set_fmt,
};

static const struct v4l2_subdev_ops ov7670_ops = {
	.core = &ov7670_core_ops,
	.video = &ov7670_video_ops,
	.pad = &ov7670_pad_ops,
};

#ifdef CONFIG_VIDEO_V4L2_SUBDEV_API
static const struct v4l2_subdev_internal_ops ov7670_subdev_internal_ops = {
	.open = ov7670_open,
};
#endif

/* ----------------------------------------------------------------------- */

static const struct ov7670_devtype ov7670_devdata[] = {
	[MODEL_OV7670] = {
		.win_sizes = ov7670_win_sizes,
		.n_win_sizes = ARRAY_SIZE(ov7670_win_sizes),
		.set_framerate = ov7670_set_framerate_legacy,
		.get_framerate = ov7670_get_framerate_legacy,
	},
	[MODEL_OV7675] = {
		.win_sizes = ov7675_win_sizes,
		.n_win_sizes = ARRAY_SIZE(ov7675_win_sizes),
		.set_framerate = ov7675_set_framerate,
		.get_framerate = ov7675_get_framerate,
	},
};

static int ov7670_init_gpio(struct i2c_client *client, struct ov7670_info *info)
{
	info->pwdn_gpio = devm_gpiod_get_optional(&client->dev, "powerdown",
			GPIOD_OUT_LOW);
	if (IS_ERR(info->pwdn_gpio)) {
		dev_info(&client->dev, "can't get %s GPIO\n", "powerdown");
		return PTR_ERR(info->pwdn_gpio);
	}

	info->resetb_gpio = devm_gpiod_get_optional(&client->dev, "reset",
			GPIOD_OUT_LOW);
	if (IS_ERR(info->resetb_gpio)) {
		dev_info(&client->dev, "can't get %s GPIO\n", "reset");
		return PTR_ERR(info->resetb_gpio);
	}

	usleep_range(3000, 5000);

	return 0;
}

/*
 * ov7670_parse_dt() - Parse device tree to collect mbus configuration
 *			properties
 */
static int ov7670_parse_dt(struct device *dev,
			   struct ov7670_info *info)
{
	struct fwnode_handle *fwnode = dev_fwnode(dev);
	struct v4l2_fwnode_endpoint bus_cfg;
	struct fwnode_handle *ep;
	int ret;

	if (!fwnode)
		return -EINVAL;

	info->pclk_hb_disable = false;
	if (fwnode_property_present(fwnode, "ov7670,pclk-hb-disable"))
		info->pclk_hb_disable = true;

	ep = fwnode_graph_get_next_endpoint(fwnode, NULL);
	if (!ep)
		return -EINVAL;

	ret = v4l2_fwnode_endpoint_parse(ep, &bus_cfg);
	if (ret) {
		fwnode_handle_put(ep);
		return ret;
	}

	if (bus_cfg.bus_type != V4L2_MBUS_PARALLEL) {
		dev_err(dev, "Unsupported media bus type\n");
		fwnode_handle_put(ep);
		return ret;
	}
	info->mbus_config = bus_cfg.bus.parallel.flags;

	return 0;
}

static int ov7670_probe(struct i2c_client *client,
			const struct i2c_device_id *id)
{
	struct v4l2_fract tpf;
	struct v4l2_subdev *sd;
	struct ov7670_info *info;
	int ret;

	info = devm_kzalloc(&client->dev, sizeof(*info), GFP_KERNEL);
	if (info == NULL)
		return -ENOMEM;
	sd = &info->sd;
	v4l2_i2c_subdev_init(sd, client, &ov7670_ops);

#ifdef CONFIG_VIDEO_V4L2_SUBDEV_API
	sd->internal_ops = &ov7670_subdev_internal_ops;
	sd->flags |= V4L2_SUBDEV_FL_HAS_DEVNODE;
#endif

	info->clock_speed = 30; /* default: a guess */

	if (dev_fwnode(&client->dev)) {
		ret = ov7670_parse_dt(&client->dev, info);
		if (ret)
			return ret;

	} else if (client->dev.platform_data) {
		struct ov7670_config *config = client->dev.platform_data;

		/*
		 * Must apply configuration before initializing device, because it
		 * selects I/O method.
		 */
		info->min_width = config->min_width;
		info->min_height = config->min_height;
		info->use_smbus = config->use_smbus;

		if (config->clock_speed)
			info->clock_speed = config->clock_speed;

		/*
		 * It should be allowed for ov7670 too when it is migrated to
		 * the new frame rate formula.
		 */
		if (config->pll_bypass && id->driver_data != MODEL_OV7670)
			info->pll_bypass = true;

		if (config->pclk_hb_disable)
			info->pclk_hb_disable = true;
	}

	info->clk = devm_clk_get(&client->dev, "xclk"); /* optional */
	if (IS_ERR(info->clk)) {
		ret = PTR_ERR(info->clk);
		if (ret == -ENOENT)
			info->clk = NULL;
		else
			return ret;
	}
	if (info->clk) {
		ret = clk_prepare_enable(info->clk);
		if (ret)
			return ret;
		info->clock_speed = clk_get_rate(info->clk) / 1000000;
		if (info->clock_speed < 10 || info->clock_speed > 48) {
			ret = -EINVAL;
			goto clk_disable;
		}
	}

<<<<<<< HEAD
	info->clock_speed = clk_get_rate(info->clk) / 1000000;
	if (info->clock_speed < 10 || info->clock_speed > 48) {
		ret = -EINVAL;
		goto clk_disable;
	}

=======
>>>>>>> 1bb538a3
	ret = ov7670_init_gpio(client, info);
	if (ret)
		goto clk_disable;

<<<<<<< HEAD
	ov7670_s_power(sd, 1);

=======
>>>>>>> 1bb538a3
	/* Make sure it's an ov7670 */
	ret = ov7670_detect(sd);
	if (ret) {
		v4l_dbg(1, debug, client,
			"chip found @ 0x%x (%s) is not an ov7670 chip.\n",
			client->addr << 1, client->adapter->name);
		goto power_off;
	}
	v4l_info(client, "chip found @ 0x%02x (%s)\n",
			client->addr << 1, client->adapter->name);

	info->devtype = &ov7670_devdata[id->driver_data];
	info->fmt = &ov7670_formats[0];

	ov7670_get_default_format(sd, &info->format);

	info->clkrc = 0;

	/* Set default frame rate to 30 fps */
	tpf.numerator = 1;
	tpf.denominator = 30;
	info->devtype->set_framerate(sd, &tpf);

	v4l2_ctrl_handler_init(&info->hdl, 10);
	v4l2_ctrl_new_std(&info->hdl, &ov7670_ctrl_ops,
			V4L2_CID_BRIGHTNESS, 0, 255, 1, 128);
	v4l2_ctrl_new_std(&info->hdl, &ov7670_ctrl_ops,
			V4L2_CID_CONTRAST, 0, 127, 1, 64);
	v4l2_ctrl_new_std(&info->hdl, &ov7670_ctrl_ops,
			V4L2_CID_VFLIP, 0, 1, 1, 0);
	v4l2_ctrl_new_std(&info->hdl, &ov7670_ctrl_ops,
			V4L2_CID_HFLIP, 0, 1, 1, 0);
	info->saturation = v4l2_ctrl_new_std(&info->hdl, &ov7670_ctrl_ops,
			V4L2_CID_SATURATION, 0, 256, 1, 128);
	info->hue = v4l2_ctrl_new_std(&info->hdl, &ov7670_ctrl_ops,
			V4L2_CID_HUE, -180, 180, 5, 0);
	info->gain = v4l2_ctrl_new_std(&info->hdl, &ov7670_ctrl_ops,
			V4L2_CID_GAIN, 0, 255, 1, 128);
	info->auto_gain = v4l2_ctrl_new_std(&info->hdl, &ov7670_ctrl_ops,
			V4L2_CID_AUTOGAIN, 0, 1, 1, 1);
	info->exposure = v4l2_ctrl_new_std(&info->hdl, &ov7670_ctrl_ops,
			V4L2_CID_EXPOSURE, 0, 65535, 1, 500);
	info->auto_exposure = v4l2_ctrl_new_std_menu(&info->hdl, &ov7670_ctrl_ops,
			V4L2_CID_EXPOSURE_AUTO, V4L2_EXPOSURE_MANUAL, 0,
			V4L2_EXPOSURE_AUTO);
	v4l2_ctrl_new_std_menu_items(&info->hdl, &ov7670_ctrl_ops,
			V4L2_CID_TEST_PATTERN,
			ARRAY_SIZE(ov7670_test_pattern_menu) - 1, 0, 0,
			ov7670_test_pattern_menu);
	sd->ctrl_handler = &info->hdl;
	if (info->hdl.error) {
		ret = info->hdl.error;

		goto hdl_free;
	}
	/*
	 * We have checked empirically that hw allows to read back the gain
	 * value chosen by auto gain but that's not the case for auto exposure.
	 */
	v4l2_ctrl_auto_cluster(2, &info->auto_gain, 0, true);
	v4l2_ctrl_auto_cluster(2, &info->auto_exposure,
			       V4L2_EXPOSURE_MANUAL, false);
	v4l2_ctrl_cluster(2, &info->saturation);

#if defined(CONFIG_MEDIA_CONTROLLER)
	info->pad.flags = MEDIA_PAD_FL_SOURCE;
	info->sd.entity.function = MEDIA_ENT_F_CAM_SENSOR;
	ret = media_entity_pads_init(&info->sd.entity, 1, &info->pad);
	if (ret < 0)
		goto hdl_free;
#endif

	v4l2_ctrl_handler_setup(&info->hdl);

	ret = v4l2_async_register_subdev(&info->sd);
	if (ret < 0)
		goto entity_cleanup;

	return 0;

entity_cleanup:
#if defined(CONFIG_MEDIA_CONTROLLER)
	media_entity_cleanup(&info->sd.entity);
#endif
hdl_free:
	v4l2_ctrl_handler_free(&info->hdl);
power_off:
	ov7670_s_power(sd, 0);
clk_disable:
	clk_disable_unprepare(info->clk);
	return ret;
}


static int ov7670_remove(struct i2c_client *client)
{
	struct v4l2_subdev *sd = i2c_get_clientdata(client);
	struct ov7670_info *info = to_state(sd);

	v4l2_async_unregister_subdev(sd);
	v4l2_ctrl_handler_free(&info->hdl);
	clk_disable_unprepare(info->clk);
#if defined(CONFIG_MEDIA_CONTROLLER)
	media_entity_cleanup(&info->sd.entity);
#endif
	ov7670_s_power(sd, 0);
	return 0;
}

static const struct i2c_device_id ov7670_id[] = {
	{ "ov7670", MODEL_OV7670 },
	{ "ov7675", MODEL_OV7675 },
	{ }
};
MODULE_DEVICE_TABLE(i2c, ov7670_id);

#if IS_ENABLED(CONFIG_OF)
static const struct of_device_id ov7670_of_match[] = {
	{ .compatible = "ovti,ov7670", },
	{ /* sentinel */ },
};
MODULE_DEVICE_TABLE(of, ov7670_of_match);
#endif

static struct i2c_driver ov7670_driver = {
	.driver = {
		.name	= "ov7670",
		.of_match_table = of_match_ptr(ov7670_of_match),
	},
	.probe		= ov7670_probe,
	.remove		= ov7670_remove,
	.id_table	= ov7670_id,
};

module_i2c_driver(ov7670_driver);<|MERGE_RESOLUTION|>--- conflicted
+++ resolved
@@ -1835,24 +1835,12 @@
 		}
 	}
 
-<<<<<<< HEAD
-	info->clock_speed = clk_get_rate(info->clk) / 1000000;
-	if (info->clock_speed < 10 || info->clock_speed > 48) {
-		ret = -EINVAL;
-		goto clk_disable;
-	}
-
-=======
->>>>>>> 1bb538a3
 	ret = ov7670_init_gpio(client, info);
 	if (ret)
 		goto clk_disable;
 
-<<<<<<< HEAD
 	ov7670_s_power(sd, 1);
 
-=======
->>>>>>> 1bb538a3
 	/* Make sure it's an ov7670 */
 	ret = ov7670_detect(sd);
 	if (ret) {
