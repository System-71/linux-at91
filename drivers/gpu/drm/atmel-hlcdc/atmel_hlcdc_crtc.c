--- conflicted
+++ resolved
@@ -102,20 +102,13 @@
 		     (adj->crtc_hdisplay - 1) |
 		     ((adj->crtc_vdisplay - 1) << 16));
 
-<<<<<<< HEAD
-	if (!crtc->dc->desc->fixed_clksrc) {
-=======
 	prate = clk_get_rate(crtc->dc->hlcdc->sys_clk);
 	mode_rate = adj->crtc_clock * 1000;
 	if (!crtc->dc->desc->fixed_clksrc) {
 		prate *= 2;
->>>>>>> aaee2a24
 		cfg |= ATMEL_HLCDC_CLKSEL;
 		mask |= ATMEL_HLCDC_CLKSEL;
 	}
-
-	prate = 2 * clk_get_rate(crtc->dc->hlcdc->sys_clk);
-	mode_rate = adj->crtc_clock * 1000;
 
 	div = DIV_ROUND_UP(prate, mode_rate);
 	if (div < 2) {
