/*
 * Copyright (C) 2001, 2002 Sistina Software (UK) Limited.
 * Copyright (C) 2004-2008 Red Hat, Inc. All rights reserved.
 *
 * This file is released under the GPL.
 */

#include "dm-core.h"
#include "dm-rq.h"
#include "dm-uevent.h"

#include <linux/init.h>
#include <linux/module.h>
#include <linux/mutex.h>
#include <linux/sched/signal.h>
#include <linux/blkpg.h>
#include <linux/bio.h>
#include <linux/mempool.h>
#include <linux/dax.h>
#include <linux/slab.h>
#include <linux/idr.h>
#include <linux/uio.h>
#include <linux/hdreg.h>
#include <linux/delay.h>
#include <linux/wait.h>
#include <linux/pr.h>
#include <linux/refcount.h>
#include <linux/part_stat.h>

#define DM_MSG_PREFIX "core"

/*
 * Cookies are numeric values sent with CHANGE and REMOVE
 * uevents while resuming, removing or renaming the device.
 */
#define DM_COOKIE_ENV_VAR_NAME "DM_COOKIE"
#define DM_COOKIE_LENGTH 24

static const char *_name = DM_NAME;

static unsigned int major = 0;
static unsigned int _major = 0;

static DEFINE_IDR(_minor_idr);

static DEFINE_SPINLOCK(_minor_lock);

static void do_deferred_remove(struct work_struct *w);

static DECLARE_WORK(deferred_remove_work, do_deferred_remove);

static struct workqueue_struct *deferred_remove_workqueue;

atomic_t dm_global_event_nr = ATOMIC_INIT(0);
DECLARE_WAIT_QUEUE_HEAD(dm_global_eventq);

void dm_issue_global_event(void)
{
	atomic_inc(&dm_global_event_nr);
	wake_up(&dm_global_eventq);
}

/*
 * One of these is allocated (on-stack) per original bio.
 */
struct clone_info {
	struct dm_table *map;
	struct bio *bio;
	struct dm_io *io;
	sector_t sector;
	unsigned sector_count;
};

/*
 * One of these is allocated per clone bio.
 */
#define DM_TIO_MAGIC 7282014
struct dm_target_io {
	unsigned magic;
	struct dm_io *io;
	struct dm_target *ti;
	unsigned target_bio_nr;
	unsigned *len_ptr;
	bool inside_dm_io;
	struct bio clone;
};

/*
 * One of these is allocated per original bio.
 * It contains the first clone used for that original.
 */
#define DM_IO_MAGIC 5191977
struct dm_io {
	unsigned magic;
	struct mapped_device *md;
	blk_status_t status;
	atomic_t io_count;
	struct bio *orig_bio;
	unsigned long start_time;
	spinlock_t endio_lock;
	struct dm_stats_aux stats_aux;
	/* last member of dm_target_io is 'struct bio' */
	struct dm_target_io tio;
};

void *dm_per_bio_data(struct bio *bio, size_t data_size)
{
	struct dm_target_io *tio = container_of(bio, struct dm_target_io, clone);
	if (!tio->inside_dm_io)
		return (char *)bio - offsetof(struct dm_target_io, clone) - data_size;
	return (char *)bio - offsetof(struct dm_target_io, clone) - offsetof(struct dm_io, tio) - data_size;
}
EXPORT_SYMBOL_GPL(dm_per_bio_data);

struct bio *dm_bio_from_per_bio_data(void *data, size_t data_size)
{
	struct dm_io *io = (struct dm_io *)((char *)data + data_size);
	if (io->magic == DM_IO_MAGIC)
		return (struct bio *)((char *)io + offsetof(struct dm_io, tio) + offsetof(struct dm_target_io, clone));
	BUG_ON(io->magic != DM_TIO_MAGIC);
	return (struct bio *)((char *)io + offsetof(struct dm_target_io, clone));
}
EXPORT_SYMBOL_GPL(dm_bio_from_per_bio_data);

unsigned dm_bio_get_target_bio_nr(const struct bio *bio)
{
	return container_of(bio, struct dm_target_io, clone)->target_bio_nr;
}
EXPORT_SYMBOL_GPL(dm_bio_get_target_bio_nr);

#define MINOR_ALLOCED ((void *)-1)

/*
 * Bits for the md->flags field.
 */
#define DMF_BLOCK_IO_FOR_SUSPEND 0
#define DMF_SUSPENDED 1
#define DMF_FROZEN 2
#define DMF_FREEING 3
#define DMF_DELETING 4
#define DMF_NOFLUSH_SUSPENDING 5
#define DMF_DEFERRED_REMOVE 6
#define DMF_SUSPENDED_INTERNALLY 7

#define DM_NUMA_NODE NUMA_NO_NODE
static int dm_numa_node = DM_NUMA_NODE;

/*
 * For mempools pre-allocation at the table loading time.
 */
struct dm_md_mempools {
	struct bio_set bs;
	struct bio_set io_bs;
};

struct table_device {
	struct list_head list;
	refcount_t count;
	struct dm_dev dm_dev;
};

/*
 * Bio-based DM's mempools' reserved IOs set by the user.
 */
#define RESERVED_BIO_BASED_IOS		16
static unsigned reserved_bio_based_ios = RESERVED_BIO_BASED_IOS;

static int __dm_get_module_param_int(int *module_param, int min, int max)
{
	int param = READ_ONCE(*module_param);
	int modified_param = 0;
	bool modified = true;

	if (param < min)
		modified_param = min;
	else if (param > max)
		modified_param = max;
	else
		modified = false;

	if (modified) {
		(void)cmpxchg(module_param, param, modified_param);
		param = modified_param;
	}

	return param;
}

unsigned __dm_get_module_param(unsigned *module_param,
			       unsigned def, unsigned max)
{
	unsigned param = READ_ONCE(*module_param);
	unsigned modified_param = 0;

	if (!param)
		modified_param = def;
	else if (param > max)
		modified_param = max;

	if (modified_param) {
		(void)cmpxchg(module_param, param, modified_param);
		param = modified_param;
	}

	return param;
}

unsigned dm_get_reserved_bio_based_ios(void)
{
	return __dm_get_module_param(&reserved_bio_based_ios,
				     RESERVED_BIO_BASED_IOS, DM_RESERVED_MAX_IOS);
}
EXPORT_SYMBOL_GPL(dm_get_reserved_bio_based_ios);

static unsigned dm_get_numa_node(void)
{
	return __dm_get_module_param_int(&dm_numa_node,
					 DM_NUMA_NODE, num_online_nodes() - 1);
}

static int __init local_init(void)
{
	int r;

	r = dm_uevent_init();
	if (r)
		return r;

	deferred_remove_workqueue = alloc_workqueue("kdmremove", WQ_UNBOUND, 1);
	if (!deferred_remove_workqueue) {
		r = -ENOMEM;
		goto out_uevent_exit;
	}

	_major = major;
	r = register_blkdev(_major, _name);
	if (r < 0)
		goto out_free_workqueue;

	if (!_major)
		_major = r;

	return 0;

out_free_workqueue:
	destroy_workqueue(deferred_remove_workqueue);
out_uevent_exit:
	dm_uevent_exit();

	return r;
}

static void local_exit(void)
{
	flush_scheduled_work();
	destroy_workqueue(deferred_remove_workqueue);

	unregister_blkdev(_major, _name);
	dm_uevent_exit();

	_major = 0;

	DMINFO("cleaned up");
}

static int (*_inits[])(void) __initdata = {
	local_init,
	dm_target_init,
	dm_linear_init,
	dm_stripe_init,
	dm_io_init,
	dm_kcopyd_init,
	dm_interface_init,
	dm_statistics_init,
};

static void (*_exits[])(void) = {
	local_exit,
	dm_target_exit,
	dm_linear_exit,
	dm_stripe_exit,
	dm_io_exit,
	dm_kcopyd_exit,
	dm_interface_exit,
	dm_statistics_exit,
};

static int __init dm_init(void)
{
	const int count = ARRAY_SIZE(_inits);

	int r, i;

	for (i = 0; i < count; i++) {
		r = _inits[i]();
		if (r)
			goto bad;
	}

	return 0;

      bad:
	while (i--)
		_exits[i]();

	return r;
}

static void __exit dm_exit(void)
{
	int i = ARRAY_SIZE(_exits);

	while (i--)
		_exits[i]();

	/*
	 * Should be empty by this point.
	 */
	idr_destroy(&_minor_idr);
}

/*
 * Block device functions
 */
int dm_deleting_md(struct mapped_device *md)
{
	return test_bit(DMF_DELETING, &md->flags);
}

static int dm_blk_open(struct block_device *bdev, fmode_t mode)
{
	struct mapped_device *md;

	spin_lock(&_minor_lock);

	md = bdev->bd_disk->private_data;
	if (!md)
		goto out;

	if (test_bit(DMF_FREEING, &md->flags) ||
	    dm_deleting_md(md)) {
		md = NULL;
		goto out;
	}

	dm_get(md);
	atomic_inc(&md->open_count);
out:
	spin_unlock(&_minor_lock);

	return md ? 0 : -ENXIO;
}

static void dm_blk_close(struct gendisk *disk, fmode_t mode)
{
	struct mapped_device *md;

	spin_lock(&_minor_lock);

	md = disk->private_data;
	if (WARN_ON(!md))
		goto out;

	if (atomic_dec_and_test(&md->open_count) &&
	    (test_bit(DMF_DEFERRED_REMOVE, &md->flags)))
		queue_work(deferred_remove_workqueue, &deferred_remove_work);

	dm_put(md);
out:
	spin_unlock(&_minor_lock);
}

int dm_open_count(struct mapped_device *md)
{
	return atomic_read(&md->open_count);
}

/*
 * Guarantees nothing is using the device before it's deleted.
 */
int dm_lock_for_deletion(struct mapped_device *md, bool mark_deferred, bool only_deferred)
{
	int r = 0;

	spin_lock(&_minor_lock);

	if (dm_open_count(md)) {
		r = -EBUSY;
		if (mark_deferred)
			set_bit(DMF_DEFERRED_REMOVE, &md->flags);
	} else if (only_deferred && !test_bit(DMF_DEFERRED_REMOVE, &md->flags))
		r = -EEXIST;
	else
		set_bit(DMF_DELETING, &md->flags);

	spin_unlock(&_minor_lock);

	return r;
}

int dm_cancel_deferred_remove(struct mapped_device *md)
{
	int r = 0;

	spin_lock(&_minor_lock);

	if (test_bit(DMF_DELETING, &md->flags))
		r = -EBUSY;
	else
		clear_bit(DMF_DEFERRED_REMOVE, &md->flags);

	spin_unlock(&_minor_lock);

	return r;
}

static void do_deferred_remove(struct work_struct *w)
{
	dm_deferred_remove();
}

sector_t dm_get_size(struct mapped_device *md)
{
	return get_capacity(md->disk);
}

struct request_queue *dm_get_md_queue(struct mapped_device *md)
{
	return md->queue;
}

struct dm_stats *dm_get_stats(struct mapped_device *md)
{
	return &md->stats;
}

static int dm_blk_getgeo(struct block_device *bdev, struct hd_geometry *geo)
{
	struct mapped_device *md = bdev->bd_disk->private_data;

	return dm_get_geometry(md, geo);
}

#ifdef CONFIG_BLK_DEV_ZONED
int dm_report_zones_cb(struct blk_zone *zone, unsigned int idx, void *data)
{
	struct dm_report_zones_args *args = data;
	sector_t sector_diff = args->tgt->begin - args->start;

	/*
	 * Ignore zones beyond the target range.
	 */
	if (zone->start >= args->start + args->tgt->len)
		return 0;

	/*
	 * Remap the start sector and write pointer position of the zone
	 * to match its position in the target range.
	 */
	zone->start += sector_diff;
	if (zone->type != BLK_ZONE_TYPE_CONVENTIONAL) {
		if (zone->cond == BLK_ZONE_COND_FULL)
			zone->wp = zone->start + zone->len;
		else if (zone->cond == BLK_ZONE_COND_EMPTY)
			zone->wp = zone->start;
		else
			zone->wp += sector_diff;
	}

	args->next_sector = zone->start + zone->len;
	return args->orig_cb(zone, args->zone_idx++, args->orig_data);
}
EXPORT_SYMBOL_GPL(dm_report_zones_cb);

static int dm_blk_report_zones(struct gendisk *disk, sector_t sector,
		unsigned int nr_zones, report_zones_cb cb, void *data)
{
	struct mapped_device *md = disk->private_data;
	struct dm_table *map;
	int srcu_idx, ret;
	struct dm_report_zones_args args = {
		.next_sector = sector,
		.orig_data = data,
		.orig_cb = cb,
	};

	if (dm_suspended_md(md))
		return -EAGAIN;

	map = dm_get_live_table(md, &srcu_idx);
	if (!map)
		return -EIO;

	do {
		struct dm_target *tgt;

		tgt = dm_table_find_target(map, args.next_sector);
		if (WARN_ON_ONCE(!tgt->type->report_zones)) {
			ret = -EIO;
			goto out;
		}

		args.tgt = tgt;
		ret = tgt->type->report_zones(tgt, &args, nr_zones);
		if (ret < 0)
			goto out;
	} while (args.zone_idx < nr_zones &&
		 args.next_sector < get_capacity(disk));

	ret = args.zone_idx;
out:
	dm_put_live_table(md, srcu_idx);
	return ret;
}
#else
#define dm_blk_report_zones		NULL
#endif /* CONFIG_BLK_DEV_ZONED */

static int dm_prepare_ioctl(struct mapped_device *md, int *srcu_idx,
			    struct block_device **bdev)
	__acquires(md->io_barrier)
{
	struct dm_target *tgt;
	struct dm_table *map;
	int r;

retry:
	r = -ENOTTY;
	map = dm_get_live_table(md, srcu_idx);
	if (!map || !dm_table_get_size(map))
		return r;

	/* We only support devices that have a single target */
	if (dm_table_get_num_targets(map) != 1)
		return r;

	tgt = dm_table_get_target(map, 0);
	if (!tgt->type->prepare_ioctl)
		return r;

	if (dm_suspended_md(md))
		return -EAGAIN;

	r = tgt->type->prepare_ioctl(tgt, bdev);
	if (r == -ENOTCONN && !fatal_signal_pending(current)) {
		dm_put_live_table(md, *srcu_idx);
		msleep(10);
		goto retry;
	}

	return r;
}

static void dm_unprepare_ioctl(struct mapped_device *md, int srcu_idx)
	__releases(md->io_barrier)
{
	dm_put_live_table(md, srcu_idx);
}

static int dm_blk_ioctl(struct block_device *bdev, fmode_t mode,
			unsigned int cmd, unsigned long arg)
{
	struct mapped_device *md = bdev->bd_disk->private_data;
	int r, srcu_idx;

	r = dm_prepare_ioctl(md, &srcu_idx, &bdev);
	if (r < 0)
		goto out;

	if (r > 0) {
		/*
		 * Target determined this ioctl is being issued against a
		 * subset of the parent bdev; require extra privileges.
		 */
		if (!capable(CAP_SYS_RAWIO)) {
			DMWARN_LIMIT(
	"%s: sending ioctl %x to DM device without required privilege.",
				current->comm, cmd);
			r = -ENOIOCTLCMD;
			goto out;
		}
	}

	r =  __blkdev_driver_ioctl(bdev, mode, cmd, arg);
out:
	dm_unprepare_ioctl(md, srcu_idx);
	return r;
}

static void start_io_acct(struct dm_io *io);

static struct dm_io *alloc_io(struct mapped_device *md, struct bio *bio)
{
	struct dm_io *io;
	struct dm_target_io *tio;
	struct bio *clone;

	clone = bio_alloc_bioset(GFP_NOIO, 0, &md->io_bs);
	if (!clone)
		return NULL;

	tio = container_of(clone, struct dm_target_io, clone);
	tio->inside_dm_io = true;
	tio->io = NULL;

	io = container_of(tio, struct dm_io, tio);
	io->magic = DM_IO_MAGIC;
	io->status = 0;
	atomic_set(&io->io_count, 1);
	io->orig_bio = bio;
	io->md = md;
	spin_lock_init(&io->endio_lock);

	start_io_acct(io);

	return io;
}

static void free_io(struct mapped_device *md, struct dm_io *io)
{
	bio_put(&io->tio.clone);
}

static struct dm_target_io *alloc_tio(struct clone_info *ci, struct dm_target *ti,
				      unsigned target_bio_nr, gfp_t gfp_mask)
{
	struct dm_target_io *tio;

	if (!ci->io->tio.io) {
		/* the dm_target_io embedded in ci->io is available */
		tio = &ci->io->tio;
	} else {
		struct bio *clone = bio_alloc_bioset(gfp_mask, 0, &ci->io->md->bs);
		if (!clone)
			return NULL;

		tio = container_of(clone, struct dm_target_io, clone);
		tio->inside_dm_io = false;
	}

	tio->magic = DM_TIO_MAGIC;
	tio->io = ci->io;
	tio->ti = ti;
	tio->target_bio_nr = target_bio_nr;

	return tio;
}

static void free_tio(struct dm_target_io *tio)
{
	if (tio->inside_dm_io)
		return;
	bio_put(&tio->clone);
}

static bool md_in_flight_bios(struct mapped_device *md)
{
	int cpu;
	struct hd_struct *part = &dm_disk(md)->part0;
	long sum = 0;

	for_each_possible_cpu(cpu) {
		sum += part_stat_local_read_cpu(part, in_flight[0], cpu);
		sum += part_stat_local_read_cpu(part, in_flight[1], cpu);
	}

	return sum != 0;
}

static bool md_in_flight(struct mapped_device *md)
{
	if (queue_is_mq(md->queue))
		return blk_mq_queue_inflight(md->queue);
	else
		return md_in_flight_bios(md);
}

static void start_io_acct(struct dm_io *io)
{
	struct mapped_device *md = io->md;
	struct bio *bio = io->orig_bio;

	io->start_time = jiffies;

	generic_start_io_acct(md->queue, bio_op(bio), bio_sectors(bio),
			      &dm_disk(md)->part0);

	if (unlikely(dm_stats_used(&md->stats)))
		dm_stats_account_io(&md->stats, bio_data_dir(bio),
				    bio->bi_iter.bi_sector, bio_sectors(bio),
				    false, 0, &io->stats_aux);
}

static void end_io_acct(struct dm_io *io)
{
	struct mapped_device *md = io->md;
	struct bio *bio = io->orig_bio;
	unsigned long duration = jiffies - io->start_time;

	generic_end_io_acct(md->queue, bio_op(bio), &dm_disk(md)->part0,
			    io->start_time);

	if (unlikely(dm_stats_used(&md->stats)))
		dm_stats_account_io(&md->stats, bio_data_dir(bio),
				    bio->bi_iter.bi_sector, bio_sectors(bio),
				    true, duration, &io->stats_aux);

	/* nudge anyone waiting on suspend queue */
	if (unlikely(wq_has_sleeper(&md->wait)))
		wake_up(&md->wait);
}

/*
 * Add the bio to the list of deferred io.
 */
static void queue_io(struct mapped_device *md, struct bio *bio)
{
	unsigned long flags;

	spin_lock_irqsave(&md->deferred_lock, flags);
	bio_list_add(&md->deferred, bio);
	spin_unlock_irqrestore(&md->deferred_lock, flags);
	queue_work(md->wq, &md->work);
}

/*
 * Everyone (including functions in this file), should use this
 * function to access the md->map field, and make sure they call
 * dm_put_live_table() when finished.
 */
struct dm_table *dm_get_live_table(struct mapped_device *md, int *srcu_idx) __acquires(md->io_barrier)
{
	*srcu_idx = srcu_read_lock(&md->io_barrier);

	return srcu_dereference(md->map, &md->io_barrier);
}

void dm_put_live_table(struct mapped_device *md, int srcu_idx) __releases(md->io_barrier)
{
	srcu_read_unlock(&md->io_barrier, srcu_idx);
}

void dm_sync_table(struct mapped_device *md)
{
	synchronize_srcu(&md->io_barrier);
	synchronize_rcu_expedited();
}

/*
 * A fast alternative to dm_get_live_table/dm_put_live_table.
 * The caller must not block between these two functions.
 */
static struct dm_table *dm_get_live_table_fast(struct mapped_device *md) __acquires(RCU)
{
	rcu_read_lock();
	return rcu_dereference(md->map);
}

static void dm_put_live_table_fast(struct mapped_device *md) __releases(RCU)
{
	rcu_read_unlock();
}

static char *_dm_claim_ptr = "I belong to device-mapper";

/*
 * Open a table device so we can use it as a map destination.
 */
static int open_table_device(struct table_device *td, dev_t dev,
			     struct mapped_device *md)
{
	struct block_device *bdev;

	int r;

	BUG_ON(td->dm_dev.bdev);

	bdev = blkdev_get_by_dev(dev, td->dm_dev.mode | FMODE_EXCL, _dm_claim_ptr);
	if (IS_ERR(bdev))
		return PTR_ERR(bdev);

	r = bd_link_disk_holder(bdev, dm_disk(md));
	if (r) {
		blkdev_put(bdev, td->dm_dev.mode | FMODE_EXCL);
		return r;
	}

	td->dm_dev.bdev = bdev;
	td->dm_dev.dax_dev = dax_get_by_host(bdev->bd_disk->disk_name);
	return 0;
}

/*
 * Close a table device that we've been using.
 */
static void close_table_device(struct table_device *td, struct mapped_device *md)
{
	if (!td->dm_dev.bdev)
		return;

	bd_unlink_disk_holder(td->dm_dev.bdev, dm_disk(md));
	blkdev_put(td->dm_dev.bdev, td->dm_dev.mode | FMODE_EXCL);
	put_dax(td->dm_dev.dax_dev);
	td->dm_dev.bdev = NULL;
	td->dm_dev.dax_dev = NULL;
}

static struct table_device *find_table_device(struct list_head *l, dev_t dev,
					      fmode_t mode)
{
	struct table_device *td;

	list_for_each_entry(td, l, list)
		if (td->dm_dev.bdev->bd_dev == dev && td->dm_dev.mode == mode)
			return td;

	return NULL;
}

int dm_get_table_device(struct mapped_device *md, dev_t dev, fmode_t mode,
			struct dm_dev **result)
{
	int r;
	struct table_device *td;

	mutex_lock(&md->table_devices_lock);
	td = find_table_device(&md->table_devices, dev, mode);
	if (!td) {
		td = kmalloc_node(sizeof(*td), GFP_KERNEL, md->numa_node_id);
		if (!td) {
			mutex_unlock(&md->table_devices_lock);
			return -ENOMEM;
		}

		td->dm_dev.mode = mode;
		td->dm_dev.bdev = NULL;

		if ((r = open_table_device(td, dev, md))) {
			mutex_unlock(&md->table_devices_lock);
			kfree(td);
			return r;
		}

		format_dev_t(td->dm_dev.name, dev);

		refcount_set(&td->count, 1);
		list_add(&td->list, &md->table_devices);
	} else {
		refcount_inc(&td->count);
	}
	mutex_unlock(&md->table_devices_lock);

	*result = &td->dm_dev;
	return 0;
}
EXPORT_SYMBOL_GPL(dm_get_table_device);

void dm_put_table_device(struct mapped_device *md, struct dm_dev *d)
{
	struct table_device *td = container_of(d, struct table_device, dm_dev);

	mutex_lock(&md->table_devices_lock);
	if (refcount_dec_and_test(&td->count)) {
		close_table_device(td, md);
		list_del(&td->list);
		kfree(td);
	}
	mutex_unlock(&md->table_devices_lock);
}
EXPORT_SYMBOL(dm_put_table_device);

static void free_table_devices(struct list_head *devices)
{
	struct list_head *tmp, *next;

	list_for_each_safe(tmp, next, devices) {
		struct table_device *td = list_entry(tmp, struct table_device, list);

		DMWARN("dm_destroy: %s still exists with %d references",
		       td->dm_dev.name, refcount_read(&td->count));
		kfree(td);
	}
}

/*
 * Get the geometry associated with a dm device
 */
int dm_get_geometry(struct mapped_device *md, struct hd_geometry *geo)
{
	*geo = md->geometry;

	return 0;
}

/*
 * Set the geometry of a device.
 */
int dm_set_geometry(struct mapped_device *md, struct hd_geometry *geo)
{
	sector_t sz = (sector_t)geo->cylinders * geo->heads * geo->sectors;

	if (geo->start > sz) {
		DMWARN("Start sector is beyond the geometry limits.");
		return -EINVAL;
	}

	md->geometry = *geo;

	return 0;
}

static int __noflush_suspending(struct mapped_device *md)
{
	return test_bit(DMF_NOFLUSH_SUSPENDING, &md->flags);
}

/*
 * Decrements the number of outstanding ios that a bio has been
 * cloned into, completing the original io if necc.
 */
static void dec_pending(struct dm_io *io, blk_status_t error)
{
	unsigned long flags;
	blk_status_t io_error;
	struct bio *bio;
	struct mapped_device *md = io->md;

	/* Push-back supersedes any I/O errors */
	if (unlikely(error)) {
		spin_lock_irqsave(&io->endio_lock, flags);
		if (!(io->status == BLK_STS_DM_REQUEUE && __noflush_suspending(md)))
			io->status = error;
		spin_unlock_irqrestore(&io->endio_lock, flags);
	}

	if (atomic_dec_and_test(&io->io_count)) {
		if (io->status == BLK_STS_DM_REQUEUE) {
			/*
			 * Target requested pushing back the I/O.
			 */
			spin_lock_irqsave(&md->deferred_lock, flags);
			if (__noflush_suspending(md))
				/* NOTE early return due to BLK_STS_DM_REQUEUE below */
				bio_list_add_head(&md->deferred, io->orig_bio);
			else
				/* noflush suspend was interrupted. */
				io->status = BLK_STS_IOERR;
			spin_unlock_irqrestore(&md->deferred_lock, flags);
		}

		io_error = io->status;
		bio = io->orig_bio;
		end_io_acct(io);
		free_io(md, io);

		if (io_error == BLK_STS_DM_REQUEUE)
			return;

		if ((bio->bi_opf & REQ_PREFLUSH) && bio->bi_iter.bi_size) {
			/*
			 * Preflush done for flush with data, reissue
			 * without REQ_PREFLUSH.
			 */
			bio->bi_opf &= ~REQ_PREFLUSH;
			queue_io(md, bio);
		} else {
			/* done with normal IO or empty flush */
			if (io_error)
				bio->bi_status = io_error;
			bio_endio(bio);
		}
	}
}

void disable_discard(struct mapped_device *md)
{
	struct queue_limits *limits = dm_get_queue_limits(md);

	/* device doesn't really support DISCARD, disable it */
	limits->max_discard_sectors = 0;
	blk_queue_flag_clear(QUEUE_FLAG_DISCARD, md->queue);
}

void disable_write_same(struct mapped_device *md)
{
	struct queue_limits *limits = dm_get_queue_limits(md);

	/* device doesn't really support WRITE SAME, disable it */
	limits->max_write_same_sectors = 0;
}

void disable_write_zeroes(struct mapped_device *md)
{
	struct queue_limits *limits = dm_get_queue_limits(md);

	/* device doesn't really support WRITE ZEROES, disable it */
	limits->max_write_zeroes_sectors = 0;
}

static void clone_endio(struct bio *bio)
{
	blk_status_t error = bio->bi_status;
	struct dm_target_io *tio = container_of(bio, struct dm_target_io, clone);
	struct dm_io *io = tio->io;
	struct mapped_device *md = tio->io->md;
	dm_endio_fn endio = tio->ti->type->end_io;

	if (unlikely(error == BLK_STS_TARGET) && md->type != DM_TYPE_NVME_BIO_BASED) {
		if (bio_op(bio) == REQ_OP_DISCARD &&
		    !bio->bi_disk->queue->limits.max_discard_sectors)
			disable_discard(md);
		else if (bio_op(bio) == REQ_OP_WRITE_SAME &&
			 !bio->bi_disk->queue->limits.max_write_same_sectors)
			disable_write_same(md);
		else if (bio_op(bio) == REQ_OP_WRITE_ZEROES &&
			 !bio->bi_disk->queue->limits.max_write_zeroes_sectors)
			disable_write_zeroes(md);
	}

	if (endio) {
		int r = endio(tio->ti, bio, &error);
		switch (r) {
		case DM_ENDIO_REQUEUE:
			error = BLK_STS_DM_REQUEUE;
			/*FALLTHRU*/
		case DM_ENDIO_DONE:
			break;
		case DM_ENDIO_INCOMPLETE:
			/* The target will handle the io */
			return;
		default:
			DMWARN("unimplemented target endio return value: %d", r);
			BUG();
		}
	}

	free_tio(tio);
	dec_pending(io, error);
}

/*
 * Return maximum size of I/O possible at the supplied sector up to the current
 * target boundary.
 */
static sector_t max_io_len_target_boundary(sector_t sector, struct dm_target *ti)
{
	sector_t target_offset = dm_target_offset(ti, sector);

	return ti->len - target_offset;
}

static sector_t max_io_len(sector_t sector, struct dm_target *ti)
{
	sector_t len = max_io_len_target_boundary(sector, ti);
	sector_t offset, max_len;

	/*
	 * Does the target need to split even further?
	 */
	if (ti->max_io_len) {
		offset = dm_target_offset(ti, sector);
		if (unlikely(ti->max_io_len & (ti->max_io_len - 1)))
			max_len = sector_div(offset, ti->max_io_len);
		else
			max_len = offset & (ti->max_io_len - 1);
		max_len = ti->max_io_len - max_len;

		if (len > max_len)
			len = max_len;
	}

	return len;
}

int dm_set_target_max_io_len(struct dm_target *ti, sector_t len)
{
	if (len > UINT_MAX) {
		DMERR("Specified maximum size of target IO (%llu) exceeds limit (%u)",
		      (unsigned long long)len, UINT_MAX);
		ti->error = "Maximum size of target IO is too large";
		return -EINVAL;
	}

	ti->max_io_len = (uint32_t) len;

	return 0;
}
EXPORT_SYMBOL_GPL(dm_set_target_max_io_len);

static struct dm_target *dm_dax_get_live_target(struct mapped_device *md,
						sector_t sector, int *srcu_idx)
	__acquires(md->io_barrier)
{
	struct dm_table *map;
	struct dm_target *ti;

	map = dm_get_live_table(md, srcu_idx);
	if (!map)
		return NULL;

	ti = dm_table_find_target(map, sector);
	if (!ti)
		return NULL;

	return ti;
}

static long dm_dax_direct_access(struct dax_device *dax_dev, pgoff_t pgoff,
				 long nr_pages, void **kaddr, pfn_t *pfn)
{
	struct mapped_device *md = dax_get_private(dax_dev);
	sector_t sector = pgoff * PAGE_SECTORS;
	struct dm_target *ti;
	long len, ret = -EIO;
	int srcu_idx;

	ti = dm_dax_get_live_target(md, sector, &srcu_idx);

	if (!ti)
		goto out;
	if (!ti->type->direct_access)
		goto out;
	len = max_io_len(sector, ti) / PAGE_SECTORS;
	if (len < 1)
		goto out;
	nr_pages = min(len, nr_pages);
	ret = ti->type->direct_access(ti, pgoff, nr_pages, kaddr, pfn);

 out:
	dm_put_live_table(md, srcu_idx);

	return ret;
}

static bool dm_dax_supported(struct dax_device *dax_dev, struct block_device *bdev,
		int blocksize, sector_t start, sector_t len)
{
	struct mapped_device *md = dax_get_private(dax_dev);
	struct dm_table *map;
	int srcu_idx;
	bool ret;

	map = dm_get_live_table(md, &srcu_idx);
	if (!map)
		return false;

	ret = dm_table_supports_dax(map, device_supports_dax, &blocksize);

	dm_put_live_table(md, srcu_idx);

	return ret;
}

static size_t dm_dax_copy_from_iter(struct dax_device *dax_dev, pgoff_t pgoff,
				    void *addr, size_t bytes, struct iov_iter *i)
{
	struct mapped_device *md = dax_get_private(dax_dev);
	sector_t sector = pgoff * PAGE_SECTORS;
	struct dm_target *ti;
	long ret = 0;
	int srcu_idx;

	ti = dm_dax_get_live_target(md, sector, &srcu_idx);

	if (!ti)
		goto out;
	if (!ti->type->dax_copy_from_iter) {
		ret = copy_from_iter(addr, bytes, i);
		goto out;
	}
	ret = ti->type->dax_copy_from_iter(ti, pgoff, addr, bytes, i);
 out:
	dm_put_live_table(md, srcu_idx);

	return ret;
}

static size_t dm_dax_copy_to_iter(struct dax_device *dax_dev, pgoff_t pgoff,
		void *addr, size_t bytes, struct iov_iter *i)
{
	struct mapped_device *md = dax_get_private(dax_dev);
	sector_t sector = pgoff * PAGE_SECTORS;
	struct dm_target *ti;
	long ret = 0;
	int srcu_idx;

	ti = dm_dax_get_live_target(md, sector, &srcu_idx);

	if (!ti)
		goto out;
	if (!ti->type->dax_copy_to_iter) {
		ret = copy_to_iter(addr, bytes, i);
		goto out;
	}
	ret = ti->type->dax_copy_to_iter(ti, pgoff, addr, bytes, i);
 out:
	dm_put_live_table(md, srcu_idx);

	return ret;
}

static int dm_dax_zero_page_range(struct dax_device *dax_dev, pgoff_t pgoff,
				  size_t nr_pages)
{
	struct mapped_device *md = dax_get_private(dax_dev);
	sector_t sector = pgoff * PAGE_SECTORS;
	struct dm_target *ti;
	int ret = -EIO;
	int srcu_idx;

	ti = dm_dax_get_live_target(md, sector, &srcu_idx);

	if (!ti)
		goto out;
	if (WARN_ON(!ti->type->dax_zero_page_range)) {
		/*
		 * ->zero_page_range() is mandatory dax operation. If we are
		 *  here, something is wrong.
		 */
		dm_put_live_table(md, srcu_idx);
		goto out;
	}
	ret = ti->type->dax_zero_page_range(ti, pgoff, nr_pages);

 out:
	dm_put_live_table(md, srcu_idx);

	return ret;
}

/*
 * A target may call dm_accept_partial_bio only from the map routine.  It is
 * allowed for all bio types except REQ_PREFLUSH, REQ_OP_ZONE_RESET,
 * REQ_OP_ZONE_OPEN, REQ_OP_ZONE_CLOSE and REQ_OP_ZONE_FINISH.
 *
 * dm_accept_partial_bio informs the dm that the target only wants to process
 * additional n_sectors sectors of the bio and the rest of the data should be
 * sent in a next bio.
 *
 * A diagram that explains the arithmetics:
 * +--------------------+---------------+-------+
 * |         1          |       2       |   3   |
 * +--------------------+---------------+-------+
 *
 * <-------------- *tio->len_ptr --------------->
 *                      <------- bi_size ------->
 *                      <-- n_sectors -->
 *
 * Region 1 was already iterated over with bio_advance or similar function.
 *	(it may be empty if the target doesn't use bio_advance)
 * Region 2 is the remaining bio size that the target wants to process.
 *	(it may be empty if region 1 is non-empty, although there is no reason
 *	 to make it empty)
 * The target requires that region 3 is to be sent in the next bio.
 *
 * If the target wants to receive multiple copies of the bio (via num_*bios, etc),
 * the partially processed part (the sum of regions 1+2) must be the same for all
 * copies of the bio.
 */
void dm_accept_partial_bio(struct bio *bio, unsigned n_sectors)
{
	struct dm_target_io *tio = container_of(bio, struct dm_target_io, clone);
	unsigned bi_size = bio->bi_iter.bi_size >> SECTOR_SHIFT;
	BUG_ON(bio->bi_opf & REQ_PREFLUSH);
	BUG_ON(bi_size > *tio->len_ptr);
	BUG_ON(n_sectors > bi_size);
	*tio->len_ptr -= bi_size - n_sectors;
	bio->bi_iter.bi_size = n_sectors << SECTOR_SHIFT;
}
EXPORT_SYMBOL_GPL(dm_accept_partial_bio);

static blk_qc_t __map_bio(struct dm_target_io *tio)
{
	int r;
	sector_t sector;
	struct bio *clone = &tio->clone;
	struct dm_io *io = tio->io;
	struct mapped_device *md = io->md;
	struct dm_target *ti = tio->ti;
	blk_qc_t ret = BLK_QC_T_NONE;

	clone->bi_end_io = clone_endio;

	/*
	 * Map the clone.  If r == 0 we don't need to do
	 * anything, the target has assumed ownership of
	 * this io.
	 */
	atomic_inc(&io->io_count);
	sector = clone->bi_iter.bi_sector;

	r = ti->type->map(ti, clone);
	switch (r) {
	case DM_MAPIO_SUBMITTED:
		break;
	case DM_MAPIO_REMAPPED:
		/* the bio has been remapped so dispatch it */
		trace_block_bio_remap(clone->bi_disk->queue, clone,
				      bio_dev(io->orig_bio), sector);
		if (md->type == DM_TYPE_NVME_BIO_BASED)
			ret = direct_make_request(clone);
		else
			ret = generic_make_request(clone);
		break;
	case DM_MAPIO_KILL:
		free_tio(tio);
		dec_pending(io, BLK_STS_IOERR);
		break;
	case DM_MAPIO_REQUEUE:
		free_tio(tio);
		dec_pending(io, BLK_STS_DM_REQUEUE);
		break;
	default:
		DMWARN("unimplemented target map return value: %d", r);
		BUG();
	}

	return ret;
}

static void bio_setup_sector(struct bio *bio, sector_t sector, unsigned len)
{
	bio->bi_iter.bi_sector = sector;
	bio->bi_iter.bi_size = to_bytes(len);
}

/*
 * Creates a bio that consists of range of complete bvecs.
 */
static int clone_bio(struct dm_target_io *tio, struct bio *bio,
		     sector_t sector, unsigned len)
{
	struct bio *clone = &tio->clone;

	__bio_clone_fast(clone, bio);

	if (bio_integrity(bio)) {
		int r;

		if (unlikely(!dm_target_has_integrity(tio->ti->type) &&
			     !dm_target_passes_integrity(tio->ti->type))) {
			DMWARN("%s: the target %s doesn't support integrity data.",
				dm_device_name(tio->io->md),
				tio->ti->type->name);
			return -EIO;
		}

		r = bio_integrity_clone(clone, bio, GFP_NOIO);
		if (r < 0)
			return r;
	}

	bio_advance(clone, to_bytes(sector - clone->bi_iter.bi_sector));
	clone->bi_iter.bi_size = to_bytes(len);

	if (bio_integrity(bio))
		bio_integrity_trim(clone);

	return 0;
}

static void alloc_multiple_bios(struct bio_list *blist, struct clone_info *ci,
				struct dm_target *ti, unsigned num_bios)
{
	struct dm_target_io *tio;
	int try;

	if (!num_bios)
		return;

	if (num_bios == 1) {
		tio = alloc_tio(ci, ti, 0, GFP_NOIO);
		bio_list_add(blist, &tio->clone);
		return;
	}

	for (try = 0; try < 2; try++) {
		int bio_nr;
		struct bio *bio;

		if (try)
			mutex_lock(&ci->io->md->table_devices_lock);
		for (bio_nr = 0; bio_nr < num_bios; bio_nr++) {
			tio = alloc_tio(ci, ti, bio_nr, try ? GFP_NOIO : GFP_NOWAIT);
			if (!tio)
				break;

			bio_list_add(blist, &tio->clone);
		}
		if (try)
			mutex_unlock(&ci->io->md->table_devices_lock);
		if (bio_nr == num_bios)
			return;

		while ((bio = bio_list_pop(blist))) {
			tio = container_of(bio, struct dm_target_io, clone);
			free_tio(tio);
		}
	}
}

static blk_qc_t __clone_and_map_simple_bio(struct clone_info *ci,
					   struct dm_target_io *tio, unsigned *len)
{
	struct bio *clone = &tio->clone;

	tio->len_ptr = len;

	__bio_clone_fast(clone, ci->bio);
	if (len)
		bio_setup_sector(clone, ci->sector, *len);

	return __map_bio(tio);
}

static void __send_duplicate_bios(struct clone_info *ci, struct dm_target *ti,
				  unsigned num_bios, unsigned *len)
{
	struct bio_list blist = BIO_EMPTY_LIST;
	struct bio *bio;
	struct dm_target_io *tio;

	alloc_multiple_bios(&blist, ci, ti, num_bios);

	while ((bio = bio_list_pop(&blist))) {
		tio = container_of(bio, struct dm_target_io, clone);
		(void) __clone_and_map_simple_bio(ci, tio, len);
	}
}

static int __send_empty_flush(struct clone_info *ci)
{
	unsigned target_nr = 0;
	struct dm_target *ti;

	/*
	 * Empty flush uses a statically initialized bio, as the base for
	 * cloning.  However, blkg association requires that a bdev is
	 * associated with a gendisk, which doesn't happen until the bdev is
	 * opened.  So, blkg association is done at issue time of the flush
	 * rather than when the device is created in alloc_dev().
	 */
	bio_set_dev(ci->bio, ci->io->md->bdev);

	BUG_ON(bio_has_data(ci->bio));
	while ((ti = dm_table_get_target(ci->map, target_nr++)))
		__send_duplicate_bios(ci, ti, ti->num_flush_bios, NULL);

	bio_disassociate_blkg(ci->bio);

	return 0;
}

static int __clone_and_map_data_bio(struct clone_info *ci, struct dm_target *ti,
				    sector_t sector, unsigned *len)
{
	struct bio *bio = ci->bio;
	struct dm_target_io *tio;
	int r;

	tio = alloc_tio(ci, ti, 0, GFP_NOIO);
	tio->len_ptr = len;
	r = clone_bio(tio, bio, sector, *len);
	if (r < 0) {
		free_tio(tio);
		return r;
	}
	(void) __map_bio(tio);

	return 0;
}

typedef unsigned (*get_num_bios_fn)(struct dm_target *ti);

static unsigned get_num_discard_bios(struct dm_target *ti)
{
	return ti->num_discard_bios;
}

static unsigned get_num_secure_erase_bios(struct dm_target *ti)
{
	return ti->num_secure_erase_bios;
}

static unsigned get_num_write_same_bios(struct dm_target *ti)
{
	return ti->num_write_same_bios;
}

static unsigned get_num_write_zeroes_bios(struct dm_target *ti)
{
	return ti->num_write_zeroes_bios;
}

static int __send_changing_extent_only(struct clone_info *ci, struct dm_target *ti,
				       unsigned num_bios)
{
	unsigned len;

	/*
	 * Even though the device advertised support for this type of
	 * request, that does not mean every target supports it, and
	 * reconfiguration might also have changed that since the
	 * check was performed.
	 */
	if (!num_bios)
		return -EOPNOTSUPP;

	len = min((sector_t)ci->sector_count, max_io_len_target_boundary(ci->sector, ti));

	__send_duplicate_bios(ci, ti, num_bios, &len);

	ci->sector += len;
	ci->sector_count -= len;

	return 0;
}

static int __send_discard(struct clone_info *ci, struct dm_target *ti)
{
	return __send_changing_extent_only(ci, ti, get_num_discard_bios(ti));
}

static int __send_secure_erase(struct clone_info *ci, struct dm_target *ti)
{
	return __send_changing_extent_only(ci, ti, get_num_secure_erase_bios(ti));
}

static int __send_write_same(struct clone_info *ci, struct dm_target *ti)
{
	return __send_changing_extent_only(ci, ti, get_num_write_same_bios(ti));
}

static int __send_write_zeroes(struct clone_info *ci, struct dm_target *ti)
{
	return __send_changing_extent_only(ci, ti, get_num_write_zeroes_bios(ti));
}

static bool is_abnormal_io(struct bio *bio)
{
	bool r = false;

	switch (bio_op(bio)) {
	case REQ_OP_DISCARD:
	case REQ_OP_SECURE_ERASE:
	case REQ_OP_WRITE_SAME:
	case REQ_OP_WRITE_ZEROES:
		r = true;
		break;
	}

	return r;
}

static bool __process_abnormal_io(struct clone_info *ci, struct dm_target *ti,
				  int *result)
{
	struct bio *bio = ci->bio;

	if (bio_op(bio) == REQ_OP_DISCARD)
		*result = __send_discard(ci, ti);
	else if (bio_op(bio) == REQ_OP_SECURE_ERASE)
		*result = __send_secure_erase(ci, ti);
	else if (bio_op(bio) == REQ_OP_WRITE_SAME)
		*result = __send_write_same(ci, ti);
	else if (bio_op(bio) == REQ_OP_WRITE_ZEROES)
		*result = __send_write_zeroes(ci, ti);
	else
		return false;

	return true;
}

/*
 * Select the correct strategy for processing a non-flush bio.
 */
static int __split_and_process_non_flush(struct clone_info *ci)
{
	struct dm_target *ti;
	unsigned len;
	int r;

	ti = dm_table_find_target(ci->map, ci->sector);
	if (!ti)
		return -EIO;

	if (__process_abnormal_io(ci, ti, &r))
		return r;

	len = min_t(sector_t, max_io_len(ci->sector, ti), ci->sector_count);

	r = __clone_and_map_data_bio(ci, ti, ci->sector, &len);
	if (r < 0)
		return r;

	ci->sector += len;
	ci->sector_count -= len;

	return 0;
}

static void init_clone_info(struct clone_info *ci, struct mapped_device *md,
			    struct dm_table *map, struct bio *bio)
{
	ci->map = map;
	ci->io = alloc_io(md, bio);
	ci->sector = bio->bi_iter.bi_sector;
}

#define __dm_part_stat_sub(part, field, subnd)	\
	(part_stat_get(part, field) -= (subnd))

/*
 * Entry point to split a bio into clones and submit them to the targets.
 */
static blk_qc_t __split_and_process_bio(struct mapped_device *md,
					struct dm_table *map, struct bio *bio)
{
	struct clone_info ci;
	blk_qc_t ret = BLK_QC_T_NONE;
	int error = 0;

	init_clone_info(&ci, md, map, bio);

	if (bio->bi_opf & REQ_PREFLUSH) {
		struct bio flush_bio;

		/*
		 * Use an on-stack bio for this, it's safe since we don't
		 * need to reference it after submit. It's just used as
		 * the basis for the clone(s).
		 */
		bio_init(&flush_bio, NULL, 0);
		flush_bio.bi_opf = REQ_OP_WRITE | REQ_PREFLUSH | REQ_SYNC;
		ci.bio = &flush_bio;
		ci.sector_count = 0;
		error = __send_empty_flush(&ci);
		/* dec_pending submits any data associated with flush */
	} else if (op_is_zone_mgmt(bio_op(bio))) {
		ci.bio = bio;
		ci.sector_count = 0;
		error = __split_and_process_non_flush(&ci);
	} else {
		ci.bio = bio;
		ci.sector_count = bio_sectors(bio);
		while (ci.sector_count && !error) {
			error = __split_and_process_non_flush(&ci);
			if (current->bio_list && ci.sector_count && !error) {
				/*
				 * Remainder must be passed to generic_make_request()
				 * so that it gets handled *after* bios already submitted
				 * have been completely processed.
				 * We take a clone of the original to store in
				 * ci.io->orig_bio to be used by end_io_acct() and
				 * for dec_pending to use for completion handling.
				 */
				struct bio *b = bio_split(bio, bio_sectors(bio) - ci.sector_count,
							  GFP_NOIO, &md->queue->bio_split);
				ci.io->orig_bio = b;

				/*
				 * Adjust IO stats for each split, otherwise upon queue
				 * reentry there will be redundant IO accounting.
				 * NOTE: this is a stop-gap fix, a proper fix involves
				 * significant refactoring of DM core's bio splitting
				 * (by eliminating DM's splitting and just using bio_split)
				 */
				part_stat_lock();
				__dm_part_stat_sub(&dm_disk(md)->part0,
						   sectors[op_stat_group(bio_op(bio))], ci.sector_count);
				part_stat_unlock();

				bio_chain(b, bio);
				trace_block_split(md->queue, b, bio->bi_iter.bi_sector);
				ret = generic_make_request(bio);
				break;
			}
		}
	}

	/* drop the extra reference count */
	dec_pending(ci.io, errno_to_blk_status(error));
	return ret;
}

/*
 * Optimized variant of __split_and_process_bio that leverages the
 * fact that targets that use it do _not_ have a need to split bios.
 */
static blk_qc_t __process_bio(struct mapped_device *md, struct dm_table *map,
			      struct bio *bio, struct dm_target *ti)
{
	struct clone_info ci;
	blk_qc_t ret = BLK_QC_T_NONE;
	int error = 0;

	init_clone_info(&ci, md, map, bio);

	if (bio->bi_opf & REQ_PREFLUSH) {
		struct bio flush_bio;

		/*
		 * Use an on-stack bio for this, it's safe since we don't
		 * need to reference it after submit. It's just used as
		 * the basis for the clone(s).
		 */
		bio_init(&flush_bio, NULL, 0);
		flush_bio.bi_opf = REQ_OP_WRITE | REQ_PREFLUSH | REQ_SYNC;
		ci.bio = &flush_bio;
		ci.sector_count = 0;
		error = __send_empty_flush(&ci);
		/* dec_pending submits any data associated with flush */
	} else {
		struct dm_target_io *tio;

		ci.bio = bio;
		ci.sector_count = bio_sectors(bio);
		if (__process_abnormal_io(&ci, ti, &error))
			goto out;

		tio = alloc_tio(&ci, ti, 0, GFP_NOIO);
		ret = __clone_and_map_simple_bio(&ci, tio, NULL);
	}
out:
	/* drop the extra reference count */
	dec_pending(ci.io, errno_to_blk_status(error));
	return ret;
}

static void dm_queue_split(struct mapped_device *md, struct dm_target *ti, struct bio **bio)
{
	unsigned len, sector_count;

	sector_count = bio_sectors(*bio);
	len = min_t(sector_t, max_io_len((*bio)->bi_iter.bi_sector, ti), sector_count);

	if (sector_count > len) {
		struct bio *split = bio_split(*bio, len, GFP_NOIO, &md->queue->bio_split);

		bio_chain(split, *bio);
		trace_block_split(md->queue, split, (*bio)->bi_iter.bi_sector);
		generic_make_request(*bio);
		*bio = split;
	}
}

static blk_qc_t dm_process_bio(struct mapped_device *md,
			       struct dm_table *map, struct bio *bio)
{
	blk_qc_t ret = BLK_QC_T_NONE;
	struct dm_target *ti = md->immutable_target;

	if (unlikely(!map)) {
		bio_io_error(bio);
		return ret;
	}

	if (!ti) {
		ti = dm_table_find_target(map, bio->bi_iter.bi_sector);
		if (unlikely(!ti)) {
			bio_io_error(bio);
			return ret;
		}
	}

	/*
	 * If in ->make_request_fn we need to use blk_queue_split(), otherwise
	 * queue_limits for abnormal requests (e.g. discard, writesame, etc)
	 * won't be imposed.
	 */
	if (current->bio_list) {
		if (is_abnormal_io(bio))
			blk_queue_split(md->queue, &bio);
		else
			dm_queue_split(md, ti, &bio);
	}

	if (dm_get_md_type(md) == DM_TYPE_NVME_BIO_BASED)
		return __process_bio(md, map, bio, ti);
	else
		return __split_and_process_bio(md, map, bio);
}

static blk_qc_t dm_make_request(struct request_queue *q, struct bio *bio)
{
	struct mapped_device *md = q->queuedata;
	blk_qc_t ret = BLK_QC_T_NONE;
	int srcu_idx;
	struct dm_table *map;

	map = dm_get_live_table(md, &srcu_idx);

	/* if we're suspended, we have to queue this io for later */
	if (unlikely(test_bit(DMF_BLOCK_IO_FOR_SUSPEND, &md->flags))) {
		dm_put_live_table(md, srcu_idx);

		if (!(bio->bi_opf & REQ_RAHEAD))
			queue_io(md, bio);
		else
			bio_io_error(bio);
		return ret;
	}

	ret = dm_process_bio(md, map, bio);

	dm_put_live_table(md, srcu_idx);
	return ret;
}

static int dm_any_congested(void *congested_data, int bdi_bits)
{
	int r = bdi_bits;
	struct mapped_device *md = congested_data;
	struct dm_table *map;

	if (!test_bit(DMF_BLOCK_IO_FOR_SUSPEND, &md->flags)) {
		if (dm_request_based(md)) {
			/*
			 * With request-based DM we only need to check the
			 * top-level queue for congestion.
			 */
			struct backing_dev_info *bdi = md->queue->backing_dev_info;
			r = bdi->wb.congested->state & bdi_bits;
		} else {
			map = dm_get_live_table_fast(md);
			if (map)
				r = dm_table_any_congested(map, bdi_bits);
			dm_put_live_table_fast(md);
		}
	}

	return r;
}

/*-----------------------------------------------------------------
 * An IDR is used to keep track of allocated minor numbers.
 *---------------------------------------------------------------*/
static void free_minor(int minor)
{
	spin_lock(&_minor_lock);
	idr_remove(&_minor_idr, minor);
	spin_unlock(&_minor_lock);
}

/*
 * See if the device with a specific minor # is free.
 */
static int specific_minor(int minor)
{
	int r;

	if (minor >= (1 << MINORBITS))
		return -EINVAL;

	idr_preload(GFP_KERNEL);
	spin_lock(&_minor_lock);

	r = idr_alloc(&_minor_idr, MINOR_ALLOCED, minor, minor + 1, GFP_NOWAIT);

	spin_unlock(&_minor_lock);
	idr_preload_end();
	if (r < 0)
		return r == -ENOSPC ? -EBUSY : r;
	return 0;
}

static int next_free_minor(int *minor)
{
	int r;

	idr_preload(GFP_KERNEL);
	spin_lock(&_minor_lock);

	r = idr_alloc(&_minor_idr, MINOR_ALLOCED, 0, 1 << MINORBITS, GFP_NOWAIT);

	spin_unlock(&_minor_lock);
	idr_preload_end();
	if (r < 0)
		return r;
	*minor = r;
	return 0;
}

static const struct block_device_operations dm_blk_dops;
static const struct dax_operations dm_dax_ops;

static void dm_wq_work(struct work_struct *work);

static void cleanup_mapped_device(struct mapped_device *md)
{
	if (md->wq)
		destroy_workqueue(md->wq);
	bioset_exit(&md->bs);
	bioset_exit(&md->io_bs);

	if (md->dax_dev) {
		kill_dax(md->dax_dev);
		put_dax(md->dax_dev);
		md->dax_dev = NULL;
	}

	if (md->disk) {
		spin_lock(&_minor_lock);
		md->disk->private_data = NULL;
		spin_unlock(&_minor_lock);
		del_gendisk(md->disk);
		put_disk(md->disk);
	}

	if (md->queue)
		blk_cleanup_queue(md->queue);

	cleanup_srcu_struct(&md->io_barrier);

	if (md->bdev) {
		bdput(md->bdev);
		md->bdev = NULL;
	}

	mutex_destroy(&md->suspend_lock);
	mutex_destroy(&md->type_lock);
	mutex_destroy(&md->table_devices_lock);

	dm_mq_cleanup_mapped_device(md);
}

/*
 * Allocate and initialise a blank device with a given minor.
 */
static struct mapped_device *alloc_dev(int minor)
{
	int r, numa_node_id = dm_get_numa_node();
	struct mapped_device *md;
	void *old_md;

	md = kvzalloc_node(sizeof(*md), GFP_KERNEL, numa_node_id);
	if (!md) {
		DMWARN("unable to allocate device, out of memory.");
		return NULL;
	}

	if (!try_module_get(THIS_MODULE))
		goto bad_module_get;

	/* get a minor number for the dev */
	if (minor == DM_ANY_MINOR)
		r = next_free_minor(&minor);
	else
		r = specific_minor(minor);
	if (r < 0)
		goto bad_minor;

	r = init_srcu_struct(&md->io_barrier);
	if (r < 0)
		goto bad_io_barrier;

	md->numa_node_id = numa_node_id;
	md->init_tio_pdu = false;
	md->type = DM_TYPE_NONE;
	mutex_init(&md->suspend_lock);
	mutex_init(&md->type_lock);
	mutex_init(&md->table_devices_lock);
	spin_lock_init(&md->deferred_lock);
	atomic_set(&md->holders, 1);
	atomic_set(&md->open_count, 0);
	atomic_set(&md->event_nr, 0);
	atomic_set(&md->uevent_seq, 0);
	INIT_LIST_HEAD(&md->uevent_list);
	INIT_LIST_HEAD(&md->table_devices);
	spin_lock_init(&md->uevent_lock);

	/*
	 * default to bio-based required ->make_request_fn until DM
	 * table is loaded and md->type established. If request-based
	 * table is loaded: blk-mq will override accordingly.
	 */
	md->queue = blk_alloc_queue(dm_make_request, numa_node_id);
	if (!md->queue)
		goto bad;
	md->queue->queuedata = md;
<<<<<<< HEAD
	/*
	 * default to bio-based required ->make_request_fn until DM
	 * table is loaded and md->type established. If request-based
	 * table is loaded: blk-mq will override accordingly.
	 */
	blk_queue_make_request(md->queue, dm_make_request);
=======
>>>>>>> 04d5ce62

	md->disk = alloc_disk_node(1, md->numa_node_id);
	if (!md->disk)
		goto bad;

	init_waitqueue_head(&md->wait);
	INIT_WORK(&md->work, dm_wq_work);
	init_waitqueue_head(&md->eventq);
	init_completion(&md->kobj_holder.completion);

	md->disk->major = _major;
	md->disk->first_minor = minor;
	md->disk->fops = &dm_blk_dops;
	md->disk->queue = md->queue;
	md->disk->private_data = md;
	sprintf(md->disk->disk_name, "dm-%d", minor);

	if (IS_ENABLED(CONFIG_DAX_DRIVER)) {
		md->dax_dev = alloc_dax(md, md->disk->disk_name,
					&dm_dax_ops, 0);
		if (IS_ERR(md->dax_dev))
			goto bad;
	}

	add_disk_no_queue_reg(md->disk);
	format_dev_t(md->name, MKDEV(_major, minor));

	md->wq = alloc_workqueue("kdmflush", WQ_MEM_RECLAIM, 0);
	if (!md->wq)
		goto bad;

	md->bdev = bdget_disk(md->disk, 0);
	if (!md->bdev)
		goto bad;

	dm_stats_init(&md->stats);

	/* Populate the mapping, nobody knows we exist yet */
	spin_lock(&_minor_lock);
	old_md = idr_replace(&_minor_idr, md, minor);
	spin_unlock(&_minor_lock);

	BUG_ON(old_md != MINOR_ALLOCED);

	return md;

bad:
	cleanup_mapped_device(md);
bad_io_barrier:
	free_minor(minor);
bad_minor:
	module_put(THIS_MODULE);
bad_module_get:
	kvfree(md);
	return NULL;
}

static void unlock_fs(struct mapped_device *md);

static void free_dev(struct mapped_device *md)
{
	int minor = MINOR(disk_devt(md->disk));

	unlock_fs(md);

	cleanup_mapped_device(md);

	free_table_devices(&md->table_devices);
	dm_stats_cleanup(&md->stats);
	free_minor(minor);

	module_put(THIS_MODULE);
	kvfree(md);
}

static int __bind_mempools(struct mapped_device *md, struct dm_table *t)
{
	struct dm_md_mempools *p = dm_table_get_md_mempools(t);
	int ret = 0;

	if (dm_table_bio_based(t)) {
		/*
		 * The md may already have mempools that need changing.
		 * If so, reload bioset because front_pad may have changed
		 * because a different table was loaded.
		 */
		bioset_exit(&md->bs);
		bioset_exit(&md->io_bs);

	} else if (bioset_initialized(&md->bs)) {
		/*
		 * There's no need to reload with request-based dm
		 * because the size of front_pad doesn't change.
		 * Note for future: If you are to reload bioset,
		 * prep-ed requests in the queue may refer
		 * to bio from the old bioset, so you must walk
		 * through the queue to unprep.
		 */
		goto out;
	}

	BUG_ON(!p ||
	       bioset_initialized(&md->bs) ||
	       bioset_initialized(&md->io_bs));

	ret = bioset_init_from_src(&md->bs, &p->bs);
	if (ret)
		goto out;
	ret = bioset_init_from_src(&md->io_bs, &p->io_bs);
	if (ret)
		bioset_exit(&md->bs);
out:
	/* mempool bind completed, no longer need any mempools in the table */
	dm_table_free_md_mempools(t);
	return ret;
}

/*
 * Bind a table to the device.
 */
static void event_callback(void *context)
{
	unsigned long flags;
	LIST_HEAD(uevents);
	struct mapped_device *md = (struct mapped_device *) context;

	spin_lock_irqsave(&md->uevent_lock, flags);
	list_splice_init(&md->uevent_list, &uevents);
	spin_unlock_irqrestore(&md->uevent_lock, flags);

	dm_send_uevents(&uevents, &disk_to_dev(md->disk)->kobj);

	atomic_inc(&md->event_nr);
	wake_up(&md->eventq);
	dm_issue_global_event();
}

/*
 * Protected by md->suspend_lock obtained by dm_swap_table().
 */
static void __set_size(struct mapped_device *md, sector_t size)
{
	lockdep_assert_held(&md->suspend_lock);

	set_capacity(md->disk, size);

	i_size_write(md->bdev->bd_inode, (loff_t)size << SECTOR_SHIFT);
}

/*
 * Returns old map, which caller must destroy.
 */
static struct dm_table *__bind(struct mapped_device *md, struct dm_table *t,
			       struct queue_limits *limits)
{
	struct dm_table *old_map;
	struct request_queue *q = md->queue;
	bool request_based = dm_table_request_based(t);
	sector_t size;
	int ret;

	lockdep_assert_held(&md->suspend_lock);

	size = dm_table_get_size(t);

	/*
	 * Wipe any geometry if the size of the table changed.
	 */
	if (size != dm_get_size(md))
		memset(&md->geometry, 0, sizeof(md->geometry));

	__set_size(md, size);

	dm_table_event_callback(t, event_callback, md);

	/*
	 * The queue hasn't been stopped yet, if the old table type wasn't
	 * for request-based during suspension.  So stop it to prevent
	 * I/O mapping before resume.
	 * This must be done before setting the queue restrictions,
	 * because request-based dm may be run just after the setting.
	 */
	if (request_based)
		dm_stop_queue(q);

	if (request_based || md->type == DM_TYPE_NVME_BIO_BASED) {
		/*
		 * Leverage the fact that request-based DM targets and
		 * NVMe bio based targets are immutable singletons
		 * - used to optimize both dm_request_fn and dm_mq_queue_rq;
		 *   and __process_bio.
		 */
		md->immutable_target = dm_table_get_immutable_target(t);
	}

	ret = __bind_mempools(md, t);
	if (ret) {
		old_map = ERR_PTR(ret);
		goto out;
	}

	old_map = rcu_dereference_protected(md->map, lockdep_is_held(&md->suspend_lock));
	rcu_assign_pointer(md->map, (void *)t);
	md->immutable_target_type = dm_table_get_immutable_target_type(t);

	dm_table_set_restrictions(t, q, limits);
	if (old_map)
		dm_sync_table(md);

out:
	return old_map;
}

/*
 * Returns unbound table for the caller to free.
 */
static struct dm_table *__unbind(struct mapped_device *md)
{
	struct dm_table *map = rcu_dereference_protected(md->map, 1);

	if (!map)
		return NULL;

	dm_table_event_callback(map, NULL, NULL);
	RCU_INIT_POINTER(md->map, NULL);
	dm_sync_table(md);

	return map;
}

/*
 * Constructor for a new device.
 */
int dm_create(int minor, struct mapped_device **result)
{
	int r;
	struct mapped_device *md;

	md = alloc_dev(minor);
	if (!md)
		return -ENXIO;

	r = dm_sysfs_init(md);
	if (r) {
		free_dev(md);
		return r;
	}

	*result = md;
	return 0;
}

/*
 * Functions to manage md->type.
 * All are required to hold md->type_lock.
 */
void dm_lock_md_type(struct mapped_device *md)
{
	mutex_lock(&md->type_lock);
}

void dm_unlock_md_type(struct mapped_device *md)
{
	mutex_unlock(&md->type_lock);
}

void dm_set_md_type(struct mapped_device *md, enum dm_queue_mode type)
{
	BUG_ON(!mutex_is_locked(&md->type_lock));
	md->type = type;
}

enum dm_queue_mode dm_get_md_type(struct mapped_device *md)
{
	return md->type;
}

struct target_type *dm_get_immutable_target_type(struct mapped_device *md)
{
	return md->immutable_target_type;
}

/*
 * The queue_limits are only valid as long as you have a reference
 * count on 'md'.
 */
struct queue_limits *dm_get_queue_limits(struct mapped_device *md)
{
	BUG_ON(!atomic_read(&md->holders));
	return &md->queue->limits;
}
EXPORT_SYMBOL_GPL(dm_get_queue_limits);

static void dm_init_congested_fn(struct mapped_device *md)
{
	md->queue->backing_dev_info->congested_data = md;
	md->queue->backing_dev_info->congested_fn = dm_any_congested;
}

/*
 * Setup the DM device's queue based on md's type
 */
int dm_setup_md_queue(struct mapped_device *md, struct dm_table *t)
{
	int r;
	struct queue_limits limits;
	enum dm_queue_mode type = dm_get_md_type(md);

	switch (type) {
	case DM_TYPE_REQUEST_BASED:
		r = dm_mq_init_request_queue(md, t);
		if (r) {
			DMERR("Cannot initialize queue for request-based dm-mq mapped device");
			return r;
		}
		dm_init_congested_fn(md);
		break;
	case DM_TYPE_BIO_BASED:
	case DM_TYPE_DAX_BIO_BASED:
	case DM_TYPE_NVME_BIO_BASED:
		dm_init_congested_fn(md);
		break;
	case DM_TYPE_NONE:
		WARN_ON_ONCE(true);
		break;
	}

	r = dm_calculate_queue_limits(t, &limits);
	if (r) {
		DMERR("Cannot calculate initial queue limits");
		return r;
	}
	dm_table_set_restrictions(t, md->queue, &limits);
	blk_register_queue(md->disk);

	return 0;
}

struct mapped_device *dm_get_md(dev_t dev)
{
	struct mapped_device *md;
	unsigned minor = MINOR(dev);

	if (MAJOR(dev) != _major || minor >= (1 << MINORBITS))
		return NULL;

	spin_lock(&_minor_lock);

	md = idr_find(&_minor_idr, minor);
	if (!md || md == MINOR_ALLOCED || (MINOR(disk_devt(dm_disk(md))) != minor) ||
	    test_bit(DMF_FREEING, &md->flags) || dm_deleting_md(md)) {
		md = NULL;
		goto out;
	}
	dm_get(md);
out:
	spin_unlock(&_minor_lock);

	return md;
}
EXPORT_SYMBOL_GPL(dm_get_md);

void *dm_get_mdptr(struct mapped_device *md)
{
	return md->interface_ptr;
}

void dm_set_mdptr(struct mapped_device *md, void *ptr)
{
	md->interface_ptr = ptr;
}

void dm_get(struct mapped_device *md)
{
	atomic_inc(&md->holders);
	BUG_ON(test_bit(DMF_FREEING, &md->flags));
}

int dm_hold(struct mapped_device *md)
{
	spin_lock(&_minor_lock);
	if (test_bit(DMF_FREEING, &md->flags)) {
		spin_unlock(&_minor_lock);
		return -EBUSY;
	}
	dm_get(md);
	spin_unlock(&_minor_lock);
	return 0;
}
EXPORT_SYMBOL_GPL(dm_hold);

const char *dm_device_name(struct mapped_device *md)
{
	return md->name;
}
EXPORT_SYMBOL_GPL(dm_device_name);

static void __dm_destroy(struct mapped_device *md, bool wait)
{
	struct dm_table *map;
	int srcu_idx;

	might_sleep();

	spin_lock(&_minor_lock);
	idr_replace(&_minor_idr, MINOR_ALLOCED, MINOR(disk_devt(dm_disk(md))));
	set_bit(DMF_FREEING, &md->flags);
	spin_unlock(&_minor_lock);

	blk_set_queue_dying(md->queue);

	/*
	 * Take suspend_lock so that presuspend and postsuspend methods
	 * do not race with internal suspend.
	 */
	mutex_lock(&md->suspend_lock);
	map = dm_get_live_table(md, &srcu_idx);
	if (!dm_suspended_md(md)) {
		dm_table_presuspend_targets(map);
		set_bit(DMF_SUSPENDED, &md->flags);
		dm_table_postsuspend_targets(map);
	}
	/* dm_put_live_table must be before msleep, otherwise deadlock is possible */
	dm_put_live_table(md, srcu_idx);
	mutex_unlock(&md->suspend_lock);

	/*
	 * Rare, but there may be I/O requests still going to complete,
	 * for example.  Wait for all references to disappear.
	 * No one should increment the reference count of the mapped_device,
	 * after the mapped_device state becomes DMF_FREEING.
	 */
	if (wait)
		while (atomic_read(&md->holders))
			msleep(1);
	else if (atomic_read(&md->holders))
		DMWARN("%s: Forcibly removing mapped_device still in use! (%d users)",
		       dm_device_name(md), atomic_read(&md->holders));

	dm_sysfs_exit(md);
	dm_table_destroy(__unbind(md));
	free_dev(md);
}

void dm_destroy(struct mapped_device *md)
{
	__dm_destroy(md, true);
}

void dm_destroy_immediate(struct mapped_device *md)
{
	__dm_destroy(md, false);
}

void dm_put(struct mapped_device *md)
{
	atomic_dec(&md->holders);
}
EXPORT_SYMBOL_GPL(dm_put);

static int dm_wait_for_completion(struct mapped_device *md, long task_state)
{
	int r = 0;
	DEFINE_WAIT(wait);

	while (1) {
		prepare_to_wait(&md->wait, &wait, task_state);

		if (!md_in_flight(md))
			break;

		if (signal_pending_state(task_state, current)) {
			r = -EINTR;
			break;
		}

		io_schedule();
	}
	finish_wait(&md->wait, &wait);

	return r;
}

/*
 * Process the deferred bios
 */
static void dm_wq_work(struct work_struct *work)
{
	struct mapped_device *md = container_of(work, struct mapped_device,
						work);
	struct bio *c;
	int srcu_idx;
	struct dm_table *map;

	map = dm_get_live_table(md, &srcu_idx);

	while (!test_bit(DMF_BLOCK_IO_FOR_SUSPEND, &md->flags)) {
		spin_lock_irq(&md->deferred_lock);
		c = bio_list_pop(&md->deferred);
		spin_unlock_irq(&md->deferred_lock);

		if (!c)
			break;

		if (dm_request_based(md))
			(void) generic_make_request(c);
		else
			(void) dm_process_bio(md, map, c);
	}

	dm_put_live_table(md, srcu_idx);
}

static void dm_queue_flush(struct mapped_device *md)
{
	clear_bit(DMF_BLOCK_IO_FOR_SUSPEND, &md->flags);
	smp_mb__after_atomic();
	queue_work(md->wq, &md->work);
}

/*
 * Swap in a new table, returning the old one for the caller to destroy.
 */
struct dm_table *dm_swap_table(struct mapped_device *md, struct dm_table *table)
{
	struct dm_table *live_map = NULL, *map = ERR_PTR(-EINVAL);
	struct queue_limits limits;
	int r;

	mutex_lock(&md->suspend_lock);

	/* device must be suspended */
	if (!dm_suspended_md(md))
		goto out;

	/*
	 * If the new table has no data devices, retain the existing limits.
	 * This helps multipath with queue_if_no_path if all paths disappear,
	 * then new I/O is queued based on these limits, and then some paths
	 * reappear.
	 */
	if (dm_table_has_no_data_devices(table)) {
		live_map = dm_get_live_table_fast(md);
		if (live_map)
			limits = md->queue->limits;
		dm_put_live_table_fast(md);
	}

	if (!live_map) {
		r = dm_calculate_queue_limits(table, &limits);
		if (r) {
			map = ERR_PTR(r);
			goto out;
		}
	}

	map = __bind(md, table, &limits);
	dm_issue_global_event();

out:
	mutex_unlock(&md->suspend_lock);
	return map;
}

/*
 * Functions to lock and unlock any filesystem running on the
 * device.
 */
static int lock_fs(struct mapped_device *md)
{
	int r;

	WARN_ON(md->frozen_sb);

	md->frozen_sb = freeze_bdev(md->bdev);
	if (IS_ERR(md->frozen_sb)) {
		r = PTR_ERR(md->frozen_sb);
		md->frozen_sb = NULL;
		return r;
	}

	set_bit(DMF_FROZEN, &md->flags);

	return 0;
}

static void unlock_fs(struct mapped_device *md)
{
	if (!test_bit(DMF_FROZEN, &md->flags))
		return;

	thaw_bdev(md->bdev, md->frozen_sb);
	md->frozen_sb = NULL;
	clear_bit(DMF_FROZEN, &md->flags);
}

/*
 * @suspend_flags: DM_SUSPEND_LOCKFS_FLAG and/or DM_SUSPEND_NOFLUSH_FLAG
 * @task_state: e.g. TASK_INTERRUPTIBLE or TASK_UNINTERRUPTIBLE
 * @dmf_suspended_flag: DMF_SUSPENDED or DMF_SUSPENDED_INTERNALLY
 *
 * If __dm_suspend returns 0, the device is completely quiescent
 * now. There is no request-processing activity. All new requests
 * are being added to md->deferred list.
 */
static int __dm_suspend(struct mapped_device *md, struct dm_table *map,
			unsigned suspend_flags, long task_state,
			int dmf_suspended_flag)
{
	bool do_lockfs = suspend_flags & DM_SUSPEND_LOCKFS_FLAG;
	bool noflush = suspend_flags & DM_SUSPEND_NOFLUSH_FLAG;
	int r;

	lockdep_assert_held(&md->suspend_lock);

	/*
	 * DMF_NOFLUSH_SUSPENDING must be set before presuspend.
	 * This flag is cleared before dm_suspend returns.
	 */
	if (noflush)
		set_bit(DMF_NOFLUSH_SUSPENDING, &md->flags);
	else
		pr_debug("%s: suspending with flush\n", dm_device_name(md));

	/*
	 * This gets reverted if there's an error later and the targets
	 * provide the .presuspend_undo hook.
	 */
	dm_table_presuspend_targets(map);

	/*
	 * Flush I/O to the device.
	 * Any I/O submitted after lock_fs() may not be flushed.
	 * noflush takes precedence over do_lockfs.
	 * (lock_fs() flushes I/Os and waits for them to complete.)
	 */
	if (!noflush && do_lockfs) {
		r = lock_fs(md);
		if (r) {
			dm_table_presuspend_undo_targets(map);
			return r;
		}
	}

	/*
	 * Here we must make sure that no processes are submitting requests
	 * to target drivers i.e. no one may be executing
	 * __split_and_process_bio. This is called from dm_request and
	 * dm_wq_work.
	 *
	 * To get all processes out of __split_and_process_bio in dm_request,
	 * we take the write lock. To prevent any process from reentering
	 * __split_and_process_bio from dm_request and quiesce the thread
	 * (dm_wq_work), we set BMF_BLOCK_IO_FOR_SUSPEND and call
	 * flush_workqueue(md->wq).
	 */
	set_bit(DMF_BLOCK_IO_FOR_SUSPEND, &md->flags);
	if (map)
		synchronize_srcu(&md->io_barrier);

	/*
	 * Stop md->queue before flushing md->wq in case request-based
	 * dm defers requests to md->wq from md->queue.
	 */
	if (dm_request_based(md))
		dm_stop_queue(md->queue);

	flush_workqueue(md->wq);

	/*
	 * At this point no more requests are entering target request routines.
	 * We call dm_wait_for_completion to wait for all existing requests
	 * to finish.
	 */
	r = dm_wait_for_completion(md, task_state);
	if (!r)
		set_bit(dmf_suspended_flag, &md->flags);

	if (noflush)
		clear_bit(DMF_NOFLUSH_SUSPENDING, &md->flags);
	if (map)
		synchronize_srcu(&md->io_barrier);

	/* were we interrupted ? */
	if (r < 0) {
		dm_queue_flush(md);

		if (dm_request_based(md))
			dm_start_queue(md->queue);

		unlock_fs(md);
		dm_table_presuspend_undo_targets(map);
		/* pushback list is already flushed, so skip flush */
	}

	return r;
}

/*
 * We need to be able to change a mapping table under a mounted
 * filesystem.  For example we might want to move some data in
 * the background.  Before the table can be swapped with
 * dm_bind_table, dm_suspend must be called to flush any in
 * flight bios and ensure that any further io gets deferred.
 */
/*
 * Suspend mechanism in request-based dm.
 *
 * 1. Flush all I/Os by lock_fs() if needed.
 * 2. Stop dispatching any I/O by stopping the request_queue.
 * 3. Wait for all in-flight I/Os to be completed or requeued.
 *
 * To abort suspend, start the request_queue.
 */
int dm_suspend(struct mapped_device *md, unsigned suspend_flags)
{
	struct dm_table *map = NULL;
	int r = 0;

retry:
	mutex_lock_nested(&md->suspend_lock, SINGLE_DEPTH_NESTING);

	if (dm_suspended_md(md)) {
		r = -EINVAL;
		goto out_unlock;
	}

	if (dm_suspended_internally_md(md)) {
		/* already internally suspended, wait for internal resume */
		mutex_unlock(&md->suspend_lock);
		r = wait_on_bit(&md->flags, DMF_SUSPENDED_INTERNALLY, TASK_INTERRUPTIBLE);
		if (r)
			return r;
		goto retry;
	}

	map = rcu_dereference_protected(md->map, lockdep_is_held(&md->suspend_lock));

	r = __dm_suspend(md, map, suspend_flags, TASK_INTERRUPTIBLE, DMF_SUSPENDED);
	if (r)
		goto out_unlock;

	dm_table_postsuspend_targets(map);

out_unlock:
	mutex_unlock(&md->suspend_lock);
	return r;
}

static int __dm_resume(struct mapped_device *md, struct dm_table *map)
{
	if (map) {
		int r = dm_table_resume_targets(map);
		if (r)
			return r;
	}

	dm_queue_flush(md);

	/*
	 * Flushing deferred I/Os must be done after targets are resumed
	 * so that mapping of targets can work correctly.
	 * Request-based dm is queueing the deferred I/Os in its request_queue.
	 */
	if (dm_request_based(md))
		dm_start_queue(md->queue);

	unlock_fs(md);

	return 0;
}

int dm_resume(struct mapped_device *md)
{
	int r;
	struct dm_table *map = NULL;

retry:
	r = -EINVAL;
	mutex_lock_nested(&md->suspend_lock, SINGLE_DEPTH_NESTING);

	if (!dm_suspended_md(md))
		goto out;

	if (dm_suspended_internally_md(md)) {
		/* already internally suspended, wait for internal resume */
		mutex_unlock(&md->suspend_lock);
		r = wait_on_bit(&md->flags, DMF_SUSPENDED_INTERNALLY, TASK_INTERRUPTIBLE);
		if (r)
			return r;
		goto retry;
	}

	map = rcu_dereference_protected(md->map, lockdep_is_held(&md->suspend_lock));
	if (!map || !dm_table_get_size(map))
		goto out;

	r = __dm_resume(md, map);
	if (r)
		goto out;

	clear_bit(DMF_SUSPENDED, &md->flags);
out:
	mutex_unlock(&md->suspend_lock);

	return r;
}

/*
 * Internal suspend/resume works like userspace-driven suspend. It waits
 * until all bios finish and prevents issuing new bios to the target drivers.
 * It may be used only from the kernel.
 */

static void __dm_internal_suspend(struct mapped_device *md, unsigned suspend_flags)
{
	struct dm_table *map = NULL;

	lockdep_assert_held(&md->suspend_lock);

	if (md->internal_suspend_count++)
		return; /* nested internal suspend */

	if (dm_suspended_md(md)) {
		set_bit(DMF_SUSPENDED_INTERNALLY, &md->flags);
		return; /* nest suspend */
	}

	map = rcu_dereference_protected(md->map, lockdep_is_held(&md->suspend_lock));

	/*
	 * Using TASK_UNINTERRUPTIBLE because only NOFLUSH internal suspend is
	 * supported.  Properly supporting a TASK_INTERRUPTIBLE internal suspend
	 * would require changing .presuspend to return an error -- avoid this
	 * until there is a need for more elaborate variants of internal suspend.
	 */
	(void) __dm_suspend(md, map, suspend_flags, TASK_UNINTERRUPTIBLE,
			    DMF_SUSPENDED_INTERNALLY);

	dm_table_postsuspend_targets(map);
}

static void __dm_internal_resume(struct mapped_device *md)
{
	BUG_ON(!md->internal_suspend_count);

	if (--md->internal_suspend_count)
		return; /* resume from nested internal suspend */

	if (dm_suspended_md(md))
		goto done; /* resume from nested suspend */

	/*
	 * NOTE: existing callers don't need to call dm_table_resume_targets
	 * (which may fail -- so best to avoid it for now by passing NULL map)
	 */
	(void) __dm_resume(md, NULL);

done:
	clear_bit(DMF_SUSPENDED_INTERNALLY, &md->flags);
	smp_mb__after_atomic();
	wake_up_bit(&md->flags, DMF_SUSPENDED_INTERNALLY);
}

void dm_internal_suspend_noflush(struct mapped_device *md)
{
	mutex_lock(&md->suspend_lock);
	__dm_internal_suspend(md, DM_SUSPEND_NOFLUSH_FLAG);
	mutex_unlock(&md->suspend_lock);
}
EXPORT_SYMBOL_GPL(dm_internal_suspend_noflush);

void dm_internal_resume(struct mapped_device *md)
{
	mutex_lock(&md->suspend_lock);
	__dm_internal_resume(md);
	mutex_unlock(&md->suspend_lock);
}
EXPORT_SYMBOL_GPL(dm_internal_resume);

/*
 * Fast variants of internal suspend/resume hold md->suspend_lock,
 * which prevents interaction with userspace-driven suspend.
 */

void dm_internal_suspend_fast(struct mapped_device *md)
{
	mutex_lock(&md->suspend_lock);
	if (dm_suspended_md(md) || dm_suspended_internally_md(md))
		return;

	set_bit(DMF_BLOCK_IO_FOR_SUSPEND, &md->flags);
	synchronize_srcu(&md->io_barrier);
	flush_workqueue(md->wq);
	dm_wait_for_completion(md, TASK_UNINTERRUPTIBLE);
}
EXPORT_SYMBOL_GPL(dm_internal_suspend_fast);

void dm_internal_resume_fast(struct mapped_device *md)
{
	if (dm_suspended_md(md) || dm_suspended_internally_md(md))
		goto done;

	dm_queue_flush(md);

done:
	mutex_unlock(&md->suspend_lock);
}
EXPORT_SYMBOL_GPL(dm_internal_resume_fast);

/*-----------------------------------------------------------------
 * Event notification.
 *---------------------------------------------------------------*/
int dm_kobject_uevent(struct mapped_device *md, enum kobject_action action,
		       unsigned cookie)
{
	char udev_cookie[DM_COOKIE_LENGTH];
	char *envp[] = { udev_cookie, NULL };

	if (!cookie)
		return kobject_uevent(&disk_to_dev(md->disk)->kobj, action);
	else {
		snprintf(udev_cookie, DM_COOKIE_LENGTH, "%s=%u",
			 DM_COOKIE_ENV_VAR_NAME, cookie);
		return kobject_uevent_env(&disk_to_dev(md->disk)->kobj,
					  action, envp);
	}
}

uint32_t dm_next_uevent_seq(struct mapped_device *md)
{
	return atomic_add_return(1, &md->uevent_seq);
}

uint32_t dm_get_event_nr(struct mapped_device *md)
{
	return atomic_read(&md->event_nr);
}

int dm_wait_event(struct mapped_device *md, int event_nr)
{
	return wait_event_interruptible(md->eventq,
			(event_nr != atomic_read(&md->event_nr)));
}

void dm_uevent_add(struct mapped_device *md, struct list_head *elist)
{
	unsigned long flags;

	spin_lock_irqsave(&md->uevent_lock, flags);
	list_add(elist, &md->uevent_list);
	spin_unlock_irqrestore(&md->uevent_lock, flags);
}

/*
 * The gendisk is only valid as long as you have a reference
 * count on 'md'.
 */
struct gendisk *dm_disk(struct mapped_device *md)
{
	return md->disk;
}
EXPORT_SYMBOL_GPL(dm_disk);

struct kobject *dm_kobject(struct mapped_device *md)
{
	return &md->kobj_holder.kobj;
}

struct mapped_device *dm_get_from_kobject(struct kobject *kobj)
{
	struct mapped_device *md;

	md = container_of(kobj, struct mapped_device, kobj_holder.kobj);

	spin_lock(&_minor_lock);
	if (test_bit(DMF_FREEING, &md->flags) || dm_deleting_md(md)) {
		md = NULL;
		goto out;
	}
	dm_get(md);
out:
	spin_unlock(&_minor_lock);

	return md;
}

int dm_suspended_md(struct mapped_device *md)
{
	return test_bit(DMF_SUSPENDED, &md->flags);
}

int dm_suspended_internally_md(struct mapped_device *md)
{
	return test_bit(DMF_SUSPENDED_INTERNALLY, &md->flags);
}

int dm_test_deferred_remove_flag(struct mapped_device *md)
{
	return test_bit(DMF_DEFERRED_REMOVE, &md->flags);
}

int dm_suspended(struct dm_target *ti)
{
	return dm_suspended_md(dm_table_get_md(ti->table));
}
EXPORT_SYMBOL_GPL(dm_suspended);

int dm_noflush_suspending(struct dm_target *ti)
{
	return __noflush_suspending(dm_table_get_md(ti->table));
}
EXPORT_SYMBOL_GPL(dm_noflush_suspending);

struct dm_md_mempools *dm_alloc_md_mempools(struct mapped_device *md, enum dm_queue_mode type,
					    unsigned integrity, unsigned per_io_data_size,
					    unsigned min_pool_size)
{
	struct dm_md_mempools *pools = kzalloc_node(sizeof(*pools), GFP_KERNEL, md->numa_node_id);
	unsigned int pool_size = 0;
	unsigned int front_pad, io_front_pad;
	int ret;

	if (!pools)
		return NULL;

	switch (type) {
	case DM_TYPE_BIO_BASED:
	case DM_TYPE_DAX_BIO_BASED:
	case DM_TYPE_NVME_BIO_BASED:
		pool_size = max(dm_get_reserved_bio_based_ios(), min_pool_size);
		front_pad = roundup(per_io_data_size, __alignof__(struct dm_target_io)) + offsetof(struct dm_target_io, clone);
		io_front_pad = roundup(front_pad,  __alignof__(struct dm_io)) + offsetof(struct dm_io, tio);
		ret = bioset_init(&pools->io_bs, pool_size, io_front_pad, 0);
		if (ret)
			goto out;
		if (integrity && bioset_integrity_create(&pools->io_bs, pool_size))
			goto out;
		break;
	case DM_TYPE_REQUEST_BASED:
		pool_size = max(dm_get_reserved_rq_based_ios(), min_pool_size);
		front_pad = offsetof(struct dm_rq_clone_bio_info, clone);
		/* per_io_data_size is used for blk-mq pdu at queue allocation */
		break;
	default:
		BUG();
	}

	ret = bioset_init(&pools->bs, pool_size, front_pad, 0);
	if (ret)
		goto out;

	if (integrity && bioset_integrity_create(&pools->bs, pool_size))
		goto out;

	return pools;

out:
	dm_free_md_mempools(pools);

	return NULL;
}

void dm_free_md_mempools(struct dm_md_mempools *pools)
{
	if (!pools)
		return;

	bioset_exit(&pools->bs);
	bioset_exit(&pools->io_bs);

	kfree(pools);
}

struct dm_pr {
	u64	old_key;
	u64	new_key;
	u32	flags;
	bool	fail_early;
};

static int dm_call_pr(struct block_device *bdev, iterate_devices_callout_fn fn,
		      void *data)
{
	struct mapped_device *md = bdev->bd_disk->private_data;
	struct dm_table *table;
	struct dm_target *ti;
	int ret = -ENOTTY, srcu_idx;

	table = dm_get_live_table(md, &srcu_idx);
	if (!table || !dm_table_get_size(table))
		goto out;

	/* We only support devices that have a single target */
	if (dm_table_get_num_targets(table) != 1)
		goto out;
	ti = dm_table_get_target(table, 0);

	ret = -EINVAL;
	if (!ti->type->iterate_devices)
		goto out;

	ret = ti->type->iterate_devices(ti, fn, data);
out:
	dm_put_live_table(md, srcu_idx);
	return ret;
}

/*
 * For register / unregister we need to manually call out to every path.
 */
static int __dm_pr_register(struct dm_target *ti, struct dm_dev *dev,
			    sector_t start, sector_t len, void *data)
{
	struct dm_pr *pr = data;
	const struct pr_ops *ops = dev->bdev->bd_disk->fops->pr_ops;

	if (!ops || !ops->pr_register)
		return -EOPNOTSUPP;
	return ops->pr_register(dev->bdev, pr->old_key, pr->new_key, pr->flags);
}

static int dm_pr_register(struct block_device *bdev, u64 old_key, u64 new_key,
			  u32 flags)
{
	struct dm_pr pr = {
		.old_key	= old_key,
		.new_key	= new_key,
		.flags		= flags,
		.fail_early	= true,
	};
	int ret;

	ret = dm_call_pr(bdev, __dm_pr_register, &pr);
	if (ret && new_key) {
		/* unregister all paths if we failed to register any path */
		pr.old_key = new_key;
		pr.new_key = 0;
		pr.flags = 0;
		pr.fail_early = false;
		dm_call_pr(bdev, __dm_pr_register, &pr);
	}

	return ret;
}

static int dm_pr_reserve(struct block_device *bdev, u64 key, enum pr_type type,
			 u32 flags)
{
	struct mapped_device *md = bdev->bd_disk->private_data;
	const struct pr_ops *ops;
	int r, srcu_idx;

	r = dm_prepare_ioctl(md, &srcu_idx, &bdev);
	if (r < 0)
		goto out;

	ops = bdev->bd_disk->fops->pr_ops;
	if (ops && ops->pr_reserve)
		r = ops->pr_reserve(bdev, key, type, flags);
	else
		r = -EOPNOTSUPP;
out:
	dm_unprepare_ioctl(md, srcu_idx);
	return r;
}

static int dm_pr_release(struct block_device *bdev, u64 key, enum pr_type type)
{
	struct mapped_device *md = bdev->bd_disk->private_data;
	const struct pr_ops *ops;
	int r, srcu_idx;

	r = dm_prepare_ioctl(md, &srcu_idx, &bdev);
	if (r < 0)
		goto out;

	ops = bdev->bd_disk->fops->pr_ops;
	if (ops && ops->pr_release)
		r = ops->pr_release(bdev, key, type);
	else
		r = -EOPNOTSUPP;
out:
	dm_unprepare_ioctl(md, srcu_idx);
	return r;
}

static int dm_pr_preempt(struct block_device *bdev, u64 old_key, u64 new_key,
			 enum pr_type type, bool abort)
{
	struct mapped_device *md = bdev->bd_disk->private_data;
	const struct pr_ops *ops;
	int r, srcu_idx;

	r = dm_prepare_ioctl(md, &srcu_idx, &bdev);
	if (r < 0)
		goto out;

	ops = bdev->bd_disk->fops->pr_ops;
	if (ops && ops->pr_preempt)
		r = ops->pr_preempt(bdev, old_key, new_key, type, abort);
	else
		r = -EOPNOTSUPP;
out:
	dm_unprepare_ioctl(md, srcu_idx);
	return r;
}

static int dm_pr_clear(struct block_device *bdev, u64 key)
{
	struct mapped_device *md = bdev->bd_disk->private_data;
	const struct pr_ops *ops;
	int r, srcu_idx;

	r = dm_prepare_ioctl(md, &srcu_idx, &bdev);
	if (r < 0)
		goto out;

	ops = bdev->bd_disk->fops->pr_ops;
	if (ops && ops->pr_clear)
		r = ops->pr_clear(bdev, key);
	else
		r = -EOPNOTSUPP;
out:
	dm_unprepare_ioctl(md, srcu_idx);
	return r;
}

static const struct pr_ops dm_pr_ops = {
	.pr_register	= dm_pr_register,
	.pr_reserve	= dm_pr_reserve,
	.pr_release	= dm_pr_release,
	.pr_preempt	= dm_pr_preempt,
	.pr_clear	= dm_pr_clear,
};

static const struct block_device_operations dm_blk_dops = {
	.open = dm_blk_open,
	.release = dm_blk_close,
	.ioctl = dm_blk_ioctl,
	.getgeo = dm_blk_getgeo,
	.report_zones = dm_blk_report_zones,
	.pr_ops = &dm_pr_ops,
	.owner = THIS_MODULE
};

static const struct dax_operations dm_dax_ops = {
	.direct_access = dm_dax_direct_access,
	.dax_supported = dm_dax_supported,
	.copy_from_iter = dm_dax_copy_from_iter,
	.copy_to_iter = dm_dax_copy_to_iter,
	.zero_page_range = dm_dax_zero_page_range,
};

/*
 * module hooks
 */
module_init(dm_init);
module_exit(dm_exit);

module_param(major, uint, 0);
MODULE_PARM_DESC(major, "The major number of the device mapper");

module_param(reserved_bio_based_ios, uint, S_IRUGO | S_IWUSR);
MODULE_PARM_DESC(reserved_bio_based_ios, "Reserved IOs in bio-based mempools");

module_param(dm_numa_node, int, S_IRUGO | S_IWUSR);
MODULE_PARM_DESC(dm_numa_node, "NUMA node for DM device memory allocations");

MODULE_DESCRIPTION(DM_NAME " driver");
MODULE_AUTHOR("Joe Thornber <dm-devel@redhat.com>");
MODULE_LICENSE("GPL");<|MERGE_RESOLUTION|>--- conflicted
+++ resolved
@@ -1978,15 +1978,6 @@
 	if (!md->queue)
 		goto bad;
 	md->queue->queuedata = md;
-<<<<<<< HEAD
-	/*
-	 * default to bio-based required ->make_request_fn until DM
-	 * table is loaded and md->type established. If request-based
-	 * table is loaded: blk-mq will override accordingly.
-	 */
-	blk_queue_make_request(md->queue, dm_make_request);
-=======
->>>>>>> 04d5ce62
 
 	md->disk = alloc_disk_node(1, md->numa_node_id);
 	if (!md->disk)
