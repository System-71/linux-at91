--- conflicted
+++ resolved
@@ -340,7 +340,6 @@
 	return genphy_config_aneg(phydev);
 }
 
-<<<<<<< HEAD
 static int ksz8061_config_init(struct phy_device *phydev)
 {
 	int ret;
@@ -348,7 +347,10 @@
 	ret = phy_write_mmd(phydev, MDIO_MMD_PMAPMD, MDIO_DEVID1, 0xB61A);
 	if (ret)
 		return ret;
-=======
+
+	return kszphy_config_init(phydev);
+}
+
 static int ksz8081_config_init(struct phy_device *phydev)
 {
 	/* KSZPHY_OMSO_FACTORY_TEST is set at de-assertion of the reset line
@@ -356,7 +358,6 @@
 	 * mode should be cleared by manually writing a 0.
 	 */
 	phy_clear_bits(phydev, MII_KSZPHY_OMSO, KSZPHY_OMSO_FACTORY_TEST);
->>>>>>> 8b465952
 
 	return kszphy_config_init(phydev);
 }
