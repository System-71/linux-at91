--- conflicted
+++ resolved
@@ -158,11 +158,7 @@
 	}
 
 	/* no packet processing while resetting */
-<<<<<<< HEAD
-	if (unlikely(test_bit(IONIC_LIF_QUEUE_RESET, q->lif->state))) {
-=======
 	if (unlikely(test_bit(IONIC_LIF_F_QUEUE_RESET, q->lif->state))) {
->>>>>>> 04d5ce62
 		stats->dropped++;
 		return;
 	}
