// SPDX-License-Identifier: GPL-2.0
/*
 * n_gsm.c GSM 0710 tty multiplexor
 * Copyright (c) 2009/10 Intel Corporation
 *
 *	* THIS IS A DEVELOPMENT SNAPSHOT IT IS NOT A FINAL RELEASE *
 *
 * TO DO:
 *	Mostly done:	ioctls for setting modes/timing
 *	Partly done:	hooks so you can pull off frames to non tty devs
 *	Restart DLCI 0 when it closes ?
 *	Improve the tx engine
 *	Resolve tx side locking by adding a queue_head and routing
 *		all control traffic via it
 *	General tidy/document
 *	Review the locking/move to refcounts more (mux now moved to an
 *		alloc/free model ready)
 *	Use newest tty open/close port helpers and install hooks
 *	What to do about power functions ?
 *	Termios setting and negotiation
 *	Do we need a 'which mux are you' ioctl to correlate mux and tty sets
 *
 */

#include <linux/types.h>
#include <linux/major.h>
#include <linux/errno.h>
#include <linux/signal.h>
#include <linux/fcntl.h>
#include <linux/sched/signal.h>
#include <linux/interrupt.h>
#include <linux/tty.h>
#include <linux/ctype.h>
#include <linux/mm.h>
#include <linux/string.h>
#include <linux/slab.h>
#include <linux/poll.h>
#include <linux/bitops.h>
#include <linux/file.h>
#include <linux/uaccess.h>
#include <linux/module.h>
#include <linux/timer.h>
#include <linux/tty_flip.h>
#include <linux/tty_driver.h>
#include <linux/serial.h>
#include <linux/kfifo.h>
#include <linux/skbuff.h>
#include <net/arp.h>
#include <linux/ip.h>
#include <linux/netdevice.h>
#include <linux/etherdevice.h>
#include <linux/gsmmux.h>
#include "tty.h"

static int debug;
module_param(debug, int, 0600);

/* Defaults: these are from the specification */

#define T1	10		/* 100mS */
#define T2	34		/* 333mS */
#define N2	3		/* Retry 3 times */

/* Use long timers for testing at low speed with debug on */
#ifdef DEBUG_TIMING
#define T1	100
#define T2	200
#endif

/*
 * Semi-arbitrary buffer size limits. 0710 is normally run with 32-64 byte
 * limits so this is plenty
 */
#define MAX_MRU 1500
#define MAX_MTU 1500
/* SOF, ADDR, CTRL, LEN1, LEN2, ..., FCS, EOF */
#define PROT_OVERHEAD 7
#define	GSM_NET_TX_TIMEOUT (HZ*10)

/*
 *	struct gsm_mux_net	-	network interface
 *
 *	Created when net interface is initialized.
 */
struct gsm_mux_net {
	struct kref ref;
	struct gsm_dlci *dlci;
};

/*
 *	Each block of data we have queued to go out is in the form of
 *	a gsm_msg which holds everything we need in a link layer independent
 *	format
 */

struct gsm_msg {
	struct list_head list;
	u8 addr;		/* DLCI address + flags */
	u8 ctrl;		/* Control byte + flags */
	unsigned int len;	/* Length of data block (can be zero) */
	unsigned char *data;	/* Points into buffer but not at the start */
	unsigned char buffer[];
};

enum gsm_dlci_state {
	DLCI_CLOSED,
	DLCI_OPENING,		/* Sending SABM not seen UA */
	DLCI_OPEN,		/* SABM/UA complete */
	DLCI_CLOSING,		/* Sending DISC not seen UA/DM */
};

enum gsm_dlci_mode {
	DLCI_MODE_ABM,		/* Normal Asynchronous Balanced Mode */
	DLCI_MODE_ADM,		/* Asynchronous Disconnected Mode */
};

/*
 *	Each active data link has a gsm_dlci structure associated which ties
 *	the link layer to an optional tty (if the tty side is open). To avoid
 *	complexity right now these are only ever freed up when the mux is
 *	shut down.
 *
 *	At the moment we don't free DLCI objects until the mux is torn down
 *	this avoid object life time issues but might be worth review later.
 */

struct gsm_dlci {
	struct gsm_mux *gsm;
	int addr;
	enum gsm_dlci_state state;
	struct mutex mutex;

	/* Link layer */
	enum gsm_dlci_mode mode;
	spinlock_t lock;	/* Protects the internal state */
	struct timer_list t1;	/* Retransmit timer for SABM and UA */
	int retries;
	/* Uplink tty if active */
	struct tty_port port;	/* The tty bound to this DLCI if there is one */
#define TX_SIZE		4096    /* Must be power of 2. */
	struct kfifo fifo;	/* Queue fifo for the DLCI */
	int adaption;		/* Adaption layer in use */
	int prev_adaption;
	u32 modem_rx;		/* Our incoming virtual modem lines */
	u32 modem_tx;		/* Our outgoing modem lines */
	bool dead;		/* Refuse re-open */
	/* Flow control */
	bool throttled;		/* Private copy of throttle state */
	bool constipated;	/* Throttle status for outgoing */
	/* Packetised I/O */
	struct sk_buff *skb;	/* Frame being sent */
	struct sk_buff_head skb_list;	/* Queued frames */
	/* Data handling callback */
	void (*data)(struct gsm_dlci *dlci, const u8 *data, int len);
	void (*prev_data)(struct gsm_dlci *dlci, const u8 *data, int len);
	struct net_device *net; /* network interface, if created */
};

/* DLCI 0, 62/63 are special or reserved see gsmtty_open */

#define NUM_DLCI		64

/*
 *	DLCI 0 is used to pass control blocks out of band of the data
 *	flow (and with a higher link priority). One command can be outstanding
 *	at a time and we use this structure to manage them. They are created
 *	and destroyed by the user context, and updated by the receive paths
 *	and timers
 */

struct gsm_control {
	u8 cmd;		/* Command we are issuing */
	u8 *data;	/* Data for the command in case we retransmit */
	int len;	/* Length of block for retransmission */
	int done;	/* Done flag */
	int error;	/* Error if any */
};

enum gsm_mux_state {
	GSM_SEARCH,
	GSM_START,
	GSM_ADDRESS,
	GSM_CONTROL,
	GSM_LEN,
	GSM_DATA,
	GSM_FCS,
	GSM_OVERRUN,
	GSM_LEN0,
	GSM_LEN1,
	GSM_SSOF,
};

/*
 *	Each GSM mux we have is represented by this structure. If we are
 *	operating as an ldisc then we use this structure as our ldisc
 *	state. We need to sort out lifetimes and locking with respect
 *	to the gsm mux array. For now we don't free DLCI objects that
 *	have been instantiated until the mux itself is terminated.
 *
 *	To consider further: tty open versus mux shutdown.
 */

struct gsm_mux {
	struct tty_struct *tty;		/* The tty our ldisc is bound to */
	spinlock_t lock;
	struct mutex mutex;
	unsigned int num;
	struct kref ref;

	/* Events on the GSM channel */
	wait_queue_head_t event;

	/* Bits for GSM mode decoding */

	/* Framing Layer */
	unsigned char *buf;
	enum gsm_mux_state state;
	unsigned int len;
	unsigned int address;
	unsigned int count;
	bool escape;
	int encoding;
	u8 control;
	u8 fcs;
	u8 *txframe;			/* TX framing buffer */

	/* Method for the receiver side */
	void (*receive)(struct gsm_mux *gsm, u8 ch);

	/* Link Layer */
	unsigned int mru;
	unsigned int mtu;
	int initiator;			/* Did we initiate connection */
	bool dead;			/* Has the mux been shut down */
	struct gsm_dlci *dlci[NUM_DLCI];
	int old_c_iflag;		/* termios c_iflag value before attach */
	bool constipated;		/* Asked by remote to shut up */

	spinlock_t tx_lock;
	unsigned int tx_bytes;		/* TX data outstanding */
#define TX_THRESH_HI		8192
#define TX_THRESH_LO		2048
	struct list_head tx_list;	/* Pending data packets */

	/* Control messages */
	struct timer_list t2_timer;	/* Retransmit timer for commands */
	int cretries;			/* Command retry counter */
	struct gsm_control *pending_cmd;/* Our current pending command */
	spinlock_t control_lock;	/* Protects the pending command */

	/* Configuration */
	int adaption;		/* 1 or 2 supported */
	u8 ftype;		/* UI or UIH */
	int t1, t2;		/* Timers in 1/100th of a sec */
	int n2;			/* Retry count */

	/* Statistics (not currently exposed) */
	unsigned long bad_fcs;
	unsigned long malformed;
	unsigned long io_error;
	unsigned long bad_size;
	unsigned long unsupported;
};


/*
 *	Mux objects - needed so that we can translate a tty index into the
 *	relevant mux and DLCI.
 */

#define MAX_MUX		4			/* 256 minors */
static struct gsm_mux *gsm_mux[MAX_MUX];	/* GSM muxes */
static DEFINE_SPINLOCK(gsm_mux_lock);

static struct tty_driver *gsm_tty_driver;

/*
 *	This section of the driver logic implements the GSM encodings
 *	both the basic and the 'advanced'. Reliable transport is not
 *	supported.
 */

#define CR			0x02
#define EA			0x01
#define	PF			0x10

/* I is special: the rest are ..*/
#define RR			0x01
#define UI			0x03
#define RNR			0x05
#define REJ			0x09
#define DM			0x0F
#define SABM			0x2F
#define DISC			0x43
#define UA			0x63
#define	UIH			0xEF

/* Channel commands */
#define CMD_NSC			0x09
#define CMD_TEST		0x11
#define CMD_PSC			0x21
#define CMD_RLS			0x29
#define CMD_FCOFF		0x31
#define CMD_PN			0x41
#define CMD_RPN			0x49
#define CMD_FCON		0x51
#define CMD_CLD			0x61
#define CMD_SNC			0x69
#define CMD_MSC			0x71

/* Virtual modem bits */
#define MDM_FC			0x01
#define MDM_RTC			0x02
#define MDM_RTR			0x04
#define MDM_IC			0x20
#define MDM_DV			0x40

#define GSM0_SOF		0xF9
#define GSM1_SOF		0x7E
#define GSM1_ESCAPE		0x7D
#define GSM1_ESCAPE_BITS	0x20
#define XON			0x11
#define XOFF			0x13
#define ISO_IEC_646_MASK	0x7F

static const struct tty_port_operations gsm_port_ops;

/*
 *	CRC table for GSM 0710
 */

static const u8 gsm_fcs8[256] = {
	0x00, 0x91, 0xE3, 0x72, 0x07, 0x96, 0xE4, 0x75,
	0x0E, 0x9F, 0xED, 0x7C, 0x09, 0x98, 0xEA, 0x7B,
	0x1C, 0x8D, 0xFF, 0x6E, 0x1B, 0x8A, 0xF8, 0x69,
	0x12, 0x83, 0xF1, 0x60, 0x15, 0x84, 0xF6, 0x67,
	0x38, 0xA9, 0xDB, 0x4A, 0x3F, 0xAE, 0xDC, 0x4D,
	0x36, 0xA7, 0xD5, 0x44, 0x31, 0xA0, 0xD2, 0x43,
	0x24, 0xB5, 0xC7, 0x56, 0x23, 0xB2, 0xC0, 0x51,
	0x2A, 0xBB, 0xC9, 0x58, 0x2D, 0xBC, 0xCE, 0x5F,
	0x70, 0xE1, 0x93, 0x02, 0x77, 0xE6, 0x94, 0x05,
	0x7E, 0xEF, 0x9D, 0x0C, 0x79, 0xE8, 0x9A, 0x0B,
	0x6C, 0xFD, 0x8F, 0x1E, 0x6B, 0xFA, 0x88, 0x19,
	0x62, 0xF3, 0x81, 0x10, 0x65, 0xF4, 0x86, 0x17,
	0x48, 0xD9, 0xAB, 0x3A, 0x4F, 0xDE, 0xAC, 0x3D,
	0x46, 0xD7, 0xA5, 0x34, 0x41, 0xD0, 0xA2, 0x33,
	0x54, 0xC5, 0xB7, 0x26, 0x53, 0xC2, 0xB0, 0x21,
	0x5A, 0xCB, 0xB9, 0x28, 0x5D, 0xCC, 0xBE, 0x2F,
	0xE0, 0x71, 0x03, 0x92, 0xE7, 0x76, 0x04, 0x95,
	0xEE, 0x7F, 0x0D, 0x9C, 0xE9, 0x78, 0x0A, 0x9B,
	0xFC, 0x6D, 0x1F, 0x8E, 0xFB, 0x6A, 0x18, 0x89,
	0xF2, 0x63, 0x11, 0x80, 0xF5, 0x64, 0x16, 0x87,
	0xD8, 0x49, 0x3B, 0xAA, 0xDF, 0x4E, 0x3C, 0xAD,
	0xD6, 0x47, 0x35, 0xA4, 0xD1, 0x40, 0x32, 0xA3,
	0xC4, 0x55, 0x27, 0xB6, 0xC3, 0x52, 0x20, 0xB1,
	0xCA, 0x5B, 0x29, 0xB8, 0xCD, 0x5C, 0x2E, 0xBF,
	0x90, 0x01, 0x73, 0xE2, 0x97, 0x06, 0x74, 0xE5,
	0x9E, 0x0F, 0x7D, 0xEC, 0x99, 0x08, 0x7A, 0xEB,
	0x8C, 0x1D, 0x6F, 0xFE, 0x8B, 0x1A, 0x68, 0xF9,
	0x82, 0x13, 0x61, 0xF0, 0x85, 0x14, 0x66, 0xF7,
	0xA8, 0x39, 0x4B, 0xDA, 0xAF, 0x3E, 0x4C, 0xDD,
	0xA6, 0x37, 0x45, 0xD4, 0xA1, 0x30, 0x42, 0xD3,
	0xB4, 0x25, 0x57, 0xC6, 0xB3, 0x22, 0x50, 0xC1,
	0xBA, 0x2B, 0x59, 0xC8, 0xBD, 0x2C, 0x5E, 0xCF
};

#define INIT_FCS	0xFF
#define GOOD_FCS	0xCF

static int gsmld_output(struct gsm_mux *gsm, u8 *data, int len);
static int gsm_modem_update(struct gsm_dlci *dlci, u8 brk);

/**
 *	gsm_fcs_add	-	update FCS
 *	@fcs: Current FCS
 *	@c: Next data
 *
 *	Update the FCS to include c. Uses the algorithm in the specification
 *	notes.
 */

static inline u8 gsm_fcs_add(u8 fcs, u8 c)
{
	return gsm_fcs8[fcs ^ c];
}

/**
 *	gsm_fcs_add_block	-	update FCS for a block
 *	@fcs: Current FCS
 *	@c: buffer of data
 *	@len: length of buffer
 *
 *	Update the FCS to include c. Uses the algorithm in the specification
 *	notes.
 */

static inline u8 gsm_fcs_add_block(u8 fcs, u8 *c, int len)
{
	while (len--)
		fcs = gsm_fcs8[fcs ^ *c++];
	return fcs;
}

/**
 *	gsm_read_ea		-	read a byte into an EA
 *	@val: variable holding value
 *	@c: byte going into the EA
 *
 *	Processes one byte of an EA. Updates the passed variable
 *	and returns 1 if the EA is now completely read
 */

static int gsm_read_ea(unsigned int *val, u8 c)
{
	/* Add the next 7 bits into the value */
	*val <<= 7;
	*val |= c >> 1;
	/* Was this the last byte of the EA 1 = yes*/
	return c & EA;
}

/**
 *	gsm_encode_modem	-	encode modem data bits
 *	@dlci: DLCI to encode from
 *
 *	Returns the correct GSM encoded modem status bits (6 bit field) for
 *	the current status of the DLCI and attached tty object
 */

static u8 gsm_encode_modem(const struct gsm_dlci *dlci)
{
	u8 modembits = 0;
	/* FC is true flow control not modem bits */
	if (dlci->throttled)
		modembits |= MDM_FC;
	if (dlci->modem_tx & TIOCM_DTR)
		modembits |= MDM_RTC;
	if (dlci->modem_tx & TIOCM_RTS)
		modembits |= MDM_RTR;
	if (dlci->modem_tx & TIOCM_RI)
		modembits |= MDM_IC;
	if (dlci->modem_tx & TIOCM_CD || dlci->gsm->initiator)
		modembits |= MDM_DV;
	return modembits;
}

/**
 *	gsm_print_packet	-	display a frame for debug
 *	@hdr: header to print before decode
 *	@addr: address EA from the frame
 *	@cr: C/R bit seen as initiator
 *	@control: control including PF bit
 *	@data: following data bytes
 *	@dlen: length of data
 *
 *	Displays a packet in human readable format for debugging purposes. The
 *	style is based on amateur radio LAP-B dump display.
 */

static void gsm_print_packet(const char *hdr, int addr, int cr,
					u8 control, const u8 *data, int dlen)
{
	if (!(debug & 1))
		return;

	pr_info("%s %d) %c: ", hdr, addr, "RC"[cr]);

	switch (control & ~PF) {
	case SABM:
		pr_cont("SABM");
		break;
	case UA:
		pr_cont("UA");
		break;
	case DISC:
		pr_cont("DISC");
		break;
	case DM:
		pr_cont("DM");
		break;
	case UI:
		pr_cont("UI");
		break;
	case UIH:
		pr_cont("UIH");
		break;
	default:
		if (!(control & 0x01)) {
			pr_cont("I N(S)%d N(R)%d",
				(control & 0x0E) >> 1, (control & 0xE0) >> 5);
		} else switch (control & 0x0F) {
			case RR:
				pr_cont("RR(%d)", (control & 0xE0) >> 5);
				break;
			case RNR:
				pr_cont("RNR(%d)", (control & 0xE0) >> 5);
				break;
			case REJ:
				pr_cont("REJ(%d)", (control & 0xE0) >> 5);
				break;
			default:
				pr_cont("[%02X]", control);
		}
	}

	if (control & PF)
		pr_cont("(P)");
	else
		pr_cont("(F)");

	print_hex_dump_bytes("", DUMP_PREFIX_NONE, data, dlen);
}


/*
 *	Link level transmission side
 */

/**
 *	gsm_stuff_frame	-	bytestuff a packet
 *	@input: input buffer
 *	@output: output buffer
 *	@len: length of input
 *
 *	Expand a buffer by bytestuffing it. The worst case size change
 *	is doubling and the caller is responsible for handing out
 *	suitable sized buffers.
 */

static int gsm_stuff_frame(const u8 *input, u8 *output, int len)
{
	int olen = 0;
	while (len--) {
		if (*input == GSM1_SOF || *input == GSM1_ESCAPE
		    || (*input & ISO_IEC_646_MASK) == XON
		    || (*input & ISO_IEC_646_MASK) == XOFF) {
			*output++ = GSM1_ESCAPE;
			*output++ = *input++ ^ GSM1_ESCAPE_BITS;
			olen++;
		} else
			*output++ = *input++;
		olen++;
	}
	return olen;
}

/**
 *	gsm_send	-	send a control frame
 *	@gsm: our GSM mux
 *	@addr: address for control frame
 *	@cr: command/response bit seen as initiator
 *	@control:  control byte including PF bit
 *
 *	Format up and transmit a control frame. These do not go via the
 *	queueing logic as they should be transmitted ahead of data when
 *	they are needed.
 *
 *	FIXME: Lock versus data TX path
 */

static void gsm_send(struct gsm_mux *gsm, int addr, int cr, int control)
{
	int len;
	u8 cbuf[10];
	u8 ibuf[3];
	int ocr;

	/* toggle C/R coding if not initiator */
	ocr = cr ^ (gsm->initiator ? 0 : 1);

	switch (gsm->encoding) {
	case 0:
		cbuf[0] = GSM0_SOF;
		cbuf[1] = (addr << 2) | (ocr << 1) | EA;
		cbuf[2] = control;
		cbuf[3] = EA;	/* Length of data = 0 */
		cbuf[4] = 0xFF - gsm_fcs_add_block(INIT_FCS, cbuf + 1, 3);
		cbuf[5] = GSM0_SOF;
		len = 6;
		break;
	case 1:
	case 2:
		/* Control frame + packing (but not frame stuffing) in mode 1 */
		ibuf[0] = (addr << 2) | (ocr << 1) | EA;
		ibuf[1] = control;
		ibuf[2] = 0xFF - gsm_fcs_add_block(INIT_FCS, ibuf, 2);
		/* Stuffing may double the size worst case */
		len = gsm_stuff_frame(ibuf, cbuf + 1, 3);
		/* Now add the SOF markers */
		cbuf[0] = GSM1_SOF;
		cbuf[len + 1] = GSM1_SOF;
		/* FIXME: we can omit the lead one in many cases */
		len += 2;
		break;
	default:
		WARN_ON(1);
		return;
	}
	gsmld_output(gsm, cbuf, len);
	if (!gsm->initiator) {
		cr = cr & gsm->initiator;
		control = control & ~PF;
	}
	gsm_print_packet("-->", addr, cr, control, NULL, 0);
}

/**
 *	gsm_response	-	send a control response
 *	@gsm: our GSM mux
 *	@addr: address for control frame
 *	@control:  control byte including PF bit
 *
 *	Format up and transmit a link level response frame.
 */

static inline void gsm_response(struct gsm_mux *gsm, int addr, int control)
{
	gsm_send(gsm, addr, 0, control);
}

/**
 *	gsm_command	-	send a control command
 *	@gsm: our GSM mux
 *	@addr: address for control frame
 *	@control:  control byte including PF bit
 *
 *	Format up and transmit a link level command frame.
 */

static inline void gsm_command(struct gsm_mux *gsm, int addr, int control)
{
	gsm_send(gsm, addr, 1, control);
}

/* Data transmission */

#define HDR_LEN		6	/* ADDR CTRL [LEN.2] DATA FCS */

/**
 *	gsm_data_alloc		-	allocate data frame
 *	@gsm: GSM mux
 *	@addr: DLCI address
 *	@len: length excluding header and FCS
 *	@ctrl: control byte
 *
 *	Allocate a new data buffer for sending frames with data. Space is left
 *	at the front for header bytes but that is treated as an implementation
 *	detail and not for the high level code to use
 */

static struct gsm_msg *gsm_data_alloc(struct gsm_mux *gsm, u8 addr, int len,
								u8 ctrl)
{
	struct gsm_msg *m = kmalloc(sizeof(struct gsm_msg) + len + HDR_LEN,
								GFP_ATOMIC);
	if (m == NULL)
		return NULL;
	m->data = m->buffer + HDR_LEN - 1;	/* Allow for FCS */
	m->len = len;
	m->addr = addr;
	m->ctrl = ctrl;
	INIT_LIST_HEAD(&m->list);
	return m;
}

/**
 *	gsm_data_kick		-	poke the queue
 *	@gsm: GSM Mux
 *	@dlci: DLCI sending the data
 *
 *	The tty device has called us to indicate that room has appeared in
 *	the transmit queue. Ram more data into the pipe if we have any
 *	If we have been flow-stopped by a CMD_FCOFF, then we can only
 *	send messages on DLCI0 until CMD_FCON
 *
 *	FIXME: lock against link layer control transmissions
 */

static void gsm_data_kick(struct gsm_mux *gsm, struct gsm_dlci *dlci)
{
	struct gsm_msg *msg, *nmsg;
	int len;

	list_for_each_entry_safe(msg, nmsg, &gsm->tx_list, list) {
		if (gsm->constipated && msg->addr)
			continue;
		if (gsm->encoding != 0) {
			gsm->txframe[0] = GSM1_SOF;
			len = gsm_stuff_frame(msg->data,
						gsm->txframe + 1, msg->len);
			gsm->txframe[len + 1] = GSM1_SOF;
			len += 2;
		} else {
			gsm->txframe[0] = GSM0_SOF;
			memcpy(gsm->txframe + 1 , msg->data, msg->len);
			gsm->txframe[msg->len + 1] = GSM0_SOF;
			len = msg->len + 2;
		}

		if (debug & 4)
			print_hex_dump_bytes("gsm_data_kick: ",
					     DUMP_PREFIX_OFFSET,
					     gsm->txframe, len);
		if (gsmld_output(gsm, gsm->txframe, len) <= 0)
			break;
		/* FIXME: Can eliminate one SOF in many more cases */
		gsm->tx_bytes -= msg->len;

		list_del(&msg->list);
		kfree(msg);

		if (dlci) {
			tty_port_tty_wakeup(&dlci->port);
		} else {
			int i = 0;

			for (i = 0; i < NUM_DLCI; i++)
				if (gsm->dlci[i])
					tty_port_tty_wakeup(&gsm->dlci[i]->port);
		}
	}
}

/**
 *	__gsm_data_queue		-	queue a UI or UIH frame
 *	@dlci: DLCI sending the data
 *	@msg: message queued
 *
 *	Add data to the transmit queue and try and get stuff moving
 *	out of the mux tty if not already doing so. The Caller must hold
 *	the gsm tx lock.
 */

static void __gsm_data_queue(struct gsm_dlci *dlci, struct gsm_msg *msg)
{
	struct gsm_mux *gsm = dlci->gsm;
	u8 *dp = msg->data;
	u8 *fcs = dp + msg->len;

	/* Fill in the header */
	if (gsm->encoding == 0) {
		if (msg->len < 128)
			*--dp = (msg->len << 1) | EA;
		else {
			*--dp = (msg->len >> 7);	/* bits 7 - 15 */
			*--dp = (msg->len & 127) << 1;	/* bits 0 - 6 */
		}
	}

	*--dp = msg->ctrl;
	if (gsm->initiator)
		*--dp = (msg->addr << 2) | 2 | EA;
	else
		*--dp = (msg->addr << 2) | EA;
	*fcs = gsm_fcs_add_block(INIT_FCS, dp , msg->data - dp);
	/* Ugly protocol layering violation */
	if (msg->ctrl == UI || msg->ctrl == (UI|PF))
		*fcs = gsm_fcs_add_block(*fcs, msg->data, msg->len);
	*fcs = 0xFF - *fcs;

	gsm_print_packet("Q> ", msg->addr, gsm->initiator, msg->ctrl,
							msg->data, msg->len);

	/* Move the header back and adjust the length, also allow for the FCS
	   now tacked on the end */
	msg->len += (msg->data - dp) + 1;
	msg->data = dp;

	/* Add to the actual output queue */
	list_add_tail(&msg->list, &gsm->tx_list);
	gsm->tx_bytes += msg->len;
	gsm_data_kick(gsm, dlci);
}

/**
 *	gsm_data_queue		-	queue a UI or UIH frame
 *	@dlci: DLCI sending the data
 *	@msg: message queued
 *
 *	Add data to the transmit queue and try and get stuff moving
 *	out of the mux tty if not already doing so. Take the
 *	the gsm tx lock and dlci lock.
 */

static void gsm_data_queue(struct gsm_dlci *dlci, struct gsm_msg *msg)
{
	unsigned long flags;
	spin_lock_irqsave(&dlci->gsm->tx_lock, flags);
	__gsm_data_queue(dlci, msg);
	spin_unlock_irqrestore(&dlci->gsm->tx_lock, flags);
}

/**
 *	gsm_dlci_data_output	-	try and push data out of a DLCI
 *	@gsm: mux
 *	@dlci: the DLCI to pull data from
 *
 *	Pull data from a DLCI and send it into the transmit queue if there
 *	is data. Keep to the MRU of the mux. This path handles the usual tty
 *	interface which is a byte stream with optional modem data.
 *
 *	Caller must hold the tx_lock of the mux.
 */

static int gsm_dlci_data_output(struct gsm_mux *gsm, struct gsm_dlci *dlci)
{
	struct gsm_msg *msg;
	u8 *dp;
	int len, total_size, size;
	int h = dlci->adaption - 1;

	total_size = 0;
	while (1) {
		len = kfifo_len(&dlci->fifo);
		if (len == 0)
			return total_size;

		/* MTU/MRU count only the data bits */
		if (len > gsm->mtu)
			len = gsm->mtu;

		size = len + h;

		msg = gsm_data_alloc(gsm, dlci->addr, size, gsm->ftype);
		/* FIXME: need a timer or something to kick this so it can't
		   get stuck with no work outstanding and no buffer free */
		if (msg == NULL)
			return -ENOMEM;
		dp = msg->data;
		switch (dlci->adaption) {
		case 1:	/* Unstructured */
			break;
		case 2:	/* Unstructed with modem bits.
		Always one byte as we never send inline break data */
			*dp++ = (gsm_encode_modem(dlci) << 1) | EA;
			break;
		}
		WARN_ON(kfifo_out_locked(&dlci->fifo, dp , len, &dlci->lock) != len);
		__gsm_data_queue(dlci, msg);
		total_size += size;
	}
	/* Bytes of data we used up */
	return total_size;
}

/**
 *	gsm_dlci_data_output_framed  -	try and push data out of a DLCI
 *	@gsm: mux
 *	@dlci: the DLCI to pull data from
 *
 *	Pull data from a DLCI and send it into the transmit queue if there
 *	is data. Keep to the MRU of the mux. This path handles framed data
 *	queued as skbuffs to the DLCI.
 *
 *	Caller must hold the tx_lock of the mux.
 */

static int gsm_dlci_data_output_framed(struct gsm_mux *gsm,
						struct gsm_dlci *dlci)
{
	struct gsm_msg *msg;
	u8 *dp;
	int len, size;
	int last = 0, first = 0;
	int overhead = 0;

	/* One byte per frame is used for B/F flags */
	if (dlci->adaption == 4)
		overhead = 1;

	/* dlci->skb is locked by tx_lock */
	if (dlci->skb == NULL) {
		dlci->skb = skb_dequeue_tail(&dlci->skb_list);
		if (dlci->skb == NULL)
			return 0;
		first = 1;
	}
	len = dlci->skb->len + overhead;

	/* MTU/MRU count only the data bits */
	if (len > gsm->mtu) {
		if (dlci->adaption == 3) {
			/* Over long frame, bin it */
			dev_kfree_skb_any(dlci->skb);
			dlci->skb = NULL;
			return 0;
		}
		len = gsm->mtu;
	} else
		last = 1;

	size = len + overhead;
	msg = gsm_data_alloc(gsm, dlci->addr, size, gsm->ftype);

	/* FIXME: need a timer or something to kick this so it can't
	   get stuck with no work outstanding and no buffer free */
	if (msg == NULL) {
		skb_queue_tail(&dlci->skb_list, dlci->skb);
		dlci->skb = NULL;
		return -ENOMEM;
	}
	dp = msg->data;

	if (dlci->adaption == 4) { /* Interruptible framed (Packetised Data) */
		/* Flag byte to carry the start/end info */
		*dp++ = last << 7 | first << 6 | 1;	/* EA */
		len--;
	}
	memcpy(dp, dlci->skb->data, len);
	skb_pull(dlci->skb, len);
	__gsm_data_queue(dlci, msg);
	if (last) {
		dev_kfree_skb_any(dlci->skb);
		dlci->skb = NULL;
	}
	return size;
}

/**
 *	gsm_dlci_modem_output	-	try and push modem status out of a DLCI
 *	@gsm: mux
 *	@dlci: the DLCI to pull modem status from
 *	@brk: break signal
 *
 *	Push an empty frame in to the transmit queue to update the modem status
 *	bits and to transmit an optional break.
 *
 *	Caller must hold the tx_lock of the mux.
 */

static int gsm_dlci_modem_output(struct gsm_mux *gsm, struct gsm_dlci *dlci,
				 u8 brk)
{
	u8 *dp = NULL;
	struct gsm_msg *msg;
	int size = 0;

	/* for modem bits without break data */
	switch (dlci->adaption) {
	case 1: /* Unstructured */
		break;
	case 2: /* Unstructured with modem bits. */
		size++;
		if (brk > 0)
			size++;
		break;
	default:
		pr_err("%s: unsupported adaption %d\n", __func__,
		       dlci->adaption);
		return -EINVAL;
	}

	msg = gsm_data_alloc(gsm, dlci->addr, size, gsm->ftype);
	if (!msg) {
		pr_err("%s: gsm_data_alloc error", __func__);
		return -ENOMEM;
	}
	dp = msg->data;
	switch (dlci->adaption) {
	case 1: /* Unstructured */
		break;
	case 2: /* Unstructured with modem bits. */
		if (brk == 0) {
			*dp++ = (gsm_encode_modem(dlci) << 1) | EA;
		} else {
			*dp++ = gsm_encode_modem(dlci) << 1;
			*dp++ = (brk << 4) | 2 | EA; /* Length, Break, EA */
		}
		break;
	default:
		/* Handled above */
		break;
	}

	__gsm_data_queue(dlci, msg);
	return size;
}

/**
 *	gsm_dlci_data_sweep		-	look for data to send
 *	@gsm: the GSM mux
 *
 *	Sweep the GSM mux channels in priority order looking for ones with
 *	data to send. We could do with optimising this scan a bit. We aim
 *	to fill the queue totally or up to TX_THRESH_HI bytes. Once we hit
 *	TX_THRESH_LO we get called again
 *
 *	FIXME: We should round robin between groups and in theory you can
 *	renegotiate DLCI priorities with optional stuff. Needs optimising.
 */

static void gsm_dlci_data_sweep(struct gsm_mux *gsm)
{
	int len;
	/* Priority ordering: We should do priority with RR of the groups */
	int i = 1;

	while (i < NUM_DLCI) {
		struct gsm_dlci *dlci;

		if (gsm->tx_bytes > TX_THRESH_HI)
			break;
		dlci = gsm->dlci[i];
		if (dlci == NULL || dlci->constipated) {
			i++;
			continue;
		}
		if (dlci->adaption < 3 && !dlci->net)
			len = gsm_dlci_data_output(gsm, dlci);
		else
			len = gsm_dlci_data_output_framed(gsm, dlci);
		if (len < 0)
			break;
		/* DLCI empty - try the next */
		if (len == 0)
			i++;
	}
}

/**
 *	gsm_dlci_data_kick	-	transmit if possible
 *	@dlci: DLCI to kick
 *
 *	Transmit data from this DLCI if the queue is empty. We can't rely on
 *	a tty wakeup except when we filled the pipe so we need to fire off
 *	new data ourselves in other cases.
 */

static void gsm_dlci_data_kick(struct gsm_dlci *dlci)
{
	unsigned long flags;
	int sweep;

	if (dlci->constipated)
		return;

	spin_lock_irqsave(&dlci->gsm->tx_lock, flags);
	/* If we have nothing running then we need to fire up */
	sweep = (dlci->gsm->tx_bytes < TX_THRESH_LO);
	if (dlci->gsm->tx_bytes == 0) {
		if (dlci->net)
			gsm_dlci_data_output_framed(dlci->gsm, dlci);
		else
			gsm_dlci_data_output(dlci->gsm, dlci);
	}
	if (sweep)
		gsm_dlci_data_sweep(dlci->gsm);
	spin_unlock_irqrestore(&dlci->gsm->tx_lock, flags);
}

/*
 *	Control message processing
 */


/**
 *	gsm_control_reply	-	send a response frame to a control
 *	@gsm: gsm channel
 *	@cmd: the command to use
 *	@data: data to follow encoded info
 *	@dlen: length of data
 *
 *	Encode up and queue a UI/UIH frame containing our response.
 */

static void gsm_control_reply(struct gsm_mux *gsm, int cmd, const u8 *data,
					int dlen)
{
	struct gsm_msg *msg;
	msg = gsm_data_alloc(gsm, 0, dlen + 2, gsm->ftype);
	if (msg == NULL)
		return;
	msg->data[0] = (cmd & 0xFE) << 1 | EA;	/* Clear C/R */
	msg->data[1] = (dlen << 1) | EA;
	memcpy(msg->data + 2, data, dlen);
	gsm_data_queue(gsm->dlci[0], msg);
}

/**
 *	gsm_process_modem	-	process received modem status
 *	@tty: virtual tty bound to the DLCI
 *	@dlci: DLCI to affect
 *	@modem: modem bits (full EA)
 *	@slen: number of signal octets
 *
 *	Used when a modem control message or line state inline in adaption
 *	layer 2 is processed. Sort out the local modem state and throttles
 */

static void gsm_process_modem(struct tty_struct *tty, struct gsm_dlci *dlci,
							u32 modem, int slen)
{
	int  mlines = 0;
	u8 brk = 0;
	int fc;

	/* The modem status command can either contain one octet (V.24 signals)
	 * or two octets (V.24 signals + break signals). This is specified in
	 * section 5.4.6.3.7 of the 07.10 mux spec.
	 */

	if (slen == 1)
		modem = modem & 0x7f;
	else {
		brk = modem & 0x7f;
		modem = (modem >> 7) & 0x7f;
	}

	/* Flow control/ready to communicate */
	fc = (modem & MDM_FC) || !(modem & MDM_RTR);
	if (fc && !dlci->constipated) {
		/* Need to throttle our output on this device */
		dlci->constipated = true;
	} else if (!fc && dlci->constipated) {
		dlci->constipated = false;
		gsm_dlci_data_kick(dlci);
	}

	/* Map modem bits */
	if (modem & MDM_RTC)
		mlines |= TIOCM_DSR | TIOCM_DTR;
	if (modem & MDM_RTR)
		mlines |= TIOCM_RTS | TIOCM_CTS;
	if (modem & MDM_IC)
		mlines |= TIOCM_RI;
	if (modem & MDM_DV)
		mlines |= TIOCM_CD;

	/* Carrier drop -> hangup */
	if (tty) {
		if ((mlines & TIOCM_CD) == 0 && (dlci->modem_rx & TIOCM_CD))
			if (!C_CLOCAL(tty))
				tty_hangup(tty);
	}
	if (brk & 0x01)
		tty_insert_flip_char(&dlci->port, 0, TTY_BREAK);
	dlci->modem_rx = mlines;
}

/**
 *	gsm_control_modem	-	modem status received
 *	@gsm: GSM channel
 *	@data: data following command
 *	@clen: command length
 *
 *	We have received a modem status control message. This is used by
 *	the GSM mux protocol to pass virtual modem line status and optionally
 *	to indicate break signals. Unpack it, convert to Linux representation
 *	and if need be stuff a break message down the tty.
 */

static void gsm_control_modem(struct gsm_mux *gsm, const u8 *data, int clen)
{
	unsigned int addr = 0;
	unsigned int modem = 0;
	struct gsm_dlci *dlci;
	int len = clen;
	int slen;
	const u8 *dp = data;
	struct tty_struct *tty;

	while (gsm_read_ea(&addr, *dp++) == 0) {
		len--;
		if (len == 0)
			return;
	}
	/* Must be at least one byte following the EA */
	len--;
	if (len <= 0)
		return;

	addr >>= 1;
	/* Closed port, or invalid ? */
	if (addr == 0 || addr >= NUM_DLCI || gsm->dlci[addr] == NULL)
		return;
	dlci = gsm->dlci[addr];

	slen = len;
	while (gsm_read_ea(&modem, *dp++) == 0) {
		len--;
		if (len == 0)
			return;
	}
	len--;
	tty = tty_port_tty_get(&dlci->port);
	gsm_process_modem(tty, dlci, modem, slen - len);
	if (tty) {
		tty_wakeup(tty);
		tty_kref_put(tty);
	}
	gsm_control_reply(gsm, CMD_MSC, data, clen);
}

/**
 *	gsm_control_rls		-	remote line status
 *	@gsm: GSM channel
 *	@data: data bytes
 *	@clen: data length
 *
 *	The modem sends us a two byte message on the control channel whenever
 *	it wishes to send us an error state from the virtual link. Stuff
 *	this into the uplink tty if present
 */

static void gsm_control_rls(struct gsm_mux *gsm, const u8 *data, int clen)
{
	struct tty_port *port;
	unsigned int addr = 0;
	u8 bits;
	int len = clen;
	const u8 *dp = data;

	while (gsm_read_ea(&addr, *dp++) == 0) {
		len--;
		if (len == 0)
			return;
	}
	/* Must be at least one byte following ea */
	len--;
	if (len <= 0)
		return;
	addr >>= 1;
	/* Closed port, or invalid ? */
	if (addr == 0 || addr >= NUM_DLCI || gsm->dlci[addr] == NULL)
		return;
	/* No error ? */
	bits = *dp;
	if ((bits & 1) == 0)
		return;

	port = &gsm->dlci[addr]->port;

	if (bits & 2)
		tty_insert_flip_char(port, 0, TTY_OVERRUN);
	if (bits & 4)
		tty_insert_flip_char(port, 0, TTY_PARITY);
	if (bits & 8)
		tty_insert_flip_char(port, 0, TTY_FRAME);

	tty_flip_buffer_push(port);

	gsm_control_reply(gsm, CMD_RLS, data, clen);
}

static void gsm_dlci_begin_close(struct gsm_dlci *dlci);

/**
 *	gsm_control_message	-	DLCI 0 control processing
 *	@gsm: our GSM mux
 *	@command:  the command EA
 *	@data: data beyond the command/length EAs
 *	@clen: length
 *
 *	Input processor for control messages from the other end of the link.
 *	Processes the incoming request and queues a response frame or an
 *	NSC response if not supported
 */

static void gsm_control_message(struct gsm_mux *gsm, unsigned int command,
						const u8 *data, int clen)
{
	u8 buf[1];
	unsigned long flags;

	switch (command) {
	case CMD_CLD: {
		struct gsm_dlci *dlci = gsm->dlci[0];
		/* Modem wishes to close down */
		if (dlci) {
			dlci->dead = true;
			gsm->dead = true;
			gsm_dlci_begin_close(dlci);
		}
		}
		break;
	case CMD_TEST:
		/* Modem wishes to test, reply with the data */
		gsm_control_reply(gsm, CMD_TEST, data, clen);
		break;
	case CMD_FCON:
		/* Modem can accept data again */
		gsm->constipated = false;
		gsm_control_reply(gsm, CMD_FCON, NULL, 0);
		/* Kick the link in case it is idling */
		spin_lock_irqsave(&gsm->tx_lock, flags);
		gsm_data_kick(gsm, NULL);
		spin_unlock_irqrestore(&gsm->tx_lock, flags);
		break;
	case CMD_FCOFF:
		/* Modem wants us to STFU */
		gsm->constipated = true;
		gsm_control_reply(gsm, CMD_FCOFF, NULL, 0);
		break;
	case CMD_MSC:
		/* Out of band modem line change indicator for a DLCI */
		gsm_control_modem(gsm, data, clen);
		break;
	case CMD_RLS:
		/* Out of band error reception for a DLCI */
		gsm_control_rls(gsm, data, clen);
		break;
	case CMD_PSC:
		/* Modem wishes to enter power saving state */
		gsm_control_reply(gsm, CMD_PSC, NULL, 0);
		break;
		/* Optional unsupported commands */
	case CMD_PN:	/* Parameter negotiation */
	case CMD_RPN:	/* Remote port negotiation */
	case CMD_SNC:	/* Service negotiation command */
	default:
		/* Reply to bad commands with an NSC */
		buf[0] = command;
		gsm_control_reply(gsm, CMD_NSC, buf, 1);
		break;
	}
}

/**
 *	gsm_control_response	-	process a response to our control
 *	@gsm: our GSM mux
 *	@command: the command (response) EA
 *	@data: data beyond the command/length EA
 *	@clen: length
 *
 *	Process a response to an outstanding command. We only allow a single
 *	control message in flight so this is fairly easy. All the clean up
 *	is done by the caller, we just update the fields, flag it as done
 *	and return
 */

static void gsm_control_response(struct gsm_mux *gsm, unsigned int command,
						const u8 *data, int clen)
{
	struct gsm_control *ctrl;
	unsigned long flags;

	spin_lock_irqsave(&gsm->control_lock, flags);

	ctrl = gsm->pending_cmd;
	/* Does the reply match our command */
	command |= 1;
	if (ctrl != NULL && (command == ctrl->cmd || command == CMD_NSC)) {
		/* Our command was replied to, kill the retry timer */
		del_timer(&gsm->t2_timer);
		gsm->pending_cmd = NULL;
		/* Rejected by the other end */
		if (command == CMD_NSC)
			ctrl->error = -EOPNOTSUPP;
		ctrl->done = 1;
		wake_up(&gsm->event);
	}
	spin_unlock_irqrestore(&gsm->control_lock, flags);
}

/**
 *	gsm_control_transmit	-	send control packet
 *	@gsm: gsm mux
 *	@ctrl: frame to send
 *
 *	Send out a pending control command (called under control lock)
 */

static void gsm_control_transmit(struct gsm_mux *gsm, struct gsm_control *ctrl)
{
	struct gsm_msg *msg = gsm_data_alloc(gsm, 0, ctrl->len + 2, gsm->ftype);
	if (msg == NULL)
		return;
	msg->data[0] = (ctrl->cmd << 1) | CR | EA;	/* command */
	msg->data[1] = (ctrl->len << 1) | EA;
	memcpy(msg->data + 2, ctrl->data, ctrl->len);
	gsm_data_queue(gsm->dlci[0], msg);
}

/**
 *	gsm_control_retransmit	-	retransmit a control frame
 *	@t: timer contained in our gsm object
 *
 *	Called off the T2 timer expiry in order to retransmit control frames
 *	that have been lost in the system somewhere. The control_lock protects
 *	us from colliding with another sender or a receive completion event.
 *	In that situation the timer may still occur in a small window but
 *	gsm->pending_cmd will be NULL and we just let the timer expire.
 */

static void gsm_control_retransmit(struct timer_list *t)
{
	struct gsm_mux *gsm = from_timer(gsm, t, t2_timer);
	struct gsm_control *ctrl;
	unsigned long flags;
	spin_lock_irqsave(&gsm->control_lock, flags);
	ctrl = gsm->pending_cmd;
	if (ctrl) {
		if (gsm->cretries == 0) {
			gsm->pending_cmd = NULL;
			ctrl->error = -ETIMEDOUT;
			ctrl->done = 1;
			spin_unlock_irqrestore(&gsm->control_lock, flags);
			wake_up(&gsm->event);
			return;
		}
		gsm->cretries--;
		gsm_control_transmit(gsm, ctrl);
		mod_timer(&gsm->t2_timer, jiffies + gsm->t2 * HZ / 100);
	}
	spin_unlock_irqrestore(&gsm->control_lock, flags);
}

/**
 *	gsm_control_send	-	send a control frame on DLCI 0
 *	@gsm: the GSM channel
 *	@command: command  to send including CR bit
 *	@data: bytes of data (must be kmalloced)
 *	@clen: length of the block to send
 *
 *	Queue and dispatch a control command. Only one command can be
 *	active at a time. In theory more can be outstanding but the matching
 *	gets really complicated so for now stick to one outstanding.
 */

static struct gsm_control *gsm_control_send(struct gsm_mux *gsm,
		unsigned int command, u8 *data, int clen)
{
	struct gsm_control *ctrl = kzalloc(sizeof(struct gsm_control),
						GFP_KERNEL);
	unsigned long flags;
	if (ctrl == NULL)
		return NULL;
retry:
	wait_event(gsm->event, gsm->pending_cmd == NULL);
	spin_lock_irqsave(&gsm->control_lock, flags);
	if (gsm->pending_cmd != NULL) {
		spin_unlock_irqrestore(&gsm->control_lock, flags);
		goto retry;
	}
	ctrl->cmd = command;
	ctrl->data = data;
	ctrl->len = clen;
	gsm->pending_cmd = ctrl;

	/* If DLCI0 is in ADM mode skip retries, it won't respond */
	if (gsm->dlci[0]->mode == DLCI_MODE_ADM)
		gsm->cretries = 0;
	else
		gsm->cretries = gsm->n2;

	mod_timer(&gsm->t2_timer, jiffies + gsm->t2 * HZ / 100);
	gsm_control_transmit(gsm, ctrl);
	spin_unlock_irqrestore(&gsm->control_lock, flags);
	return ctrl;
}

/**
 *	gsm_control_wait	-	wait for a control to finish
 *	@gsm: GSM mux
 *	@control: control we are waiting on
 *
 *	Waits for the control to complete or time out. Frees any used
 *	resources and returns 0 for success, or an error if the remote
 *	rejected or ignored the request.
 */

static int gsm_control_wait(struct gsm_mux *gsm, struct gsm_control *control)
{
	int err;
	wait_event(gsm->event, control->done == 1);
	err = control->error;
	kfree(control);
	return err;
}


/*
 *	DLCI level handling: Needs krefs
 */

/*
 *	State transitions and timers
 */

/**
 *	gsm_dlci_close		-	a DLCI has closed
 *	@dlci: DLCI that closed
 *
 *	Perform processing when moving a DLCI into closed state. If there
 *	is an attached tty this is hung up
 */

static void gsm_dlci_close(struct gsm_dlci *dlci)
{
	unsigned long flags;

	del_timer(&dlci->t1);
	if (debug & 8)
		pr_debug("DLCI %d goes closed.\n", dlci->addr);
	dlci->state = DLCI_CLOSED;
	if (dlci->addr != 0) {
		tty_port_tty_hangup(&dlci->port, false);
		spin_lock_irqsave(&dlci->lock, flags);
		kfifo_reset(&dlci->fifo);
		spin_unlock_irqrestore(&dlci->lock, flags);
		/* Ensure that gsmtty_open() can return. */
		tty_port_set_initialized(&dlci->port, 0);
		wake_up_interruptible(&dlci->port.open_wait);
	} else
		dlci->gsm->dead = true;
	wake_up(&dlci->gsm->event);
	/* A DLCI 0 close is a MUX termination so we need to kick that
	   back to userspace somehow */
}

/**
 *	gsm_dlci_open		-	a DLCI has opened
 *	@dlci: DLCI that opened
 *
 *	Perform processing when moving a DLCI into open state.
 */

static void gsm_dlci_open(struct gsm_dlci *dlci)
{
	/* Note that SABM UA .. SABM UA first UA lost can mean that we go
	   open -> open */
	del_timer(&dlci->t1);
	/* This will let a tty open continue */
	dlci->state = DLCI_OPEN;
	if (debug & 8)
		pr_debug("DLCI %d goes open.\n", dlci->addr);
	/* Send current modem state */
	if (dlci->addr)
		gsm_modem_update(dlci, 0);
	wake_up(&dlci->gsm->event);
}

/**
 *	gsm_dlci_t1		-	T1 timer expiry
 *	@t: timer contained in the DLCI that opened
 *
 *	The T1 timer handles retransmits of control frames (essentially of
 *	SABM and DISC). We resend the command until the retry count runs out
 *	in which case an opening port goes back to closed and a closing port
 *	is simply put into closed state (any further frames from the other
 *	end will get a DM response)
 *
 *	Some control dlci can stay in ADM mode with other dlci working just
 *	fine. In that case we can just keep the control dlci open after the
 *	DLCI_OPENING retries time out.
 */

static void gsm_dlci_t1(struct timer_list *t)
{
	struct gsm_dlci *dlci = from_timer(dlci, t, t1);
	struct gsm_mux *gsm = dlci->gsm;

	switch (dlci->state) {
	case DLCI_OPENING:
		dlci->retries--;
		if (dlci->retries) {
			gsm_command(dlci->gsm, dlci->addr, SABM|PF);
			mod_timer(&dlci->t1, jiffies + gsm->t1 * HZ / 100);
		} else if (!dlci->addr && gsm->control == (DM | PF)) {
			if (debug & 8)
				pr_info("DLCI %d opening in ADM mode.\n",
					dlci->addr);
			dlci->mode = DLCI_MODE_ADM;
			gsm_dlci_open(dlci);
		} else {
			gsm_dlci_begin_close(dlci); /* prevent half open link */
		}

		break;
	case DLCI_CLOSING:
		dlci->retries--;
		if (dlci->retries) {
			gsm_command(dlci->gsm, dlci->addr, DISC|PF);
			mod_timer(&dlci->t1, jiffies + gsm->t1 * HZ / 100);
		} else
			gsm_dlci_close(dlci);
		break;
	default:
		pr_debug("%s: unhandled state: %d\n", __func__, dlci->state);
		break;
	}
}

/**
 *	gsm_dlci_begin_open	-	start channel open procedure
 *	@dlci: DLCI to open
 *
 *	Commence opening a DLCI from the Linux side. We issue SABM messages
 *	to the modem which should then reply with a UA or ADM, at which point
 *	we will move into open state. Opening is done asynchronously with retry
 *	running off timers and the responses.
 */

static void gsm_dlci_begin_open(struct gsm_dlci *dlci)
{
	struct gsm_mux *gsm = dlci->gsm;
	if (dlci->state == DLCI_OPEN || dlci->state == DLCI_OPENING)
		return;
	dlci->retries = gsm->n2;
	dlci->state = DLCI_OPENING;
	gsm_command(dlci->gsm, dlci->addr, SABM|PF);
	mod_timer(&dlci->t1, jiffies + gsm->t1 * HZ / 100);
}

/**
 *	gsm_dlci_begin_close	-	start channel open procedure
 *	@dlci: DLCI to open
 *
 *	Commence closing a DLCI from the Linux side. We issue DISC messages
 *	to the modem which should then reply with a UA, at which point we
 *	will move into closed state. Closing is done asynchronously with retry
 *	off timers. We may also receive a DM reply from the other end which
 *	indicates the channel was already closed.
 */

static void gsm_dlci_begin_close(struct gsm_dlci *dlci)
{
	struct gsm_mux *gsm = dlci->gsm;
	if (dlci->state == DLCI_CLOSED || dlci->state == DLCI_CLOSING)
		return;
	dlci->retries = gsm->n2;
	dlci->state = DLCI_CLOSING;
	gsm_command(dlci->gsm, dlci->addr, DISC|PF);
	mod_timer(&dlci->t1, jiffies + gsm->t1 * HZ / 100);
}

/**
 *	gsm_dlci_data		-	data arrived
 *	@dlci: channel
 *	@data: block of bytes received
 *	@clen: length of received block
 *
 *	A UI or UIH frame has arrived which contains data for a channel
 *	other than the control channel. If the relevant virtual tty is
 *	open we shovel the bits down it, if not we drop them.
 */

static void gsm_dlci_data(struct gsm_dlci *dlci, const u8 *data, int clen)
{
	/* krefs .. */
	struct tty_port *port = &dlci->port;
	struct tty_struct *tty;
	unsigned int modem = 0;
	int len = clen;
	int slen = 0;

	if (debug & 16)
		pr_debug("%d bytes for tty\n", len);
	switch (dlci->adaption)  {
	/* Unsupported types */
	case 4:		/* Packetised interruptible data */
		break;
	case 3:		/* Packetised uininterruptible voice/data */
		break;
	case 2:		/* Asynchronous serial with line state in each frame */
		while (gsm_read_ea(&modem, *data++) == 0) {
			len--;
			slen++;
			if (len == 0)
				return;
		}
		len--;
		slen++;
		tty = tty_port_tty_get(port);
		if (tty) {
			gsm_process_modem(tty, dlci, modem, slen);
			tty_wakeup(tty);
			tty_kref_put(tty);
		}
		fallthrough;
	case 1:		/* Line state will go via DLCI 0 controls only */
	default:
		tty_insert_flip_string(port, data, len);
		tty_flip_buffer_push(port);
	}
}

/**
 *	gsm_dlci_command	-	data arrived on control channel
 *	@dlci: channel
 *	@data: block of bytes received
 *	@len: length of received block
 *
 *	A UI or UIH frame has arrived which contains data for DLCI 0 the
 *	control channel. This should contain a command EA followed by
 *	control data bytes. The command EA contains a command/response bit
 *	and we divide up the work accordingly.
 */

static void gsm_dlci_command(struct gsm_dlci *dlci, const u8 *data, int len)
{
	/* See what command is involved */
	unsigned int command = 0;
	while (len-- > 0) {
		if (gsm_read_ea(&command, *data++) == 1) {
			int clen = *data++;
			len--;
			/* FIXME: this is properly an EA */
			clen >>= 1;
			/* Malformed command ? */
			if (clen > len)
				return;
			if (command & 1)
				gsm_control_message(dlci->gsm, command,
								data, clen);
			else
				gsm_control_response(dlci->gsm, command,
								data, clen);
			return;
		}
	}
}

/*
 *	Allocate/Free DLCI channels
 */

/**
 *	gsm_dlci_alloc		-	allocate a DLCI
 *	@gsm: GSM mux
 *	@addr: address of the DLCI
 *
 *	Allocate and install a new DLCI object into the GSM mux.
 *
 *	FIXME: review locking races
 */

static struct gsm_dlci *gsm_dlci_alloc(struct gsm_mux *gsm, int addr)
{
	struct gsm_dlci *dlci = kzalloc(sizeof(struct gsm_dlci), GFP_ATOMIC);
	if (dlci == NULL)
		return NULL;
	spin_lock_init(&dlci->lock);
	mutex_init(&dlci->mutex);
	if (kfifo_alloc(&dlci->fifo, TX_SIZE, GFP_KERNEL) < 0) {
		kfree(dlci);
		return NULL;
	}

	skb_queue_head_init(&dlci->skb_list);
	timer_setup(&dlci->t1, gsm_dlci_t1, 0);
	tty_port_init(&dlci->port);
	dlci->port.ops = &gsm_port_ops;
	dlci->gsm = gsm;
	dlci->addr = addr;
	dlci->adaption = gsm->adaption;
	dlci->state = DLCI_CLOSED;
	if (addr)
		dlci->data = gsm_dlci_data;
	else
		dlci->data = gsm_dlci_command;
	gsm->dlci[addr] = dlci;
	return dlci;
}

/**
 *	gsm_dlci_free		-	free DLCI
 *	@port: tty port for DLCI to free
 *
 *	Free up a DLCI.
 *
 *	Can sleep.
 */
static void gsm_dlci_free(struct tty_port *port)
{
	struct gsm_dlci *dlci = container_of(port, struct gsm_dlci, port);

	del_timer_sync(&dlci->t1);
	dlci->gsm->dlci[dlci->addr] = NULL;
	kfifo_free(&dlci->fifo);
	while ((dlci->skb = skb_dequeue(&dlci->skb_list)))
		dev_kfree_skb(dlci->skb);
	kfree(dlci);
}

static inline void dlci_get(struct gsm_dlci *dlci)
{
	tty_port_get(&dlci->port);
}

static inline void dlci_put(struct gsm_dlci *dlci)
{
	tty_port_put(&dlci->port);
}

static void gsm_destroy_network(struct gsm_dlci *dlci);

/**
 *	gsm_dlci_release		-	release DLCI
 *	@dlci: DLCI to destroy
 *
 *	Release a DLCI. Actual free is deferred until either
 *	mux is closed or tty is closed - whichever is last.
 *
 *	Can sleep.
 */
static void gsm_dlci_release(struct gsm_dlci *dlci)
{
	struct tty_struct *tty = tty_port_tty_get(&dlci->port);
	if (tty) {
		mutex_lock(&dlci->mutex);
		gsm_destroy_network(dlci);
		mutex_unlock(&dlci->mutex);

		/* We cannot use tty_hangup() because in tty_kref_put() the tty
		 * driver assumes that the hangup queue is free and reuses it to
		 * queue release_one_tty() -> NULL pointer panic in
		 * process_one_work().
		 */
		tty_vhangup(tty);

		tty_port_tty_set(&dlci->port, NULL);
		tty_kref_put(tty);
	}
	dlci->state = DLCI_CLOSED;
	dlci_put(dlci);
}

/*
 *	LAPBish link layer logic
 */

/**
 *	gsm_queue		-	a GSM frame is ready to process
 *	@gsm: pointer to our gsm mux
 *
 *	At this point in time a frame has arrived and been demangled from
 *	the line encoding. All the differences between the encodings have
 *	been handled below us and the frame is unpacked into the structures.
 *	The fcs holds the header FCS but any data FCS must be added here.
 */

static void gsm_queue(struct gsm_mux *gsm)
{
	struct gsm_dlci *dlci;
	u8 cr;
	int address;

	if (gsm->fcs != GOOD_FCS) {
		gsm->bad_fcs++;
		if (debug & 4)
			pr_debug("BAD FCS %02x\n", gsm->fcs);
		return;
	}
	address = gsm->address >> 1;
	if (address >= NUM_DLCI)
		goto invalid;

	cr = gsm->address & 1;		/* C/R bit */
	cr ^= gsm->initiator ? 0 : 1;	/* Flip so 1 always means command */

	gsm_print_packet("<--", address, cr, gsm->control, gsm->buf, gsm->len);

	dlci = gsm->dlci[address];

	switch (gsm->control) {
	case SABM|PF:
		if (cr == 1)
			goto invalid;
		if (dlci == NULL)
			dlci = gsm_dlci_alloc(gsm, address);
		if (dlci == NULL)
			return;
		if (dlci->dead)
			gsm_response(gsm, address, DM|PF);
		else {
			gsm_response(gsm, address, UA|PF);
			gsm_dlci_open(dlci);
		}
		break;
	case DISC|PF:
		if (cr == 1)
			goto invalid;
		if (dlci == NULL || dlci->state == DLCI_CLOSED) {
			gsm_response(gsm, address, DM|PF);
			return;
		}
		/* Real close complete */
		gsm_response(gsm, address, UA|PF);
		gsm_dlci_close(dlci);
		break;
	case UA|PF:
		if (cr == 0 || dlci == NULL)
			break;
		switch (dlci->state) {
		case DLCI_CLOSING:
			gsm_dlci_close(dlci);
			break;
		case DLCI_OPENING:
			gsm_dlci_open(dlci);
			break;
		default:
			pr_debug("%s: unhandled state: %d\n", __func__,
					dlci->state);
			break;
		}
		break;
	case DM:	/* DM can be valid unsolicited */
	case DM|PF:
		if (cr)
			goto invalid;
		if (dlci == NULL)
			return;
		gsm_dlci_close(dlci);
		break;
	case UI:
	case UI|PF:
	case UIH:
	case UIH|PF:
#if 0
		if (cr)
			goto invalid;
#endif
		if (dlci == NULL || dlci->state != DLCI_OPEN) {
			gsm_command(gsm, address, DM|PF);
			return;
		}
		dlci->data(dlci, gsm->buf, gsm->len);
		break;
	default:
		goto invalid;
	}
	return;
invalid:
	gsm->malformed++;
	return;
}


/**
 *	gsm0_receive	-	perform processing for non-transparency
 *	@gsm: gsm data for this ldisc instance
 *	@c: character
 *
 *	Receive bytes in gsm mode 0
 */

static void gsm0_receive(struct gsm_mux *gsm, unsigned char c)
{
	unsigned int len;

	switch (gsm->state) {
	case GSM_SEARCH:	/* SOF marker */
		if (c == GSM0_SOF) {
			gsm->state = GSM_ADDRESS;
			gsm->address = 0;
			gsm->len = 0;
			gsm->fcs = INIT_FCS;
		}
		break;
	case GSM_ADDRESS:	/* Address EA */
		gsm->fcs = gsm_fcs_add(gsm->fcs, c);
		if (gsm_read_ea(&gsm->address, c))
			gsm->state = GSM_CONTROL;
		break;
	case GSM_CONTROL:	/* Control Byte */
		gsm->fcs = gsm_fcs_add(gsm->fcs, c);
		gsm->control = c;
		gsm->state = GSM_LEN0;
		break;
	case GSM_LEN0:		/* Length EA */
		gsm->fcs = gsm_fcs_add(gsm->fcs, c);
		if (gsm_read_ea(&gsm->len, c)) {
			if (gsm->len > gsm->mru) {
				gsm->bad_size++;
				gsm->state = GSM_SEARCH;
				break;
			}
			gsm->count = 0;
			if (!gsm->len)
				gsm->state = GSM_FCS;
			else
				gsm->state = GSM_DATA;
			break;
		}
		gsm->state = GSM_LEN1;
		break;
	case GSM_LEN1:
		gsm->fcs = gsm_fcs_add(gsm->fcs, c);
		len = c;
		gsm->len |= len << 7;
		if (gsm->len > gsm->mru) {
			gsm->bad_size++;
			gsm->state = GSM_SEARCH;
			break;
		}
		gsm->count = 0;
		if (!gsm->len)
			gsm->state = GSM_FCS;
		else
			gsm->state = GSM_DATA;
		break;
	case GSM_DATA:		/* Data */
		gsm->buf[gsm->count++] = c;
		if (gsm->count == gsm->len) {
			/* Calculate final FCS for UI frames over all data */
			if ((gsm->control & ~PF) != UIH) {
				gsm->fcs = gsm_fcs_add_block(gsm->fcs, gsm->buf,
							     gsm->count);
			}
			gsm->state = GSM_FCS;
		}
		break;
	case GSM_FCS:		/* FCS follows the packet */
		gsm->fcs = gsm_fcs_add(gsm->fcs, c);
		gsm->state = GSM_SSOF;
		break;
	case GSM_SSOF:
		gsm->state = GSM_SEARCH;
		if (c == GSM0_SOF)
			gsm_queue(gsm);
		else
			gsm->bad_size++;
		break;
	default:
		pr_debug("%s: unhandled state: %d\n", __func__, gsm->state);
		break;
	}
}

/**
 *	gsm1_receive	-	perform processing for non-transparency
 *	@gsm: gsm data for this ldisc instance
 *	@c: character
 *
 *	Receive bytes in mode 1 (Advanced option)
 */

static void gsm1_receive(struct gsm_mux *gsm, unsigned char c)
{
	/* handle XON/XOFF */
	if ((c & ISO_IEC_646_MASK) == XON) {
		gsm->constipated = true;
		return;
	} else if ((c & ISO_IEC_646_MASK) == XOFF) {
		gsm->constipated = false;
		/* Kick the link in case it is idling */
		gsm_data_kick(gsm, NULL);
		return;
	}
	if (c == GSM1_SOF) {
		/* EOF is only valid in frame if we have got to the data state */
		if (gsm->state == GSM_DATA) {
			if (gsm->count < 1) {
				/* Missing FSC */
				gsm->malformed++;
				gsm->state = GSM_START;
				return;
			}
			/* Remove the FCS from data */
			gsm->count--;
			if ((gsm->control & ~PF) != UIH) {
				/* Calculate final FCS for UI frames over all
				 * data but FCS
				 */
				gsm->fcs = gsm_fcs_add_block(gsm->fcs, gsm->buf,
							     gsm->count);
			}
			/* Add the FCS itself to test against GOOD_FCS */
			gsm->fcs = gsm_fcs_add(gsm->fcs, gsm->buf[gsm->count]);
			gsm->len = gsm->count;
			gsm_queue(gsm);
			gsm->state  = GSM_START;
			return;
		}
		/* Any partial frame was a runt so go back to start */
		if (gsm->state != GSM_START) {
			if (gsm->state != GSM_SEARCH)
				gsm->malformed++;
			gsm->state = GSM_START;
		}
		/* A SOF in GSM_START means we are still reading idling or
		   framing bytes */
		return;
	}

	if (c == GSM1_ESCAPE) {
		gsm->escape = true;
		return;
	}

	/* Only an unescaped SOF gets us out of GSM search */
	if (gsm->state == GSM_SEARCH)
		return;

	if (gsm->escape) {
		c ^= GSM1_ESCAPE_BITS;
		gsm->escape = false;
	}
	switch (gsm->state) {
	case GSM_START:		/* First byte after SOF */
		gsm->address = 0;
		gsm->state = GSM_ADDRESS;
		gsm->fcs = INIT_FCS;
		fallthrough;
	case GSM_ADDRESS:	/* Address continuation */
		gsm->fcs = gsm_fcs_add(gsm->fcs, c);
		if (gsm_read_ea(&gsm->address, c))
			gsm->state = GSM_CONTROL;
		break;
	case GSM_CONTROL:	/* Control Byte */
		gsm->fcs = gsm_fcs_add(gsm->fcs, c);
		gsm->control = c;
		gsm->count = 0;
		gsm->state = GSM_DATA;
		break;
	case GSM_DATA:		/* Data */
		if (gsm->count > gsm->mru) {	/* Allow one for the FCS */
			gsm->state = GSM_OVERRUN;
			gsm->bad_size++;
		} else
			gsm->buf[gsm->count++] = c;
		break;
	case GSM_OVERRUN:	/* Over-long - eg a dropped SOF */
		break;
	default:
		pr_debug("%s: unhandled state: %d\n", __func__, gsm->state);
		break;
	}
}

/**
 *	gsm_error		-	handle tty error
 *	@gsm: ldisc data
 *
 *	Handle an error in the receipt of data for a frame. Currently we just
 *	go back to hunting for a SOF.
 *
 *	FIXME: better diagnostics ?
 */

static void gsm_error(struct gsm_mux *gsm)
{
	gsm->state = GSM_SEARCH;
	gsm->io_error++;
}

/**
 *	gsm_cleanup_mux		-	generic GSM protocol cleanup
 *	@gsm: our mux
 *	@disc: disconnect link?
 *
 *	Clean up the bits of the mux which are the same for all framing
 *	protocols. Remove the mux from the mux table, stop all the timers
 *	and then shut down each device hanging up the channels as we go.
 */

static void gsm_cleanup_mux(struct gsm_mux *gsm, bool disc)
{
	int i;
	struct gsm_dlci *dlci = gsm->dlci[0];
	struct gsm_msg *txq, *ntxq;

	gsm->dead = true;
	mutex_lock(&gsm->mutex);

	if (dlci) {
		if (disc && dlci->state != DLCI_CLOSED) {
			gsm_dlci_begin_close(dlci);
			wait_event(gsm->event, dlci->state == DLCI_CLOSED);
		}
		dlci->dead = true;
	}

	/* Finish outstanding timers, making sure they are done */
	del_timer_sync(&gsm->t2_timer);

	/* Free up any link layer users and finally the control channel */
	for (i = NUM_DLCI - 1; i >= 0; i--)
		if (gsm->dlci[i])
			gsm_dlci_release(gsm->dlci[i]);
	mutex_unlock(&gsm->mutex);
	/* Now wipe the queues */
	tty_ldisc_flush(gsm->tty);
	list_for_each_entry_safe(txq, ntxq, &gsm->tx_list, list)
		kfree(txq);
	INIT_LIST_HEAD(&gsm->tx_list);
}

/**
 *	gsm_activate_mux	-	generic GSM setup
 *	@gsm: our mux
 *
 *	Set up the bits of the mux which are the same for all framing
 *	protocols. Add the mux to the mux table so it can be opened and
 *	finally kick off connecting to DLCI 0 on the modem.
 */

static int gsm_activate_mux(struct gsm_mux *gsm)
{
	struct gsm_dlci *dlci;

	timer_setup(&gsm->t2_timer, gsm_control_retransmit, 0);
	init_waitqueue_head(&gsm->event);
	spin_lock_init(&gsm->control_lock);
	spin_lock_init(&gsm->tx_lock);

	if (gsm->encoding == 0)
		gsm->receive = gsm0_receive;
	else
		gsm->receive = gsm1_receive;

	dlci = gsm_dlci_alloc(gsm, 0);
	if (dlci == NULL)
		return -ENOMEM;
	gsm->dead = false;		/* Tty opens are now permissible */
	return 0;
}

/**
 *	gsm_free_mux		-	free up a mux
 *	@gsm: mux to free
 *
 *	Dispose of allocated resources for a dead mux
 */
static void gsm_free_mux(struct gsm_mux *gsm)
{
	int i;

	for (i = 0; i < MAX_MUX; i++) {
		if (gsm == gsm_mux[i]) {
			gsm_mux[i] = NULL;
			break;
		}
	}
	mutex_destroy(&gsm->mutex);
	kfree(gsm->txframe);
	kfree(gsm->buf);
	kfree(gsm);
}

/**
 *	gsm_free_muxr		-	free up a mux
 *	@ref: kreference to the mux to free
 *
 *	Dispose of allocated resources for a dead mux
 */
static void gsm_free_muxr(struct kref *ref)
{
	struct gsm_mux *gsm = container_of(ref, struct gsm_mux, ref);
	gsm_free_mux(gsm);
}

static inline void mux_get(struct gsm_mux *gsm)
{
	unsigned long flags;

	spin_lock_irqsave(&gsm_mux_lock, flags);
	kref_get(&gsm->ref);
	spin_unlock_irqrestore(&gsm_mux_lock, flags);
}

static inline void mux_put(struct gsm_mux *gsm)
{
	unsigned long flags;

	spin_lock_irqsave(&gsm_mux_lock, flags);
	kref_put(&gsm->ref, gsm_free_muxr);
	spin_unlock_irqrestore(&gsm_mux_lock, flags);
}

static inline unsigned int mux_num_to_base(struct gsm_mux *gsm)
{
	return gsm->num * NUM_DLCI;
}

static inline unsigned int mux_line_to_num(unsigned int line)
{
	return line / NUM_DLCI;
}

/**
 *	gsm_alloc_mux		-	allocate a mux
 *
 *	Creates a new mux ready for activation.
 */

static struct gsm_mux *gsm_alloc_mux(void)
{
	int i;
	struct gsm_mux *gsm = kzalloc(sizeof(struct gsm_mux), GFP_KERNEL);
	if (gsm == NULL)
		return NULL;
	gsm->buf = kmalloc(MAX_MRU + 1, GFP_KERNEL);
	if (gsm->buf == NULL) {
		kfree(gsm);
		return NULL;
	}
	gsm->txframe = kmalloc(2 * (MAX_MTU + PROT_OVERHEAD - 1), GFP_KERNEL);
	if (gsm->txframe == NULL) {
		kfree(gsm->buf);
		kfree(gsm);
		return NULL;
	}
	spin_lock_init(&gsm->lock);
	mutex_init(&gsm->mutex);
	kref_init(&gsm->ref);
	INIT_LIST_HEAD(&gsm->tx_list);

	gsm->t1 = T1;
	gsm->t2 = T2;
	gsm->n2 = N2;
	gsm->ftype = UIH;
	gsm->adaption = 1;
	gsm->encoding = 1;
	gsm->mru = 64;	/* Default to encoding 1 so these should be 64 */
	gsm->mtu = 64;
	gsm->dead = true;	/* Avoid early tty opens */

	/* Store the instance to the mux array or abort if no space is
	 * available.
	 */
	spin_lock(&gsm_mux_lock);
	for (i = 0; i < MAX_MUX; i++) {
		if (!gsm_mux[i]) {
			gsm_mux[i] = gsm;
			gsm->num = i;
			break;
		}
	}
	spin_unlock(&gsm_mux_lock);
	if (i == MAX_MUX) {
		mutex_destroy(&gsm->mutex);
		kfree(gsm->txframe);
		kfree(gsm->buf);
		kfree(gsm);
		return NULL;
	}

	return gsm;
}

static void gsm_copy_config_values(struct gsm_mux *gsm,
				   struct gsm_config *c)
{
	memset(c, 0, sizeof(*c));
	c->adaption = gsm->adaption;
	c->encapsulation = gsm->encoding;
	c->initiator = gsm->initiator;
	c->t1 = gsm->t1;
	c->t2 = gsm->t2;
	c->t3 = 0;	/* Not supported */
	c->n2 = gsm->n2;
	if (gsm->ftype == UIH)
		c->i = 1;
	else
		c->i = 2;
	pr_debug("Ftype %d i %d\n", gsm->ftype, c->i);
	c->mru = gsm->mru;
	c->mtu = gsm->mtu;
	c->k = 0;
}

static int gsm_config(struct gsm_mux *gsm, struct gsm_config *c)
{
	int ret = 0;
	int need_close = 0;
	int need_restart = 0;

	/* Stuff we don't support yet - UI or I frame transport, windowing */
	if ((c->adaption != 1 && c->adaption != 2) || c->k)
		return -EOPNOTSUPP;
	/* Check the MRU/MTU range looks sane */
	if (c->mru > MAX_MRU || c->mtu > MAX_MTU || c->mru < 8 || c->mtu < 8)
		return -EINVAL;
	if (c->n2 > 255)
		return -EINVAL;
	if (c->encapsulation > 1)	/* Basic, advanced, no I */
		return -EINVAL;
	if (c->initiator > 1)
		return -EINVAL;
	if (c->i == 0 || c->i > 2)	/* UIH and UI only */
		return -EINVAL;
	/*
	 * See what is needed for reconfiguration
	 */

	/* Timing fields */
	if (c->t1 != 0 && c->t1 != gsm->t1)
		need_restart = 1;
	if (c->t2 != 0 && c->t2 != gsm->t2)
		need_restart = 1;
	if (c->encapsulation != gsm->encoding)
		need_restart = 1;
	if (c->adaption != gsm->adaption)
		need_restart = 1;
	/* Requires care */
	if (c->initiator != gsm->initiator)
		need_close = 1;
	if (c->mru != gsm->mru)
		need_restart = 1;
	if (c->mtu != gsm->mtu)
		need_restart = 1;

	/*
	 * Close down what is needed, restart and initiate the new
	 * configuration. On the first time there is no DLCI[0]
	 * and closing or cleaning up is not necessary.
	 */
	if (need_close || need_restart)
		gsm_cleanup_mux(gsm, true);

	gsm->initiator = c->initiator;
	gsm->mru = c->mru;
	gsm->mtu = c->mtu;
	gsm->encoding = c->encapsulation;
	gsm->adaption = c->adaption;
	gsm->n2 = c->n2;

	if (c->i == 1)
		gsm->ftype = UIH;
	else if (c->i == 2)
		gsm->ftype = UI;

	if (c->t1)
		gsm->t1 = c->t1;
	if (c->t2)
		gsm->t2 = c->t2;

	/*
	 * FIXME: We need to separate activation/deactivation from adding
	 * and removing from the mux array
	 */
	if (gsm->dead) {
		ret = gsm_activate_mux(gsm);
		if (ret)
			return ret;
		if (gsm->initiator)
			gsm_dlci_begin_open(gsm->dlci[0]);
	}
	return 0;
}

/**
 *	gsmld_output		-	write to link
 *	@gsm: our mux
 *	@data: bytes to output
 *	@len: size
 *
 *	Write a block of data from the GSM mux to the data channel. This
 *	will eventually be serialized from above but at the moment isn't.
 */

static int gsmld_output(struct gsm_mux *gsm, u8 *data, int len)
{
	if (tty_write_room(gsm->tty) < len) {
		set_bit(TTY_DO_WRITE_WAKEUP, &gsm->tty->flags);
		return -ENOSPC;
	}
	if (debug & 4)
		print_hex_dump_bytes("gsmld_output: ", DUMP_PREFIX_OFFSET,
				     data, len);
	return gsm->tty->ops->write(gsm->tty, data, len);
}

/**
 *	gsmld_attach_gsm	-	mode set up
 *	@tty: our tty structure
 *	@gsm: our mux
 *
 *	Set up the MUX for basic mode and commence connecting to the
 *	modem. Currently called from the line discipline set up but
 *	will need moving to an ioctl path.
 */

static int gsmld_attach_gsm(struct tty_struct *tty, struct gsm_mux *gsm)
{
	unsigned int base;
	int ret, i;

	gsm->tty = tty_kref_get(tty);
	/* Turn off tty XON/XOFF handling to handle it explicitly. */
	gsm->old_c_iflag = tty->termios.c_iflag;
	tty->termios.c_iflag &= (IXON | IXOFF);
	ret =  gsm_activate_mux(gsm);
	if (ret != 0)
		tty_kref_put(gsm->tty);
	else {
		/* Don't register device 0 - this is the control channel and not
		   a usable tty interface */
		base = mux_num_to_base(gsm); /* Base for this MUX */
		for (i = 1; i < NUM_DLCI; i++) {
			struct device *dev;

			dev = tty_register_device(gsm_tty_driver,
							base + i, NULL);
			if (IS_ERR(dev)) {
				for (i--; i >= 1; i--)
					tty_unregister_device(gsm_tty_driver,
								base + i);
				return PTR_ERR(dev);
			}
		}
	}
	return ret;
}


/**
 *	gsmld_detach_gsm	-	stop doing 0710 mux
 *	@tty: tty attached to the mux
 *	@gsm: mux
 *
 *	Shutdown and then clean up the resources used by the line discipline
 */

static void gsmld_detach_gsm(struct tty_struct *tty, struct gsm_mux *gsm)
{
	unsigned int base = mux_num_to_base(gsm); /* Base for this MUX */
	int i;

	WARN_ON(tty != gsm->tty);
	for (i = 1; i < NUM_DLCI; i++)
		tty_unregister_device(gsm_tty_driver, base + i);
	/* Restore tty XON/XOFF handling. */
	gsm->tty->termios.c_iflag = gsm->old_c_iflag;
	tty_kref_put(gsm->tty);
	gsm->tty = NULL;
}

static void gsmld_receive_buf(struct tty_struct *tty, const unsigned char *cp,
			      const char *fp, int count)
{
	struct gsm_mux *gsm = tty->disc_data;
	char flags = TTY_NORMAL;

	if (debug & 4)
		print_hex_dump_bytes("gsmld_receive: ", DUMP_PREFIX_OFFSET,
				     cp, count);

	for (; count; count--, cp++) {
		if (fp)
			flags = *fp++;
		switch (flags) {
		case TTY_NORMAL:
			gsm->receive(gsm, *cp);
			break;
		case TTY_OVERRUN:
		case TTY_BREAK:
		case TTY_PARITY:
		case TTY_FRAME:
			gsm_error(gsm);
			break;
		default:
			WARN_ONCE(1, "%s: unknown flag %d\n",
			       tty_name(tty), flags);
			break;
		}
	}
	/* FASYNC if needed ? */
	/* If clogged call tty_throttle(tty); */
}

/**
 *	gsmld_flush_buffer	-	clean input queue
 *	@tty:	terminal device
 *
 *	Flush the input buffer. Called when the line discipline is
 *	being closed, when the tty layer wants the buffer flushed (eg
 *	at hangup).
 */

static void gsmld_flush_buffer(struct tty_struct *tty)
{
}

/**
 *	gsmld_close		-	close the ldisc for this tty
 *	@tty: device
 *
 *	Called from the terminal layer when this line discipline is
 *	being shut down, either because of a close or becsuse of a
 *	discipline change. The function will not be called while other
 *	ldisc methods are in progress.
 */

static void gsmld_close(struct tty_struct *tty)
{
	struct gsm_mux *gsm = tty->disc_data;

	/* The ldisc locks and closes the port before calling our close. This
	 * means we have no way to do a proper disconnect. We will not bother
	 * to do one.
	 */
	gsm_cleanup_mux(gsm, false);

	gsmld_detach_gsm(tty, gsm);

	gsmld_flush_buffer(tty);
	/* Do other clean up here */
	mux_put(gsm);
}

/**
 *	gsmld_open		-	open an ldisc
 *	@tty: terminal to open
 *
 *	Called when this line discipline is being attached to the
 *	terminal device. Can sleep. Called serialized so that no
 *	other events will occur in parallel. No further open will occur
 *	until a close.
 */

static int gsmld_open(struct tty_struct *tty)
{
	struct gsm_mux *gsm;
	int ret;

	if (tty->ops->write == NULL)
		return -EINVAL;

	/* Attach our ldisc data */
	gsm = gsm_alloc_mux();
	if (gsm == NULL)
		return -ENOMEM;

	tty->disc_data = gsm;
	tty->receive_room = 65536;

	/* Attach the initial passive connection */
	gsm->encoding = 1;

	ret = gsmld_attach_gsm(tty, gsm);
	if (ret != 0) {
		gsm_cleanup_mux(gsm, false);
		mux_put(gsm);
	}
	return ret;
}

/**
 *	gsmld_write_wakeup	-	asynchronous I/O notifier
 *	@tty: tty device
 *
 *	Required for the ptys, serial driver etc. since processes
 *	that attach themselves to the master and rely on ASYNC
 *	IO must be woken up
 */

static void gsmld_write_wakeup(struct tty_struct *tty)
{
	struct gsm_mux *gsm = tty->disc_data;
	unsigned long flags;

	/* Queue poll */
	clear_bit(TTY_DO_WRITE_WAKEUP, &tty->flags);
	spin_lock_irqsave(&gsm->tx_lock, flags);
	gsm_data_kick(gsm, NULL);
	if (gsm->tx_bytes < TX_THRESH_LO) {
		gsm_dlci_data_sweep(gsm);
	}
	spin_unlock_irqrestore(&gsm->tx_lock, flags);
}

/**
 *	gsmld_read		-	read function for tty
 *	@tty: tty device
 *	@file: file object
 *	@buf: userspace buffer pointer
 *	@nr: size of I/O
 *	@cookie: unused
 *	@offset: unused
 *
 *	Perform reads for the line discipline. We are guaranteed that the
 *	line discipline will not be closed under us but we may get multiple
 *	parallel readers and must handle this ourselves. We may also get
 *	a hangup. Always called in user context, may sleep.
 *
 *	This code must be sure never to sleep through a hangup.
 */

static ssize_t gsmld_read(struct tty_struct *tty, struct file *file,
			  unsigned char *buf, size_t nr,
			  void **cookie, unsigned long offset)
{
	return -EOPNOTSUPP;
}

/**
 *	gsmld_write		-	write function for tty
 *	@tty: tty device
 *	@file: file object
 *	@buf: userspace buffer pointer
 *	@nr: size of I/O
 *
 *	Called when the owner of the device wants to send a frame
 *	itself (or some other control data). The data is transferred
 *	as-is and must be properly framed and checksummed as appropriate
 *	by userspace. Frames are either sent whole or not at all as this
 *	avoids pain user side.
 */

static ssize_t gsmld_write(struct tty_struct *tty, struct file *file,
			   const unsigned char *buf, size_t nr)
{
	int space = tty_write_room(tty);
	if (space >= nr)
		return tty->ops->write(tty, buf, nr);
	set_bit(TTY_DO_WRITE_WAKEUP, &tty->flags);
	return -ENOBUFS;
}

/**
 *	gsmld_poll		-	poll method for N_GSM0710
 *	@tty: terminal device
 *	@file: file accessing it
 *	@wait: poll table
 *
 *	Called when the line discipline is asked to poll() for data or
 *	for special events. This code is not serialized with respect to
 *	other events save open/close.
 *
 *	This code must be sure never to sleep through a hangup.
 *	Called without the kernel lock held - fine
 */

static __poll_t gsmld_poll(struct tty_struct *tty, struct file *file,
							poll_table *wait)
{
	__poll_t mask = 0;
	struct gsm_mux *gsm = tty->disc_data;

	poll_wait(file, &tty->read_wait, wait);
	poll_wait(file, &tty->write_wait, wait);
	if (tty_hung_up_p(file))
		mask |= EPOLLHUP;
	if (!tty_is_writelocked(tty) && tty_write_room(tty) > 0)
		mask |= EPOLLOUT | EPOLLWRNORM;
	if (gsm->dead)
		mask |= EPOLLHUP;
	return mask;
}

static int gsmld_ioctl(struct tty_struct *tty, unsigned int cmd,
		       unsigned long arg)
{
	struct gsm_config c;
	struct gsm_mux *gsm = tty->disc_data;
	unsigned int base;

	switch (cmd) {
	case GSMIOC_GETCONF:
		gsm_copy_config_values(gsm, &c);
		if (copy_to_user((void __user *)arg, &c, sizeof(c)))
			return -EFAULT;
		return 0;
	case GSMIOC_SETCONF:
		if (copy_from_user(&c, (void __user *)arg, sizeof(c)))
			return -EFAULT;
		return gsm_config(gsm, &c);
	case GSMIOC_GETFIRST:
		base = mux_num_to_base(gsm);
		return put_user(base + 1, (__u32 __user *)arg);
	default:
		return n_tty_ioctl_helper(tty, cmd, arg);
	}
}

/*
 *	Network interface
 *
 */

static int gsm_mux_net_open(struct net_device *net)
{
	pr_debug("%s called\n", __func__);
	netif_start_queue(net);
	return 0;
}

static int gsm_mux_net_close(struct net_device *net)
{
	netif_stop_queue(net);
	return 0;
}

static void dlci_net_free(struct gsm_dlci *dlci)
{
	if (!dlci->net) {
		WARN_ON(1);
		return;
	}
	dlci->adaption = dlci->prev_adaption;
	dlci->data = dlci->prev_data;
	free_netdev(dlci->net);
	dlci->net = NULL;
}
static void net_free(struct kref *ref)
{
	struct gsm_mux_net *mux_net;
	struct gsm_dlci *dlci;

	mux_net = container_of(ref, struct gsm_mux_net, ref);
	dlci = mux_net->dlci;

	if (dlci->net) {
		unregister_netdev(dlci->net);
		dlci_net_free(dlci);
	}
}

static inline void muxnet_get(struct gsm_mux_net *mux_net)
{
	kref_get(&mux_net->ref);
}

static inline void muxnet_put(struct gsm_mux_net *mux_net)
{
	kref_put(&mux_net->ref, net_free);
}

static netdev_tx_t gsm_mux_net_start_xmit(struct sk_buff *skb,
				      struct net_device *net)
{
	struct gsm_mux_net *mux_net = netdev_priv(net);
	struct gsm_dlci *dlci = mux_net->dlci;
	muxnet_get(mux_net);

	skb_queue_head(&dlci->skb_list, skb);
	net->stats.tx_packets++;
	net->stats.tx_bytes += skb->len;
	gsm_dlci_data_kick(dlci);
	/* And tell the kernel when the last transmit started. */
	netif_trans_update(net);
	muxnet_put(mux_net);
	return NETDEV_TX_OK;
}

/* called when a packet did not ack after watchdogtimeout */
static void gsm_mux_net_tx_timeout(struct net_device *net, unsigned int txqueue)
{
	/* Tell syslog we are hosed. */
	dev_dbg(&net->dev, "Tx timed out.\n");

	/* Update statistics */
	net->stats.tx_errors++;
}

static void gsm_mux_rx_netchar(struct gsm_dlci *dlci,
				const unsigned char *in_buf, int size)
{
	struct net_device *net = dlci->net;
	struct sk_buff *skb;
	struct gsm_mux_net *mux_net = netdev_priv(net);
	muxnet_get(mux_net);

	/* Allocate an sk_buff */
	skb = dev_alloc_skb(size + NET_IP_ALIGN);
	if (!skb) {
		/* We got no receive buffer. */
		net->stats.rx_dropped++;
		muxnet_put(mux_net);
		return;
	}
	skb_reserve(skb, NET_IP_ALIGN);
	skb_put_data(skb, in_buf, size);

	skb->dev = net;
	skb->protocol = htons(ETH_P_IP);

	/* Ship it off to the kernel */
	netif_rx(skb);

	/* update out statistics */
	net->stats.rx_packets++;
	net->stats.rx_bytes += size;
	muxnet_put(mux_net);
	return;
}

static void gsm_mux_net_init(struct net_device *net)
{
	static const struct net_device_ops gsm_netdev_ops = {
		.ndo_open		= gsm_mux_net_open,
		.ndo_stop		= gsm_mux_net_close,
		.ndo_start_xmit		= gsm_mux_net_start_xmit,
		.ndo_tx_timeout		= gsm_mux_net_tx_timeout,
	};

	net->netdev_ops = &gsm_netdev_ops;

	/* fill in the other fields */
	net->watchdog_timeo = GSM_NET_TX_TIMEOUT;
	net->flags = IFF_POINTOPOINT | IFF_NOARP | IFF_MULTICAST;
	net->type = ARPHRD_NONE;
	net->tx_queue_len = 10;
}


/* caller holds the dlci mutex */
static void gsm_destroy_network(struct gsm_dlci *dlci)
{
	struct gsm_mux_net *mux_net;

	pr_debug("destroy network interface\n");
	if (!dlci->net)
		return;
	mux_net = netdev_priv(dlci->net);
	muxnet_put(mux_net);
}


/* caller holds the dlci mutex */
static int gsm_create_network(struct gsm_dlci *dlci, struct gsm_netconfig *nc)
{
	char *netname;
	int retval = 0;
	struct net_device *net;
	struct gsm_mux_net *mux_net;

	if (!capable(CAP_NET_ADMIN))
		return -EPERM;

	/* Already in a non tty mode */
	if (dlci->adaption > 2)
		return -EBUSY;

	if (nc->protocol != htons(ETH_P_IP))
		return -EPROTONOSUPPORT;

	if (nc->adaption != 3 && nc->adaption != 4)
		return -EPROTONOSUPPORT;

	pr_debug("create network interface\n");

	netname = "gsm%d";
	if (nc->if_name[0] != '\0')
		netname = nc->if_name;
	net = alloc_netdev(sizeof(struct gsm_mux_net), netname,
			   NET_NAME_UNKNOWN, gsm_mux_net_init);
	if (!net) {
		pr_err("alloc_netdev failed\n");
		return -ENOMEM;
	}
	net->mtu = dlci->gsm->mtu;
	net->min_mtu = 8;
	net->max_mtu = dlci->gsm->mtu;
	mux_net = netdev_priv(net);
	mux_net->dlci = dlci;
	kref_init(&mux_net->ref);
	strncpy(nc->if_name, net->name, IFNAMSIZ); /* return net name */

	/* reconfigure dlci for network */
	dlci->prev_adaption = dlci->adaption;
	dlci->prev_data = dlci->data;
	dlci->adaption = nc->adaption;
	dlci->data = gsm_mux_rx_netchar;
	dlci->net = net;

	pr_debug("register netdev\n");
	retval = register_netdev(net);
	if (retval) {
		pr_err("network register fail %d\n", retval);
		dlci_net_free(dlci);
		return retval;
	}
	return net->ifindex;	/* return network index */
}

/* Line discipline for real tty */
static struct tty_ldisc_ops tty_ldisc_packet = {
	.owner		 = THIS_MODULE,
	.num		 = N_GSM0710,
	.name            = "n_gsm",
	.open            = gsmld_open,
	.close           = gsmld_close,
	.flush_buffer    = gsmld_flush_buffer,
	.read            = gsmld_read,
	.write           = gsmld_write,
	.ioctl           = gsmld_ioctl,
	.poll            = gsmld_poll,
	.receive_buf     = gsmld_receive_buf,
	.write_wakeup    = gsmld_write_wakeup
};

/*
 *	Virtual tty side
 */

/**
 *	gsm_modem_upd_via_data	-	send modem bits via convergence layer
 *	@dlci: channel
 *	@brk: break signal
 *
 *	Send an empty frame to signal mobile state changes and to transmit the
 *	break signal for adaption 2.
 */

static void gsm_modem_upd_via_data(struct gsm_dlci *dlci, u8 brk)
{
	struct gsm_mux *gsm = dlci->gsm;
	unsigned long flags;

	if (dlci->state != DLCI_OPEN || dlci->adaption != 2)
		return;

	spin_lock_irqsave(&gsm->tx_lock, flags);
	gsm_dlci_modem_output(gsm, dlci, brk);
	spin_unlock_irqrestore(&gsm->tx_lock, flags);
}

/**
 *	gsm_modem_upd_via_msc	-	send modem bits via control frame
 *	@dlci: channel
 *	@brk: break signal
 */

<<<<<<< HEAD
/**
 *	gsm_modem_upd_via_data	-	send modem bits via convergence layer
 *	@dlci: channel
 *	@brk: break signal
 *
 *	Send an empty frame to signal mobile state changes and to transmit the
 *	break signal for adaption 2.
 */

static void gsm_modem_upd_via_data(struct gsm_dlci *dlci, u8 brk)
{
	struct gsm_mux *gsm = dlci->gsm;
	unsigned long flags;

	if (dlci->state != DLCI_OPEN || dlci->adaption != 2)
		return;

	spin_lock_irqsave(&gsm->tx_lock, flags);
	gsm_dlci_modem_output(gsm, dlci, brk);
	spin_unlock_irqrestore(&gsm->tx_lock, flags);
}

/**
 *	gsm_modem_upd_via_msc	-	send modem bits via control frame
 *	@dlci: channel
 *	@brk: break signal
 */

static int gsm_modem_upd_via_msc(struct gsm_dlci *dlci, u8 brk)
{
=======
static int gsm_modem_upd_via_msc(struct gsm_dlci *dlci, u8 brk)
{
>>>>>>> fed9b26b
	u8 modembits[3];
	struct gsm_control *ctrl;
	int len = 2;

	if (dlci->gsm->encoding != 0)
		return 0;

	modembits[0] = (dlci->addr << 2) | 2 | EA;  /* DLCI, Valid, EA */
	if (!brk) {
		modembits[1] = (gsm_encode_modem(dlci) << 1) | EA;
	} else {
		modembits[1] = gsm_encode_modem(dlci) << 1;
		modembits[2] = (brk << 4) | 2 | EA; /* Length, Break, EA */
		len++;
	}
	ctrl = gsm_control_send(dlci->gsm, CMD_MSC, modembits, len);
	if (ctrl == NULL)
		return -ENOMEM;
	return gsm_control_wait(dlci->gsm, ctrl);
}

/**
 *	gsm_modem_update	-	send modem status line state
 *	@dlci: channel
 *	@brk: break signal
 */

static int gsm_modem_update(struct gsm_dlci *dlci, u8 brk)
{
	if (dlci->adaption == 2) {
		/* Send convergence layer type 2 empty data frame. */
		gsm_modem_upd_via_data(dlci, brk);
		return 0;
	} else if (dlci->gsm->encoding == 0) {
		/* Send as MSC control message. */
		return gsm_modem_upd_via_msc(dlci, brk);
	}

	/* Modem status lines are not supported. */
	return -EPROTONOSUPPORT;
}

static int gsm_carrier_raised(struct tty_port *port)
{
	struct gsm_dlci *dlci = container_of(port, struct gsm_dlci, port);
	struct gsm_mux *gsm = dlci->gsm;

	/* Not yet open so no carrier info */
	if (dlci->state != DLCI_OPEN)
		return 0;
	if (debug & 2)
		return 1;

	/*
	 * Basic mode with control channel in ADM mode may not respond
	 * to CMD_MSC at all and modem_rx is empty.
	 */
	if (gsm->encoding == 0 && gsm->dlci[0]->mode == DLCI_MODE_ADM &&
	    !dlci->modem_rx)
		return 1;

	return dlci->modem_rx & TIOCM_CD;
}

static void gsm_dtr_rts(struct tty_port *port, int onoff)
{
	struct gsm_dlci *dlci = container_of(port, struct gsm_dlci, port);
	unsigned int modem_tx = dlci->modem_tx;
	if (onoff)
		modem_tx |= TIOCM_DTR | TIOCM_RTS;
	else
		modem_tx &= ~(TIOCM_DTR | TIOCM_RTS);
	if (modem_tx != dlci->modem_tx) {
		dlci->modem_tx = modem_tx;
		gsm_modem_update(dlci, 0);
	}
}

static const struct tty_port_operations gsm_port_ops = {
	.carrier_raised = gsm_carrier_raised,
	.dtr_rts = gsm_dtr_rts,
	.destruct = gsm_dlci_free,
};

static int gsmtty_install(struct tty_driver *driver, struct tty_struct *tty)
{
	struct gsm_mux *gsm;
	struct gsm_dlci *dlci;
	unsigned int line = tty->index;
	unsigned int mux = mux_line_to_num(line);
	bool alloc = false;
	int ret;

	line = line & 0x3F;

	if (mux >= MAX_MUX)
		return -ENXIO;
	/* FIXME: we need to lock gsm_mux for lifetimes of ttys eventually */
	if (gsm_mux[mux] == NULL)
		return -EUNATCH;
	if (line == 0 || line > 61)	/* 62/63 reserved */
		return -ECHRNG;
	gsm = gsm_mux[mux];
	if (gsm->dead)
		return -EL2HLT;
	/* If DLCI 0 is not yet fully open return an error.
	This is ok from a locking
	perspective as we don't have to worry about this
	if DLCI0 is lost */
	mutex_lock(&gsm->mutex);
	if (gsm->dlci[0] && gsm->dlci[0]->state != DLCI_OPEN) {
		mutex_unlock(&gsm->mutex);
		return -EL2NSYNC;
	}
	dlci = gsm->dlci[line];
	if (dlci == NULL) {
		alloc = true;
		dlci = gsm_dlci_alloc(gsm, line);
	}
	if (dlci == NULL) {
		mutex_unlock(&gsm->mutex);
		return -ENOMEM;
	}
	ret = tty_port_install(&dlci->port, driver, tty);
	if (ret) {
		if (alloc)
			dlci_put(dlci);
		mutex_unlock(&gsm->mutex);
		return ret;
	}

	dlci_get(dlci);
	dlci_get(gsm->dlci[0]);
	mux_get(gsm);
	tty->driver_data = dlci;
	mutex_unlock(&gsm->mutex);

	return 0;
}

static int gsmtty_open(struct tty_struct *tty, struct file *filp)
{
	struct gsm_dlci *dlci = tty->driver_data;
	struct tty_port *port = &dlci->port;
	struct gsm_mux *gsm = dlci->gsm;

	port->count++;
	tty_port_tty_set(port, tty);

	dlci->modem_rx = 0;
	/* We could in theory open and close before we wait - eg if we get
	   a DM straight back. This is ok as that will have caused a hangup */
	tty_port_set_initialized(port, 1);
	/* Start sending off SABM messages */
	if (gsm->initiator)
		gsm_dlci_begin_open(dlci);
	/* And wait for virtual carrier */
	return tty_port_block_til_ready(port, tty, filp);
}

static void gsmtty_close(struct tty_struct *tty, struct file *filp)
{
	struct gsm_dlci *dlci = tty->driver_data;

	if (dlci == NULL)
		return;
	if (dlci->state == DLCI_CLOSED)
		return;
	mutex_lock(&dlci->mutex);
	gsm_destroy_network(dlci);
	mutex_unlock(&dlci->mutex);
	if (tty_port_close_start(&dlci->port, tty, filp) == 0)
		return;
	gsm_dlci_begin_close(dlci);
	if (tty_port_initialized(&dlci->port) && C_HUPCL(tty))
		tty_port_lower_dtr_rts(&dlci->port);
	tty_port_close_end(&dlci->port, tty);
	tty_port_tty_set(&dlci->port, NULL);
	return;
}

static void gsmtty_hangup(struct tty_struct *tty)
{
	struct gsm_dlci *dlci = tty->driver_data;
	if (dlci->state == DLCI_CLOSED)
		return;
	tty_port_hangup(&dlci->port);
	gsm_dlci_begin_close(dlci);
}

static int gsmtty_write(struct tty_struct *tty, const unsigned char *buf,
								    int len)
{
	int sent;
	struct gsm_dlci *dlci = tty->driver_data;
	if (dlci->state == DLCI_CLOSED)
		return -EINVAL;
	/* Stuff the bytes into the fifo queue */
	sent = kfifo_in_locked(&dlci->fifo, buf, len, &dlci->lock);
	/* Need to kick the channel */
	gsm_dlci_data_kick(dlci);
	return sent;
}

static unsigned int gsmtty_write_room(struct tty_struct *tty)
{
	struct gsm_dlci *dlci = tty->driver_data;
	if (dlci->state == DLCI_CLOSED)
		return 0;
	return kfifo_avail(&dlci->fifo);
}

static unsigned int gsmtty_chars_in_buffer(struct tty_struct *tty)
{
	struct gsm_dlci *dlci = tty->driver_data;
	if (dlci->state == DLCI_CLOSED)
		return 0;
	return kfifo_len(&dlci->fifo);
}

static void gsmtty_flush_buffer(struct tty_struct *tty)
{
	struct gsm_dlci *dlci = tty->driver_data;
	unsigned long flags;

	if (dlci->state == DLCI_CLOSED)
		return;
	/* Caution needed: If we implement reliable transport classes
	   then the data being transmitted can't simply be junked once
	   it has first hit the stack. Until then we can just blow it
	   away */
	spin_lock_irqsave(&dlci->lock, flags);
	kfifo_reset(&dlci->fifo);
	spin_unlock_irqrestore(&dlci->lock, flags);
	/* Need to unhook this DLCI from the transmit queue logic */
}

static void gsmtty_wait_until_sent(struct tty_struct *tty, int timeout)
{
	/* The FIFO handles the queue so the kernel will do the right
	   thing waiting on chars_in_buffer before calling us. No work
	   to do here */
}

static int gsmtty_tiocmget(struct tty_struct *tty)
{
	struct gsm_dlci *dlci = tty->driver_data;
	if (dlci->state == DLCI_CLOSED)
		return -EINVAL;
	return dlci->modem_rx;
}

static int gsmtty_tiocmset(struct tty_struct *tty,
	unsigned int set, unsigned int clear)
{
	struct gsm_dlci *dlci = tty->driver_data;
	unsigned int modem_tx = dlci->modem_tx;

	if (dlci->state == DLCI_CLOSED)
		return -EINVAL;
	modem_tx &= ~clear;
	modem_tx |= set;

	if (modem_tx != dlci->modem_tx) {
		dlci->modem_tx = modem_tx;
		return gsm_modem_update(dlci, 0);
	}
	return 0;
}


static int gsmtty_ioctl(struct tty_struct *tty,
			unsigned int cmd, unsigned long arg)
{
	struct gsm_dlci *dlci = tty->driver_data;
	struct gsm_netconfig nc;
	int index;

	if (dlci->state == DLCI_CLOSED)
		return -EINVAL;
	switch (cmd) {
	case GSMIOC_ENABLE_NET:
		if (copy_from_user(&nc, (void __user *)arg, sizeof(nc)))
			return -EFAULT;
		nc.if_name[IFNAMSIZ-1] = '\0';
		/* return net interface index or error code */
		mutex_lock(&dlci->mutex);
		index = gsm_create_network(dlci, &nc);
		mutex_unlock(&dlci->mutex);
		if (copy_to_user((void __user *)arg, &nc, sizeof(nc)))
			return -EFAULT;
		return index;
	case GSMIOC_DISABLE_NET:
		if (!capable(CAP_NET_ADMIN))
			return -EPERM;
		mutex_lock(&dlci->mutex);
		gsm_destroy_network(dlci);
		mutex_unlock(&dlci->mutex);
		return 0;
	default:
		return -ENOIOCTLCMD;
	}
}

static void gsmtty_set_termios(struct tty_struct *tty, struct ktermios *old)
{
	struct gsm_dlci *dlci = tty->driver_data;
	if (dlci->state == DLCI_CLOSED)
		return;
	/* For the moment its fixed. In actual fact the speed information
	   for the virtual channel can be propogated in both directions by
	   the RPN control message. This however rapidly gets nasty as we
	   then have to remap modem signals each way according to whether
	   our virtual cable is null modem etc .. */
	tty_termios_copy_hw(&tty->termios, old);
}

static void gsmtty_throttle(struct tty_struct *tty)
{
	struct gsm_dlci *dlci = tty->driver_data;
	if (dlci->state == DLCI_CLOSED)
		return;
	if (C_CRTSCTS(tty))
		dlci->modem_tx &= ~TIOCM_RTS;
	dlci->throttled = true;
	/* Send an MSC with RTS cleared */
	gsm_modem_update(dlci, 0);
}

static void gsmtty_unthrottle(struct tty_struct *tty)
{
	struct gsm_dlci *dlci = tty->driver_data;
	if (dlci->state == DLCI_CLOSED)
		return;
	if (C_CRTSCTS(tty))
		dlci->modem_tx |= TIOCM_RTS;
	dlci->throttled = false;
	/* Send an MSC with RTS set */
	gsm_modem_update(dlci, 0);
}

static int gsmtty_break_ctl(struct tty_struct *tty, int state)
{
	struct gsm_dlci *dlci = tty->driver_data;
	int encode = 0;	/* Off */
	if (dlci->state == DLCI_CLOSED)
		return -EINVAL;

	if (state == -1)	/* "On indefinitely" - we can't encode this
				    properly */
		encode = 0x0F;
	else if (state > 0) {
		encode = state / 200;	/* mS to encoding */
		if (encode > 0x0F)
			encode = 0x0F;	/* Best effort */
	}
	return gsm_modem_update(dlci, encode);
}

static void gsmtty_cleanup(struct tty_struct *tty)
{
	struct gsm_dlci *dlci = tty->driver_data;
	struct gsm_mux *gsm = dlci->gsm;

	dlci_put(dlci);
	dlci_put(gsm->dlci[0]);
	mux_put(gsm);
}

/* Virtual ttys for the demux */
static const struct tty_operations gsmtty_ops = {
	.install		= gsmtty_install,
	.open			= gsmtty_open,
	.close			= gsmtty_close,
	.write			= gsmtty_write,
	.write_room		= gsmtty_write_room,
	.chars_in_buffer	= gsmtty_chars_in_buffer,
	.flush_buffer		= gsmtty_flush_buffer,
	.ioctl			= gsmtty_ioctl,
	.throttle		= gsmtty_throttle,
	.unthrottle		= gsmtty_unthrottle,
	.set_termios		= gsmtty_set_termios,
	.hangup			= gsmtty_hangup,
	.wait_until_sent	= gsmtty_wait_until_sent,
	.tiocmget		= gsmtty_tiocmget,
	.tiocmset		= gsmtty_tiocmset,
	.break_ctl		= gsmtty_break_ctl,
	.cleanup		= gsmtty_cleanup,
};



static int __init gsm_init(void)
{
	/* Fill in our line protocol discipline, and register it */
	int status = tty_register_ldisc(&tty_ldisc_packet);
	if (status != 0) {
		pr_err("n_gsm: can't register line discipline (err = %d)\n",
								status);
		return status;
	}

	gsm_tty_driver = tty_alloc_driver(256, TTY_DRIVER_REAL_RAW |
			TTY_DRIVER_DYNAMIC_DEV | TTY_DRIVER_HARDWARE_BREAK);
	if (IS_ERR(gsm_tty_driver)) {
		pr_err("gsm_init: tty allocation failed.\n");
		status = PTR_ERR(gsm_tty_driver);
		goto err_unreg_ldisc;
	}
	gsm_tty_driver->driver_name	= "gsmtty";
	gsm_tty_driver->name		= "gsmtty";
	gsm_tty_driver->major		= 0;	/* Dynamic */
	gsm_tty_driver->minor_start	= 0;
	gsm_tty_driver->type		= TTY_DRIVER_TYPE_SERIAL;
	gsm_tty_driver->subtype	= SERIAL_TYPE_NORMAL;
	gsm_tty_driver->init_termios	= tty_std_termios;
	/* Fixme */
	gsm_tty_driver->init_termios.c_lflag &= ~ECHO;
	tty_set_operations(gsm_tty_driver, &gsmtty_ops);

	if (tty_register_driver(gsm_tty_driver)) {
		pr_err("gsm_init: tty registration failed.\n");
		status = -EBUSY;
		goto err_put_driver;
	}
	pr_debug("gsm_init: loaded as %d,%d.\n",
			gsm_tty_driver->major, gsm_tty_driver->minor_start);
	return 0;
err_put_driver:
	tty_driver_kref_put(gsm_tty_driver);
err_unreg_ldisc:
	tty_unregister_ldisc(&tty_ldisc_packet);
	return status;
}

static void __exit gsm_exit(void)
{
	tty_unregister_ldisc(&tty_ldisc_packet);
	tty_unregister_driver(gsm_tty_driver);
	tty_driver_kref_put(gsm_tty_driver);
}

module_init(gsm_init);
module_exit(gsm_exit);


MODULE_LICENSE("GPL");
MODULE_ALIAS_LDISC(N_GSM0710);<|MERGE_RESOLUTION|>--- conflicted
+++ resolved
@@ -3005,41 +3005,8 @@
  *	@brk: break signal
  */
 
-<<<<<<< HEAD
-/**
- *	gsm_modem_upd_via_data	-	send modem bits via convergence layer
- *	@dlci: channel
- *	@brk: break signal
- *
- *	Send an empty frame to signal mobile state changes and to transmit the
- *	break signal for adaption 2.
- */
-
-static void gsm_modem_upd_via_data(struct gsm_dlci *dlci, u8 brk)
-{
-	struct gsm_mux *gsm = dlci->gsm;
-	unsigned long flags;
-
-	if (dlci->state != DLCI_OPEN || dlci->adaption != 2)
-		return;
-
-	spin_lock_irqsave(&gsm->tx_lock, flags);
-	gsm_dlci_modem_output(gsm, dlci, brk);
-	spin_unlock_irqrestore(&gsm->tx_lock, flags);
-}
-
-/**
- *	gsm_modem_upd_via_msc	-	send modem bits via control frame
- *	@dlci: channel
- *	@brk: break signal
- */
-
 static int gsm_modem_upd_via_msc(struct gsm_dlci *dlci, u8 brk)
 {
-=======
-static int gsm_modem_upd_via_msc(struct gsm_dlci *dlci, u8 brk)
-{
->>>>>>> fed9b26b
 	u8 modembits[3];
 	struct gsm_control *ctrl;
 	int len = 2;
