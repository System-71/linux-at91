// SPDX-License-Identifier: GPL-2.0+
/*
 *  Driver for Atmel AT91 Serial ports
 *  Copyright (C) 2003 Rick Bronson
 *
 *  Based on drivers/char/serial_sa1100.c, by Deep Blue Solutions Ltd.
 *  Based on drivers/char/serial.c, by Linus Torvalds, Theodore Ts'o.
 *
 *  DMA support added by Chip Coldwell.
 */
#include <linux/tty.h>
#include <linux/ioport.h>
#include <linux/slab.h>
#include <linux/init.h>
#include <linux/serial.h>
#include <linux/clk.h>
#include <linux/console.h>
#include <linux/sysrq.h>
#include <linux/tty_flip.h>
#include <linux/platform_device.h>
#include <linux/of.h>
#include <linux/of_device.h>
#include <linux/of_gpio.h>
#include <linux/dma-mapping.h>
#include <linux/dmaengine.h>
#include <linux/atmel_pdc.h>
#include <linux/uaccess.h>
#include <linux/platform_data/atmel.h>
#include <linux/timer.h>
#include <linux/gpio.h>
#include <linux/gpio/consumer.h>
#include <linux/err.h>
#include <linux/irq.h>
#include <linux/suspend.h>
#include <linux/mm.h>

#include <asm/div64.h>
#include <asm/io.h>
#include <asm/ioctls.h>

#define PDC_BUFFER_SIZE		512
/* Revisit: We should calculate this based on the actual port settings */
#define PDC_RX_TIMEOUT		(3 * 10)		/* 3 bytes */

/* The minium number of data FIFOs should be able to contain */
#define ATMEL_MIN_FIFO_SIZE	8
/*
 * These two offsets are substracted from the RX FIFO size to define the RTS
 * high and low thresholds
 */
#define ATMEL_RTS_HIGH_OFFSET	16
#define ATMEL_RTS_LOW_OFFSET	20

#if defined(CONFIG_SERIAL_ATMEL_CONSOLE) && defined(CONFIG_MAGIC_SYSRQ)
#define SUPPORT_SYSRQ
#endif

#include <linux/serial_core.h>

#include "serial_mctrl_gpio.h"
#include "atmel_serial.h"

static void atmel_start_rx(struct uart_port *port);
static void atmel_stop_rx(struct uart_port *port);

#ifdef CONFIG_SERIAL_ATMEL_TTYAT

/* Use device name ttyAT, major 204 and minor 154-169.  This is necessary if we
 * should coexist with the 8250 driver, such as if we have an external 16C550
 * UART. */
#define SERIAL_ATMEL_MAJOR	204
#define MINOR_START		154
#define ATMEL_DEVICENAME	"ttyAT"

#else

/* Use device name ttyS, major 4, minor 64-68.  This is the usual serial port
 * name, but it is legally reserved for the 8250 driver. */
#define SERIAL_ATMEL_MAJOR	TTY_MAJOR
#define MINOR_START		64
#define ATMEL_DEVICENAME	"ttyS"

#endif

#define ATMEL_ISR_PASS_LIMIT	256

struct atmel_dma_buffer {
	unsigned char	*buf;
	dma_addr_t	dma_addr;
	unsigned int	dma_size;
	unsigned int	ofs;
};

struct atmel_uart_char {
	u16		status;
	u16		ch;
};

/*
 * Be careful, the real size of the ring buffer is
 * sizeof(atmel_uart_char) * ATMEL_SERIAL_RINGSIZE. It means that ring buffer
 * can contain up to 1024 characters in PIO mode and up to 4096 characters in
 * DMA mode.
 */
#define ATMEL_SERIAL_RINGSIZE 1024

/*
 * at91: 6 USARTs and one DBGU port (SAM9260)
 * samx7: 3 USARTs and 5 UARTs
 */
#define ATMEL_MAX_UART		8

/*
 * We wrap our port structure around the generic uart_port.
 */
struct atmel_uart_port {
	struct uart_port	uart;		/* uart */
	struct clk		*clk;		/* uart clock */
	int			may_wakeup;	/* cached value of device_may_wakeup for times we need to disable it */
	u32			backup_imr;	/* IMR saved during suspend */
	int			break_active;	/* break being received */

	bool			use_dma_rx;	/* enable DMA receiver */
	bool			use_pdc_rx;	/* enable PDC receiver */
	short			pdc_rx_idx;	/* current PDC RX buffer */
	struct atmel_dma_buffer	pdc_rx[2];	/* PDC receier */

	bool			use_dma_tx;     /* enable DMA transmitter */
	bool			use_pdc_tx;	/* enable PDC transmitter */
	struct atmel_dma_buffer	pdc_tx;		/* PDC transmitter */

	spinlock_t			lock_tx;	/* port lock */
	spinlock_t			lock_rx;	/* port lock */
	struct dma_chan			*chan_tx;
	struct dma_chan			*chan_rx;
	struct dma_async_tx_descriptor	*desc_tx;
	struct dma_async_tx_descriptor	*desc_rx;
	dma_cookie_t			cookie_tx;
	dma_cookie_t			cookie_rx;
	struct scatterlist		sg_tx;
	struct scatterlist		sg_rx;
	struct tasklet_struct	tasklet_rx;
	struct tasklet_struct	tasklet_tx;
	atomic_t		tasklet_shutdown;
	unsigned int		irq_status_prev;
	unsigned int		tx_len;

	struct circ_buf		rx_ring;

	struct mctrl_gpios	*gpios;
	u32			backup_mode;	/* MR saved during iso7816 operations */
	u32			backup_brgr;	/* BRGR saved during iso7816 operations */
	unsigned int		tx_done_mask;
	u32			fifo_size;
	u32			rts_high;
	u32			rts_low;
	bool			ms_irq_enabled;
	u32			rtor;	/* address of receiver timeout register if it exists */
	bool			has_frac_baudrate;
	bool			has_hw_timer;
	struct timer_list	uart_timer;

	bool			tx_stopped;
	bool			suspended;
	unsigned int		pending;
	unsigned int		pending_status;
	spinlock_t		lock_suspended;

	bool			hd_start_rx;	/* can start RX during half-duplex operation */

	/* ISO7816 */
	unsigned int		fidi_min;
	unsigned int		fidi_max;

#ifdef CONFIG_PM
	struct {
		u32		cr;
		u32		mr;
		u32		imr;
		u32		brgr;
		u32		rtor;
		u32		ttgr;
		u32		fmr;
		u32		fimr;
	} cache;
#endif

	int (*prepare_rx)(struct uart_port *port);
	int (*prepare_tx)(struct uart_port *port);
	void (*schedule_rx)(struct uart_port *port);
	void (*schedule_tx)(struct uart_port *port);
	void (*release_rx)(struct uart_port *port);
	void (*release_tx)(struct uart_port *port);
};

static struct atmel_uart_port atmel_ports[ATMEL_MAX_UART];
static DECLARE_BITMAP(atmel_ports_in_use, ATMEL_MAX_UART);

#ifdef SUPPORT_SYSRQ
static struct console atmel_console;
#endif

#if defined(CONFIG_OF)
static const struct of_device_id atmel_serial_dt_ids[] = {
	{ .compatible = "atmel,at91rm9200-usart-serial" },
	{ /* sentinel */ }
};
#endif

static inline struct atmel_uart_port *
to_atmel_uart_port(struct uart_port *uart)
{
	return container_of(uart, struct atmel_uart_port, uart);
}

static inline u32 atmel_uart_readl(struct uart_port *port, u32 reg)
{
	return __raw_readl(port->membase + reg);
}

static inline void atmel_uart_writel(struct uart_port *port, u32 reg, u32 value)
{
	__raw_writel(value, port->membase + reg);
}

static inline u8 atmel_uart_read_char(struct uart_port *port)
{
	return __raw_readb(port->membase + ATMEL_US_RHR);
}

static inline void atmel_uart_write_char(struct uart_port *port, u8 value)
{
	__raw_writeb(value, port->membase + ATMEL_US_THR);
}

static inline int atmel_uart_is_half_duplex(struct uart_port *port)
{
	return ((port->rs485.flags & SER_RS485_ENABLED) &&
		!(port->rs485.flags & SER_RS485_RX_DURING_TX)) ||
		(port->iso7816.flags & SER_ISO7816_ENABLED);
}

#ifdef CONFIG_SERIAL_ATMEL_PDC
static bool atmel_use_pdc_rx(struct uart_port *port)
{
	struct atmel_uart_port *atmel_port = to_atmel_uart_port(port);

	return atmel_port->use_pdc_rx;
}

static bool atmel_use_pdc_tx(struct uart_port *port)
{
	struct atmel_uart_port *atmel_port = to_atmel_uart_port(port);

	return atmel_port->use_pdc_tx;
}
#else
static bool atmel_use_pdc_rx(struct uart_port *port)
{
	return false;
}

static bool atmel_use_pdc_tx(struct uart_port *port)
{
	return false;
}
#endif

static bool atmel_use_dma_tx(struct uart_port *port)
{
	struct atmel_uart_port *atmel_port = to_atmel_uart_port(port);

	return atmel_port->use_dma_tx;
}

static bool atmel_use_dma_rx(struct uart_port *port)
{
	struct atmel_uart_port *atmel_port = to_atmel_uart_port(port);

	return atmel_port->use_dma_rx;
}

static bool atmel_use_fifo(struct uart_port *port)
{
	struct atmel_uart_port *atmel_port = to_atmel_uart_port(port);

	return atmel_port->fifo_size;
}

static void atmel_tasklet_schedule(struct atmel_uart_port *atmel_port,
				   struct tasklet_struct *t)
{
	if (!atomic_read(&atmel_port->tasklet_shutdown))
		tasklet_schedule(t);
}

static unsigned int atmel_get_lines_status(struct uart_port *port)
{
	struct atmel_uart_port *atmel_port = to_atmel_uart_port(port);
	unsigned int status, ret = 0;

	status = atmel_uart_readl(port, ATMEL_US_CSR);

	mctrl_gpio_get(atmel_port->gpios, &ret);

	if (!IS_ERR_OR_NULL(mctrl_gpio_to_gpiod(atmel_port->gpios,
						UART_GPIO_CTS))) {
		if (ret & TIOCM_CTS)
			status &= ~ATMEL_US_CTS;
		else
			status |= ATMEL_US_CTS;
	}

	if (!IS_ERR_OR_NULL(mctrl_gpio_to_gpiod(atmel_port->gpios,
						UART_GPIO_DSR))) {
		if (ret & TIOCM_DSR)
			status &= ~ATMEL_US_DSR;
		else
			status |= ATMEL_US_DSR;
	}

	if (!IS_ERR_OR_NULL(mctrl_gpio_to_gpiod(atmel_port->gpios,
						UART_GPIO_RI))) {
		if (ret & TIOCM_RI)
			status &= ~ATMEL_US_RI;
		else
			status |= ATMEL_US_RI;
	}

	if (!IS_ERR_OR_NULL(mctrl_gpio_to_gpiod(atmel_port->gpios,
						UART_GPIO_DCD))) {
		if (ret & TIOCM_CD)
			status &= ~ATMEL_US_DCD;
		else
			status |= ATMEL_US_DCD;
	}

	return status;
}

/* Enable or disable the rs485 support */
static int atmel_config_rs485(struct uart_port *port,
			      struct serial_rs485 *rs485conf)
{
	struct atmel_uart_port *atmel_port = to_atmel_uart_port(port);
	unsigned int mode;

	/* Disable interrupts */
	atmel_uart_writel(port, ATMEL_US_IDR, atmel_port->tx_done_mask);

	mode = atmel_uart_readl(port, ATMEL_US_MR);

	/* Resetting serial mode to RS232 (0x0) */
	mode &= ~ATMEL_US_USMODE;

	port->rs485 = *rs485conf;

	if (rs485conf->flags & SER_RS485_ENABLED) {
		dev_dbg(port->dev, "Setting UART to RS485\n");
		atmel_port->tx_done_mask = ATMEL_US_TXEMPTY;
		atmel_uart_writel(port, ATMEL_US_TTGR,
				  rs485conf->delay_rts_after_send);
		mode |= ATMEL_US_USMODE_RS485;
	} else {
		dev_dbg(port->dev, "Setting UART to RS232\n");
		if (atmel_use_pdc_tx(port))
			atmel_port->tx_done_mask = ATMEL_US_ENDTX |
				ATMEL_US_TXBUFE;
		else
			atmel_port->tx_done_mask = ATMEL_US_TXRDY;
	}
	atmel_uart_writel(port, ATMEL_US_MR, mode);

	/* Enable interrupts */
	atmel_uart_writel(port, ATMEL_US_IER, atmel_port->tx_done_mask);

	return 0;
}

static unsigned int atmel_calc_cd(struct uart_port *port,
				  struct serial_iso7816 *iso7816conf)
{
	struct atmel_uart_port *atmel_port = to_atmel_uart_port(port);
	unsigned int cd;
	u64 mck_rate;

	mck_rate = (u64)clk_get_rate(atmel_port->clk);
	do_div(mck_rate, iso7816conf->clk);
	cd = mck_rate;
	return cd;
}

static unsigned int atmel_calc_fidi(struct uart_port *port,
				    struct serial_iso7816 *iso7816conf)
{
	u64 fidi = 0;

	if (iso7816conf->sc_fi && iso7816conf->sc_di) {
		fidi = (u64)iso7816conf->sc_fi;
		do_div(fidi, iso7816conf->sc_di);
	}
	return (u32)fidi;
}

/* Enable or disable the iso7816 support */
/* Called with interrupts disabled */
static int atmel_config_iso7816(struct uart_port *port,
				struct serial_iso7816 *iso7816conf)
{
	struct atmel_uart_port *atmel_port = to_atmel_uart_port(port);
	unsigned int mode;
	unsigned int cd, fidi;
	int ret = 0;

	/* Disable interrupts */
	atmel_uart_writel(port, ATMEL_US_IDR, atmel_port->tx_done_mask);

	mode = atmel_uart_readl(port, ATMEL_US_MR);

	if (iso7816conf->flags & SER_ISO7816_ENABLED) {
		mode &= ~ATMEL_US_USMODE;

		if (iso7816conf->tg > 255) {
			dev_err(port->dev, "ISO7816: Timeguard exceeding 255\n");
			memset(iso7816conf, 0, sizeof(struct serial_iso7816));
			ret = -EINVAL;
			goto err_out;
		}

		if ((iso7816conf->flags & SER_ISO7816_T_PARAM)
		    == SER_ISO7816_T(0)) {
			mode |= ATMEL_US_USMODE_ISO7816_T0 | ATMEL_US_DSNACK;
		} else if ((iso7816conf->flags & SER_ISO7816_T_PARAM)
			   == SER_ISO7816_T(1)) {
			mode |= ATMEL_US_USMODE_ISO7816_T1 | ATMEL_US_INACK;
		} else {
			dev_err(port->dev, "ISO7816: Type not supported\n");
			memset(iso7816conf, 0, sizeof(struct serial_iso7816));
			ret = -EINVAL;
			goto err_out;
		}

		mode &= ~(ATMEL_US_USCLKS | ATMEL_US_NBSTOP | ATMEL_US_PAR);

		/* select mck clock, and output  */
		mode |= ATMEL_US_USCLKS_MCK | ATMEL_US_CLKO;
		/* set parity for normal/inverse mode + max iterations */
		mode |= ATMEL_US_PAR_EVEN | ATMEL_US_NBSTOP_1 | ATMEL_US_MAX_ITER(3);

		cd = atmel_calc_cd(port, iso7816conf);
		fidi = atmel_calc_fidi(port, iso7816conf);
		if (fidi == 0) {
			dev_warn(port->dev, "ISO7816 fidi = 0, Generator generates no signal\n");
		} else if (fidi < atmel_port->fidi_min
			   || fidi > atmel_port->fidi_max) {
			dev_err(port->dev, "ISO7816 fidi = %u, value not supported\n", fidi);
			memset(iso7816conf, 0, sizeof(struct serial_iso7816));
			ret = -EINVAL;
			goto err_out;
		}

		if (!(port->iso7816.flags & SER_ISO7816_ENABLED)) {
			/* port not yet in iso7816 mode: store configuration */
			atmel_port->backup_mode = atmel_uart_readl(port, ATMEL_US_MR);
			atmel_port->backup_brgr = atmel_uart_readl(port, ATMEL_US_BRGR);
		}

		atmel_uart_writel(port, ATMEL_US_TTGR, iso7816conf->tg);
		atmel_uart_writel(port, ATMEL_US_BRGR, cd);
		atmel_uart_writel(port, ATMEL_US_FIDI, fidi);

		atmel_uart_writel(port, ATMEL_US_CR, ATMEL_US_TXDIS | ATMEL_US_RXEN);
		atmel_port->tx_done_mask = ATMEL_US_TXEMPTY | ATMEL_US_NACK | ATMEL_US_ITERATION;
	} else {
		dev_dbg(port->dev, "Setting UART back to RS232\n");
		/* back to last RS232 settings */
		mode = atmel_port->backup_mode;
		memset(iso7816conf, 0, sizeof(struct serial_iso7816));
		atmel_uart_writel(port, ATMEL_US_TTGR, 0);
		atmel_uart_writel(port, ATMEL_US_BRGR, atmel_port->backup_brgr);
		atmel_uart_writel(port, ATMEL_US_FIDI, 0x174);

		if (atmel_use_pdc_tx(port))
			atmel_port->tx_done_mask = ATMEL_US_ENDTX |
						   ATMEL_US_TXBUFE;
		else
			atmel_port->tx_done_mask = ATMEL_US_TXRDY;
	}

	port->iso7816 = *iso7816conf;

	atmel_uart_writel(port, ATMEL_US_MR, mode);

err_out:
	/* Enable interrupts */
	atmel_uart_writel(port, ATMEL_US_IER, atmel_port->tx_done_mask);

	return ret;
}

/*
 * Return TIOCSER_TEMT when transmitter FIFO and Shift register is empty.
 */
static u_int atmel_tx_empty(struct uart_port *port)
{
	struct atmel_uart_port *atmel_port = to_atmel_uart_port(port);

	if (atmel_port->tx_stopped)
		return TIOCSER_TEMT;
	return (atmel_uart_readl(port, ATMEL_US_CSR) & ATMEL_US_TXEMPTY) ?
		TIOCSER_TEMT :
		0;
}

/*
 * Set state of the modem control output lines
 */
static void atmel_set_mctrl(struct uart_port *port, u_int mctrl)
{
	unsigned int control = 0;
	unsigned int mode = atmel_uart_readl(port, ATMEL_US_MR);
	unsigned int rts_paused, rts_ready;
	struct atmel_uart_port *atmel_port = to_atmel_uart_port(port);

	/* override mode to RS485 if needed, otherwise keep the current mode */
	if (port->rs485.flags & SER_RS485_ENABLED) {
		atmel_uart_writel(port, ATMEL_US_TTGR,
				  port->rs485.delay_rts_after_send);
		mode &= ~ATMEL_US_USMODE;
		mode |= ATMEL_US_USMODE_RS485;
	}

	/* set the RTS line state according to the mode */
	if ((mode & ATMEL_US_USMODE) == ATMEL_US_USMODE_HWHS) {
		/* force RTS line to high level */
		rts_paused = ATMEL_US_RTSEN;

		/* give the control of the RTS line back to the hardware */
		rts_ready = ATMEL_US_RTSDIS;
	} else {
		/* force RTS line to high level */
		rts_paused = ATMEL_US_RTSDIS;

		/* force RTS line to low level */
		rts_ready = ATMEL_US_RTSEN;
	}

	if (mctrl & TIOCM_RTS)
		control |= rts_ready;
	else
		control |= rts_paused;

	if (mctrl & TIOCM_DTR)
		control |= ATMEL_US_DTREN;
	else
		control |= ATMEL_US_DTRDIS;

	atmel_uart_writel(port, ATMEL_US_CR, control);

	mctrl_gpio_set(atmel_port->gpios, mctrl);

	/* Local loopback mode? */
	mode &= ~ATMEL_US_CHMODE;
	if (mctrl & TIOCM_LOOP)
		mode |= ATMEL_US_CHMODE_LOC_LOOP;
	else
		mode |= ATMEL_US_CHMODE_NORMAL;

	atmel_uart_writel(port, ATMEL_US_MR, mode);
}

/*
 * Get state of the modem control input lines
 */
static u_int atmel_get_mctrl(struct uart_port *port)
{
	struct atmel_uart_port *atmel_port = to_atmel_uart_port(port);
	unsigned int ret = 0, status;

	status = atmel_uart_readl(port, ATMEL_US_CSR);

	/*
	 * The control signals are active low.
	 */
	if (!(status & ATMEL_US_DCD))
		ret |= TIOCM_CD;
	if (!(status & ATMEL_US_CTS))
		ret |= TIOCM_CTS;
	if (!(status & ATMEL_US_DSR))
		ret |= TIOCM_DSR;
	if (!(status & ATMEL_US_RI))
		ret |= TIOCM_RI;

	return mctrl_gpio_get(atmel_port->gpios, &ret);
}

/*
 * Stop transmitting.
 */
static void atmel_stop_tx(struct uart_port *port)
{
	struct atmel_uart_port *atmel_port = to_atmel_uart_port(port);

	if (atmel_use_pdc_tx(port)) {
		/* disable PDC transmit */
		atmel_uart_writel(port, ATMEL_PDC_PTCR, ATMEL_PDC_TXTDIS);
	}

	/*
	 * Disable the transmitter.
	 * This is mandatory when DMA is used, otherwise the DMA buffer
	 * is fully transmitted.
	 */
	atmel_uart_writel(port, ATMEL_US_CR, ATMEL_US_TXDIS);
	atmel_port->tx_stopped = true;

	/* Disable interrupts */
	atmel_uart_writel(port, ATMEL_US_IDR, atmel_port->tx_done_mask);

<<<<<<< HEAD
	if (((port->rs485.flags & SER_RS485_ENABLED) &&
	     !(port->rs485.flags & SER_RS485_RX_DURING_TX)) ||
	    port->iso7816.flags & SER_ISO7816_ENABLED)
		if (!atomic_read(&atmel_port->tasklet_shutdown))
			atmel_start_rx(port);
=======
	if (atmel_uart_is_half_duplex(port))
		atmel_start_rx(port);
>>>>>>> 23161bc8

}

/*
 * Start transmitting.
 */
static void atmel_start_tx(struct uart_port *port)
{
	struct atmel_uart_port *atmel_port = to_atmel_uart_port(port);

	if (atmel_use_pdc_tx(port) && (atmel_uart_readl(port, ATMEL_PDC_PTSR)
				       & ATMEL_PDC_TXTEN))
		/* The transmitter is already running.  Yes, we
		   really need this.*/
		return;

	if (atmel_use_pdc_tx(port) || atmel_use_dma_tx(port))
		if (atmel_uart_is_half_duplex(port))
			atmel_stop_rx(port);

	if (atmel_use_pdc_tx(port))
		/* re-enable PDC transmit */
		atmel_uart_writel(port, ATMEL_PDC_PTCR, ATMEL_PDC_TXTEN);

	/* Enable interrupts */
	atmel_uart_writel(port, ATMEL_US_IER, atmel_port->tx_done_mask);

	/* re-enable the transmitter */
	atmel_uart_writel(port, ATMEL_US_CR, ATMEL_US_TXEN);
	atmel_port->tx_stopped = false;
}

/*
 * start receiving - port is in process of being opened.
 */
static void atmel_start_rx(struct uart_port *port)
{
	/* reset status and receiver */
	atmel_uart_writel(port, ATMEL_US_CR, ATMEL_US_RSTSTA);

	atmel_uart_writel(port, ATMEL_US_CR, ATMEL_US_RXEN);

	if (atmel_use_pdc_rx(port)) {
		/* enable PDC controller */
		atmel_uart_writel(port, ATMEL_US_IER,
				  ATMEL_US_ENDRX | ATMEL_US_TIMEOUT |
				  port->read_status_mask);
		atmel_uart_writel(port, ATMEL_PDC_PTCR, ATMEL_PDC_RXTEN);
	} else {
		atmel_uart_writel(port, ATMEL_US_IER, ATMEL_US_RXRDY);
	}
}

/*
 * Stop receiving - port is in process of being closed.
 */
static void atmel_stop_rx(struct uart_port *port)
{
	atmel_uart_writel(port, ATMEL_US_CR, ATMEL_US_RXDIS);

	if (atmel_use_pdc_rx(port)) {
		/* disable PDC receive */
		atmel_uart_writel(port, ATMEL_PDC_PTCR, ATMEL_PDC_RXTDIS);
		atmel_uart_writel(port, ATMEL_US_IDR,
				  ATMEL_US_ENDRX | ATMEL_US_TIMEOUT |
				  port->read_status_mask);
	} else {
		atmel_uart_writel(port, ATMEL_US_IDR, ATMEL_US_RXRDY);
	}
}

/*
 * Enable modem status interrupts
 */
static void atmel_enable_ms(struct uart_port *port)
{
	struct atmel_uart_port *atmel_port = to_atmel_uart_port(port);
	uint32_t ier = 0;

	/*
	 * Interrupt should not be enabled twice
	 */
	if (atmel_port->ms_irq_enabled)
		return;

	atmel_port->ms_irq_enabled = true;

	if (!mctrl_gpio_to_gpiod(atmel_port->gpios, UART_GPIO_CTS))
		ier |= ATMEL_US_CTSIC;

	if (!mctrl_gpio_to_gpiod(atmel_port->gpios, UART_GPIO_DSR))
		ier |= ATMEL_US_DSRIC;

	if (!mctrl_gpio_to_gpiod(atmel_port->gpios, UART_GPIO_RI))
		ier |= ATMEL_US_RIIC;

	if (!mctrl_gpio_to_gpiod(atmel_port->gpios, UART_GPIO_DCD))
		ier |= ATMEL_US_DCDIC;

	atmel_uart_writel(port, ATMEL_US_IER, ier);

	mctrl_gpio_enable_ms(atmel_port->gpios);
}

/*
 * Disable modem status interrupts
 */
static void atmel_disable_ms(struct uart_port *port)
{
	struct atmel_uart_port *atmel_port = to_atmel_uart_port(port);
	uint32_t idr = 0;

	/*
	 * Interrupt should not be disabled twice
	 */
	if (!atmel_port->ms_irq_enabled)
		return;

	atmel_port->ms_irq_enabled = false;

	mctrl_gpio_disable_ms(atmel_port->gpios);

	if (!mctrl_gpio_to_gpiod(atmel_port->gpios, UART_GPIO_CTS))
		idr |= ATMEL_US_CTSIC;

	if (!mctrl_gpio_to_gpiod(atmel_port->gpios, UART_GPIO_DSR))
		idr |= ATMEL_US_DSRIC;

	if (!mctrl_gpio_to_gpiod(atmel_port->gpios, UART_GPIO_RI))
		idr |= ATMEL_US_RIIC;

	if (!mctrl_gpio_to_gpiod(atmel_port->gpios, UART_GPIO_DCD))
		idr |= ATMEL_US_DCDIC;

	atmel_uart_writel(port, ATMEL_US_IDR, idr);
}

/*
 * Control the transmission of a break signal
 */
static void atmel_break_ctl(struct uart_port *port, int break_state)
{
	if (break_state != 0)
		/* start break */
		atmel_uart_writel(port, ATMEL_US_CR, ATMEL_US_STTBRK);
	else
		/* stop break */
		atmel_uart_writel(port, ATMEL_US_CR, ATMEL_US_STPBRK);
}

/*
 * Stores the incoming character in the ring buffer
 */
static void
atmel_buffer_rx_char(struct uart_port *port, unsigned int status,
		     unsigned int ch)
{
	struct atmel_uart_port *atmel_port = to_atmel_uart_port(port);
	struct circ_buf *ring = &atmel_port->rx_ring;
	struct atmel_uart_char *c;

	if (!CIRC_SPACE(ring->head, ring->tail, ATMEL_SERIAL_RINGSIZE))
		/* Buffer overflow, ignore char */
		return;

	c = &((struct atmel_uart_char *)ring->buf)[ring->head];
	c->status	= status;
	c->ch		= ch;

	/* Make sure the character is stored before we update head. */
	smp_wmb();

	ring->head = (ring->head + 1) & (ATMEL_SERIAL_RINGSIZE - 1);
}

/*
 * Deal with parity, framing and overrun errors.
 */
static void atmel_pdc_rxerr(struct uart_port *port, unsigned int status)
{
	/* clear error */
	atmel_uart_writel(port, ATMEL_US_CR, ATMEL_US_RSTSTA);

	if (status & ATMEL_US_RXBRK) {
		/* ignore side-effect */
		status &= ~(ATMEL_US_PARE | ATMEL_US_FRAME);
		port->icount.brk++;
	}
	if (status & ATMEL_US_PARE)
		port->icount.parity++;
	if (status & ATMEL_US_FRAME)
		port->icount.frame++;
	if (status & ATMEL_US_OVRE)
		port->icount.overrun++;
}

/*
 * Characters received (called from interrupt handler)
 */
static void atmel_rx_chars(struct uart_port *port)
{
	struct atmel_uart_port *atmel_port = to_atmel_uart_port(port);
	unsigned int status, ch;

	status = atmel_uart_readl(port, ATMEL_US_CSR);
	while (status & ATMEL_US_RXRDY) {
		ch = atmel_uart_read_char(port);

		/*
		 * note that the error handling code is
		 * out of the main execution path
		 */
		if (unlikely(status & (ATMEL_US_PARE | ATMEL_US_FRAME
				       | ATMEL_US_OVRE | ATMEL_US_RXBRK)
			     || atmel_port->break_active)) {

			/* clear error */
			atmel_uart_writel(port, ATMEL_US_CR, ATMEL_US_RSTSTA);

			if (status & ATMEL_US_RXBRK
			    && !atmel_port->break_active) {
				atmel_port->break_active = 1;
				atmel_uart_writel(port, ATMEL_US_IER,
						  ATMEL_US_RXBRK);
			} else {
				/*
				 * This is either the end-of-break
				 * condition or we've received at
				 * least one character without RXBRK
				 * being set. In both cases, the next
				 * RXBRK will indicate start-of-break.
				 */
				atmel_uart_writel(port, ATMEL_US_IDR,
						  ATMEL_US_RXBRK);
				status &= ~ATMEL_US_RXBRK;
				atmel_port->break_active = 0;
			}
		}

		atmel_buffer_rx_char(port, status, ch);
		status = atmel_uart_readl(port, ATMEL_US_CSR);
	}

	atmel_tasklet_schedule(atmel_port, &atmel_port->tasklet_rx);
}

/*
 * Transmit characters (called from tasklet with TXRDY interrupt
 * disabled)
 */
static void atmel_tx_chars(struct uart_port *port)
{
	struct circ_buf *xmit = &port->state->xmit;
	struct atmel_uart_port *atmel_port = to_atmel_uart_port(port);

	if (port->x_char &&
	    (atmel_uart_readl(port, ATMEL_US_CSR) & atmel_port->tx_done_mask)) {
		atmel_uart_write_char(port, port->x_char);
		port->icount.tx++;
		port->x_char = 0;
	}
	if (uart_circ_empty(xmit) || uart_tx_stopped(port))
		return;

	while (atmel_uart_readl(port, ATMEL_US_CSR) &
	       atmel_port->tx_done_mask) {
		atmel_uart_write_char(port, xmit->buf[xmit->tail]);
		xmit->tail = (xmit->tail + 1) & (UART_XMIT_SIZE - 1);
		port->icount.tx++;
		if (uart_circ_empty(xmit))
			break;
	}

	if (uart_circ_chars_pending(xmit) < WAKEUP_CHARS)
		uart_write_wakeup(port);

	if (!uart_circ_empty(xmit))
		/* Enable interrupts */
		atmel_uart_writel(port, ATMEL_US_IER,
				  atmel_port->tx_done_mask);
}

static void atmel_complete_tx_dma(void *arg)
{
	struct atmel_uart_port *atmel_port = arg;
	struct uart_port *port = &atmel_port->uart;
	struct circ_buf *xmit = &port->state->xmit;
	struct dma_chan *chan = atmel_port->chan_tx;
	unsigned long flags;

	spin_lock_irqsave(&port->lock, flags);

	if (chan)
		dmaengine_terminate_all(chan);
	xmit->tail += atmel_port->tx_len;
	xmit->tail &= UART_XMIT_SIZE - 1;

	port->icount.tx += atmel_port->tx_len;

	spin_lock_irq(&atmel_port->lock_tx);
	async_tx_ack(atmel_port->desc_tx);
	atmel_port->cookie_tx = -EINVAL;
	atmel_port->desc_tx = NULL;
	spin_unlock_irq(&atmel_port->lock_tx);

	if (uart_circ_chars_pending(xmit) < WAKEUP_CHARS)
		uart_write_wakeup(port);

	/*
	 * xmit is a circular buffer so, if we have just send data from
	 * xmit->tail to the end of xmit->buf, now we have to transmit the
	 * remaining data from the beginning of xmit->buf to xmit->head.
	 */
	if (!uart_circ_empty(xmit))
		atmel_tasklet_schedule(atmel_port, &atmel_port->tasklet_tx);
	else if (atmel_uart_is_half_duplex(port)) {
		/*
		 * DMA done, re-enable TXEMPTY and signal that we can stop
		 * TX and start RX for RS485
		 */
		atmel_port->hd_start_rx = true;
		atmel_uart_writel(port, ATMEL_US_IER,
				  atmel_port->tx_done_mask);
	}

	spin_unlock_irqrestore(&port->lock, flags);
}

static void atmel_release_tx_dma(struct uart_port *port)
{
	struct atmel_uart_port *atmel_port = to_atmel_uart_port(port);
	struct dma_chan *chan = atmel_port->chan_tx;

	if (chan) {
		dmaengine_terminate_all(chan);
		dma_release_channel(chan);
		dma_unmap_sg(port->dev, &atmel_port->sg_tx, 1,
				DMA_TO_DEVICE);
	}

	atmel_port->desc_tx = NULL;
	atmel_port->chan_tx = NULL;
	atmel_port->cookie_tx = -EINVAL;
}

/*
 * Called from tasklet with TXRDY interrupt is disabled.
 */
static void atmel_tx_dma(struct uart_port *port)
{
	struct atmel_uart_port *atmel_port = to_atmel_uart_port(port);
	struct circ_buf *xmit = &port->state->xmit;
	struct dma_chan *chan = atmel_port->chan_tx;
	struct dma_async_tx_descriptor *desc;
	struct scatterlist sgl[2], *sg, *sg_tx = &atmel_port->sg_tx;
	unsigned int tx_len, part1_len, part2_len, sg_len;
	dma_addr_t phys_addr;

	/* Make sure we have an idle channel */
	if (atmel_port->desc_tx != NULL)
		return;

	if (!uart_circ_empty(xmit) && !uart_tx_stopped(port)) {
		/*
		 * DMA is idle now.
		 * Port xmit buffer is already mapped,
		 * and it is one page... Just adjust
		 * offsets and lengths. Since it is a circular buffer,
		 * we have to transmit till the end, and then the rest.
		 * Take the port lock to get a
		 * consistent xmit buffer state.
		 */
		tx_len = CIRC_CNT_TO_END(xmit->head,
					 xmit->tail,
					 UART_XMIT_SIZE);

		if (atmel_port->fifo_size) {
			/* multi data mode */
			part1_len = (tx_len & ~0x3); /* DWORD access */
			part2_len = (tx_len & 0x3); /* BYTE access */
		} else {
			/* single data (legacy) mode */
			part1_len = 0;
			part2_len = tx_len; /* BYTE access only */
		}

		sg_init_table(sgl, 2);
		sg_len = 0;
		phys_addr = sg_dma_address(sg_tx) + xmit->tail;
		if (part1_len) {
			sg = &sgl[sg_len++];
			sg_dma_address(sg) = phys_addr;
			sg_dma_len(sg) = part1_len;

			phys_addr += part1_len;
		}

		if (part2_len) {
			sg = &sgl[sg_len++];
			sg_dma_address(sg) = phys_addr;
			sg_dma_len(sg) = part2_len;
		}

		/*
		 * save tx_len so atmel_complete_tx_dma() will increase
		 * xmit->tail correctly
		 */
		atmel_port->tx_len = tx_len;

		desc = dmaengine_prep_slave_sg(chan,
					       sgl,
					       sg_len,
					       DMA_MEM_TO_DEV,
					       DMA_PREP_INTERRUPT |
					       DMA_CTRL_ACK);
		if (!desc) {
			dev_err(port->dev, "Failed to send via dma!\n");
			return;
		}

		dma_sync_sg_for_device(port->dev, sg_tx, 1, DMA_TO_DEVICE);

		atmel_port->desc_tx = desc;
		desc->callback = atmel_complete_tx_dma;
		desc->callback_param = atmel_port;
		atmel_port->cookie_tx = dmaengine_submit(desc);
	}

	if (uart_circ_chars_pending(xmit) < WAKEUP_CHARS)
		uart_write_wakeup(port);
}

static int atmel_prepare_tx_dma(struct uart_port *port)
{
	struct atmel_uart_port *atmel_port = to_atmel_uart_port(port);
	struct device *mfd_dev = port->dev->parent;
	dma_cap_mask_t		mask;
	struct dma_slave_config config;
	int ret, nent;

	dma_cap_zero(mask);
	dma_cap_set(DMA_SLAVE, mask);

	atmel_port->chan_tx = dma_request_slave_channel(mfd_dev, "tx");
	if (atmel_port->chan_tx == NULL)
		goto chan_err;
	dev_info(port->dev, "using %s for tx DMA transfers\n",
		dma_chan_name(atmel_port->chan_tx));

	spin_lock_init(&atmel_port->lock_tx);
	sg_init_table(&atmel_port->sg_tx, 1);
	/* UART circular tx buffer is an aligned page. */
	BUG_ON(!PAGE_ALIGNED(port->state->xmit.buf));
	sg_set_page(&atmel_port->sg_tx,
			virt_to_page(port->state->xmit.buf),
			UART_XMIT_SIZE,
			offset_in_page(port->state->xmit.buf));
	nent = dma_map_sg(port->dev,
				&atmel_port->sg_tx,
				1,
				DMA_TO_DEVICE);

	if (!nent) {
		dev_dbg(port->dev, "need to release resource of dma\n");
		goto chan_err;
	} else {
		dev_dbg(port->dev, "%s: mapped %d@%p to %pad\n", __func__,
			sg_dma_len(&atmel_port->sg_tx),
			port->state->xmit.buf,
			&sg_dma_address(&atmel_port->sg_tx));
	}

	/* Configure the slave DMA */
	memset(&config, 0, sizeof(config));
	config.direction = DMA_MEM_TO_DEV;
	config.dst_addr_width = (atmel_port->fifo_size) ?
				DMA_SLAVE_BUSWIDTH_4_BYTES :
				DMA_SLAVE_BUSWIDTH_1_BYTE;
	config.dst_addr = port->mapbase + ATMEL_US_THR;
	config.dst_maxburst = 1;

	ret = dmaengine_slave_config(atmel_port->chan_tx,
				     &config);
	if (ret) {
		dev_err(port->dev, "DMA tx slave configuration failed\n");
		goto chan_err;
	}

	return 0;

chan_err:
	dev_err(port->dev, "TX channel not available, switch to pio\n");
	atmel_port->use_dma_tx = 0;
	if (atmel_port->chan_tx)
		atmel_release_tx_dma(port);
	return -EINVAL;
}

static void atmel_complete_rx_dma(void *arg)
{
	struct uart_port *port = arg;
	struct atmel_uart_port *atmel_port = to_atmel_uart_port(port);

	atmel_tasklet_schedule(atmel_port, &atmel_port->tasklet_rx);
}

static void atmel_release_rx_dma(struct uart_port *port)
{
	struct atmel_uart_port *atmel_port = to_atmel_uart_port(port);
	struct dma_chan *chan = atmel_port->chan_rx;

	if (chan) {
		dmaengine_terminate_all(chan);
		dma_release_channel(chan);
		dma_unmap_sg(port->dev, &atmel_port->sg_rx, 1,
				DMA_FROM_DEVICE);
	}

	atmel_port->desc_rx = NULL;
	atmel_port->chan_rx = NULL;
	atmel_port->cookie_rx = -EINVAL;
}

static void atmel_rx_from_dma(struct uart_port *port)
{
	struct atmel_uart_port *atmel_port = to_atmel_uart_port(port);
	struct tty_port *tport = &port->state->port;
	struct circ_buf *ring = &atmel_port->rx_ring;
	struct dma_chan *chan = atmel_port->chan_rx;
	struct dma_tx_state state;
	enum dma_status dmastat;
	size_t count;


	/* Reset the UART timeout early so that we don't miss one */
	atmel_uart_writel(port, ATMEL_US_CR, ATMEL_US_STTTO);
	dmastat = dmaengine_tx_status(chan,
				atmel_port->cookie_rx,
				&state);
	/* Restart a new tasklet if DMA status is error */
	if (dmastat == DMA_ERROR) {
		dev_dbg(port->dev, "Get residue error, restart tasklet\n");
		atmel_uart_writel(port, ATMEL_US_IER, ATMEL_US_TIMEOUT);
		atmel_tasklet_schedule(atmel_port, &atmel_port->tasklet_rx);
		return;
	}

	/* CPU claims ownership of RX DMA buffer */
	dma_sync_sg_for_cpu(port->dev,
			    &atmel_port->sg_rx,
			    1,
			    DMA_FROM_DEVICE);

	/*
	 * ring->head points to the end of data already written by the DMA.
	 * ring->tail points to the beginning of data to be read by the
	 * framework.
	 * The current transfer size should not be larger than the dma buffer
	 * length.
	 */
	ring->head = sg_dma_len(&atmel_port->sg_rx) - state.residue;
	BUG_ON(ring->head > sg_dma_len(&atmel_port->sg_rx));
	/*
	 * At this point ring->head may point to the first byte right after the
	 * last byte of the dma buffer:
	 * 0 <= ring->head <= sg_dma_len(&atmel_port->sg_rx)
	 *
	 * However ring->tail must always points inside the dma buffer:
	 * 0 <= ring->tail <= sg_dma_len(&atmel_port->sg_rx) - 1
	 *
	 * Since we use a ring buffer, we have to handle the case
	 * where head is lower than tail. In such a case, we first read from
	 * tail to the end of the buffer then reset tail.
	 */
	if (ring->head < ring->tail) {
		count = sg_dma_len(&atmel_port->sg_rx) - ring->tail;

		tty_insert_flip_string(tport, ring->buf + ring->tail, count);
		ring->tail = 0;
		port->icount.rx += count;
	}

	/* Finally we read data from tail to head */
	if (ring->tail < ring->head) {
		count = ring->head - ring->tail;

		tty_insert_flip_string(tport, ring->buf + ring->tail, count);
		/* Wrap ring->head if needed */
		if (ring->head >= sg_dma_len(&atmel_port->sg_rx))
			ring->head = 0;
		ring->tail = ring->head;
		port->icount.rx += count;
	}

	/* USART retreives ownership of RX DMA buffer */
	dma_sync_sg_for_device(port->dev,
			       &atmel_port->sg_rx,
			       1,
			       DMA_FROM_DEVICE);

	/*
	 * Drop the lock here since it might end up calling
	 * uart_start(), which takes the lock.
	 */
	spin_unlock(&port->lock);
	tty_flip_buffer_push(tport);
	spin_lock(&port->lock);

	atmel_uart_writel(port, ATMEL_US_IER, ATMEL_US_TIMEOUT);
}

static int atmel_prepare_rx_dma(struct uart_port *port)
{
	struct atmel_uart_port *atmel_port = to_atmel_uart_port(port);
	struct device *mfd_dev = port->dev->parent;
	struct dma_async_tx_descriptor *desc;
	dma_cap_mask_t		mask;
	struct dma_slave_config config;
	struct circ_buf		*ring;
	int ret, nent;

	ring = &atmel_port->rx_ring;

	dma_cap_zero(mask);
	dma_cap_set(DMA_CYCLIC, mask);

	atmel_port->chan_rx = dma_request_slave_channel(mfd_dev, "rx");
	if (atmel_port->chan_rx == NULL)
		goto chan_err;
	dev_info(port->dev, "using %s for rx DMA transfers\n",
		dma_chan_name(atmel_port->chan_rx));

	spin_lock_init(&atmel_port->lock_rx);
	sg_init_table(&atmel_port->sg_rx, 1);
	/* UART circular rx buffer is an aligned page. */
	BUG_ON(!PAGE_ALIGNED(ring->buf));
	sg_set_page(&atmel_port->sg_rx,
		    virt_to_page(ring->buf),
		    sizeof(struct atmel_uart_char) * ATMEL_SERIAL_RINGSIZE,
		    offset_in_page(ring->buf));
	nent = dma_map_sg(port->dev,
			  &atmel_port->sg_rx,
			  1,
			  DMA_FROM_DEVICE);

	if (!nent) {
		dev_dbg(port->dev, "need to release resource of dma\n");
		goto chan_err;
	} else {
		dev_dbg(port->dev, "%s: mapped %d@%p to %pad\n", __func__,
			sg_dma_len(&atmel_port->sg_rx),
			ring->buf,
			&sg_dma_address(&atmel_port->sg_rx));
	}

	/* Configure the slave DMA */
	memset(&config, 0, sizeof(config));
	config.direction = DMA_DEV_TO_MEM;
	config.src_addr_width = DMA_SLAVE_BUSWIDTH_1_BYTE;
	config.src_addr = port->mapbase + ATMEL_US_RHR;
	config.src_maxburst = 1;

	ret = dmaengine_slave_config(atmel_port->chan_rx,
				     &config);
	if (ret) {
		dev_err(port->dev, "DMA rx slave configuration failed\n");
		goto chan_err;
	}
	/*
	 * Prepare a cyclic dma transfer, assign 2 descriptors,
	 * each one is half ring buffer size
	 */
	desc = dmaengine_prep_dma_cyclic(atmel_port->chan_rx,
					 sg_dma_address(&atmel_port->sg_rx),
					 sg_dma_len(&atmel_port->sg_rx),
					 sg_dma_len(&atmel_port->sg_rx)/2,
					 DMA_DEV_TO_MEM,
					 DMA_PREP_INTERRUPT);
	desc->callback = atmel_complete_rx_dma;
	desc->callback_param = port;
	atmel_port->desc_rx = desc;
	atmel_port->cookie_rx = dmaengine_submit(desc);

	return 0;

chan_err:
	dev_err(port->dev, "RX channel not available, switch to pio\n");
	atmel_port->use_dma_rx = 0;
	if (atmel_port->chan_rx)
		atmel_release_rx_dma(port);
	return -EINVAL;
}

static void atmel_uart_timer_callback(struct timer_list *t)
{
	struct atmel_uart_port *atmel_port = from_timer(atmel_port, t,
							uart_timer);
	struct uart_port *port = &atmel_port->uart;

	if (!atomic_read(&atmel_port->tasklet_shutdown)) {
		tasklet_schedule(&atmel_port->tasklet_rx);
		mod_timer(&atmel_port->uart_timer,
			  jiffies + uart_poll_timeout(port));
	}
}

/*
 * receive interrupt handler.
 */
static void
atmel_handle_receive(struct uart_port *port, unsigned int pending)
{
	struct atmel_uart_port *atmel_port = to_atmel_uart_port(port);

	if (atmel_use_pdc_rx(port)) {
		/*
		 * PDC receive. Just schedule the tasklet and let it
		 * figure out the details.
		 *
		 * TODO: We're not handling error flags correctly at
		 * the moment.
		 */
		if (pending & (ATMEL_US_ENDRX | ATMEL_US_TIMEOUT)) {
			atmel_uart_writel(port, ATMEL_US_IDR,
					  (ATMEL_US_ENDRX | ATMEL_US_TIMEOUT));
			atmel_tasklet_schedule(atmel_port,
					       &atmel_port->tasklet_rx);
		}

		if (pending & (ATMEL_US_RXBRK | ATMEL_US_OVRE |
				ATMEL_US_FRAME | ATMEL_US_PARE))
			atmel_pdc_rxerr(port, pending);
	}

	if (atmel_use_dma_rx(port)) {
		if (pending & ATMEL_US_TIMEOUT) {
			atmel_uart_writel(port, ATMEL_US_IDR,
					  ATMEL_US_TIMEOUT);
			atmel_tasklet_schedule(atmel_port,
					       &atmel_port->tasklet_rx);
		}
	}

	/* Interrupt receive */
	if (pending & ATMEL_US_RXRDY)
		atmel_rx_chars(port);
	else if (pending & ATMEL_US_RXBRK) {
		/*
		 * End of break detected. If it came along with a
		 * character, atmel_rx_chars will handle it.
		 */
		atmel_uart_writel(port, ATMEL_US_CR, ATMEL_US_RSTSTA);
		atmel_uart_writel(port, ATMEL_US_IDR, ATMEL_US_RXBRK);
		atmel_port->break_active = 0;
	}
}

/*
 * transmit interrupt handler. (Transmit is IRQF_NODELAY safe)
 */
static void
atmel_handle_transmit(struct uart_port *port, unsigned int pending)
{
	struct atmel_uart_port *atmel_port = to_atmel_uart_port(port);

	if (pending & atmel_port->tx_done_mask) {
		atmel_uart_writel(port, ATMEL_US_IDR,
				  atmel_port->tx_done_mask);

		/* Start RX if flag was set and FIFO is empty */
		if (atmel_port->hd_start_rx) {
			if (!(atmel_uart_readl(port, ATMEL_US_CSR)
					& ATMEL_US_TXEMPTY))
				dev_warn(port->dev, "Should start RX, but TX fifo is not empty\n");

			atmel_port->hd_start_rx = false;
			atmel_start_rx(port);
			return;
		}

		atmel_tasklet_schedule(atmel_port, &atmel_port->tasklet_tx);
	}
}

/*
 * status flags interrupt handler.
 */
static void
atmel_handle_status(struct uart_port *port, unsigned int pending,
		    unsigned int status)
{
	struct atmel_uart_port *atmel_port = to_atmel_uart_port(port);
	unsigned int status_change;

	if (pending & (ATMEL_US_RIIC | ATMEL_US_DSRIC | ATMEL_US_DCDIC
				| ATMEL_US_CTSIC)) {
		status_change = status ^ atmel_port->irq_status_prev;
		atmel_port->irq_status_prev = status;

		if (status_change & (ATMEL_US_RI | ATMEL_US_DSR
					| ATMEL_US_DCD | ATMEL_US_CTS)) {
			/* TODO: All reads to CSR will clear these interrupts! */
			if (status_change & ATMEL_US_RI)
				port->icount.rng++;
			if (status_change & ATMEL_US_DSR)
				port->icount.dsr++;
			if (status_change & ATMEL_US_DCD)
				uart_handle_dcd_change(port, !(status & ATMEL_US_DCD));
			if (status_change & ATMEL_US_CTS)
				uart_handle_cts_change(port, !(status & ATMEL_US_CTS));

			wake_up_interruptible(&port->state->port.delta_msr_wait);
		}
	}

	if (pending & (ATMEL_US_NACK | ATMEL_US_ITERATION))
		dev_dbg(port->dev, "ISO7816 ERROR (0x%08x)\n", pending);
}

/*
 * Interrupt handler
 */
static irqreturn_t atmel_interrupt(int irq, void *dev_id)
{
	struct uart_port *port = dev_id;
	struct atmel_uart_port *atmel_port = to_atmel_uart_port(port);
	unsigned int status, pending, mask, pass_counter = 0;

	spin_lock(&atmel_port->lock_suspended);

	do {
		status = atmel_get_lines_status(port);
		mask = atmel_uart_readl(port, ATMEL_US_IMR);
		pending = status & mask;
		if (!pending)
			break;

		if (atmel_port->suspended) {
			atmel_port->pending |= pending;
			atmel_port->pending_status = status;
			atmel_uart_writel(port, ATMEL_US_IDR, mask);
			pm_system_wakeup();
			break;
		}

		atmel_handle_receive(port, pending);
		atmel_handle_status(port, pending, status);
		atmel_handle_transmit(port, pending);
	} while (pass_counter++ < ATMEL_ISR_PASS_LIMIT);

	spin_unlock(&atmel_port->lock_suspended);

	return pass_counter ? IRQ_HANDLED : IRQ_NONE;
}

static void atmel_release_tx_pdc(struct uart_port *port)
{
	struct atmel_uart_port *atmel_port = to_atmel_uart_port(port);
	struct atmel_dma_buffer *pdc = &atmel_port->pdc_tx;

	dma_unmap_single(port->dev,
			 pdc->dma_addr,
			 pdc->dma_size,
			 DMA_TO_DEVICE);
}

/*
 * Called from tasklet with ENDTX and TXBUFE interrupts disabled.
 */
static void atmel_tx_pdc(struct uart_port *port)
{
	struct atmel_uart_port *atmel_port = to_atmel_uart_port(port);
	struct circ_buf *xmit = &port->state->xmit;
	struct atmel_dma_buffer *pdc = &atmel_port->pdc_tx;
	int count;

	/* nothing left to transmit? */
	if (atmel_uart_readl(port, ATMEL_PDC_TCR))
		return;

	xmit->tail += pdc->ofs;
	xmit->tail &= UART_XMIT_SIZE - 1;

	port->icount.tx += pdc->ofs;
	pdc->ofs = 0;

	/* more to transmit - setup next transfer */

	/* disable PDC transmit */
	atmel_uart_writel(port, ATMEL_PDC_PTCR, ATMEL_PDC_TXTDIS);

	if (!uart_circ_empty(xmit) && !uart_tx_stopped(port)) {
		dma_sync_single_for_device(port->dev,
					   pdc->dma_addr,
					   pdc->dma_size,
					   DMA_TO_DEVICE);

		count = CIRC_CNT_TO_END(xmit->head, xmit->tail, UART_XMIT_SIZE);
		pdc->ofs = count;

		atmel_uart_writel(port, ATMEL_PDC_TPR,
				  pdc->dma_addr + xmit->tail);
		atmel_uart_writel(port, ATMEL_PDC_TCR, count);
		/* re-enable PDC transmit */
		atmel_uart_writel(port, ATMEL_PDC_PTCR, ATMEL_PDC_TXTEN);
		/* Enable interrupts */
		atmel_uart_writel(port, ATMEL_US_IER,
				  atmel_port->tx_done_mask);
	} else {
		if (atmel_uart_is_half_duplex(port)) {
			/* DMA done, stop TX, start RX for RS485 */
			atmel_start_rx(port);
		}
	}

	if (uart_circ_chars_pending(xmit) < WAKEUP_CHARS)
		uart_write_wakeup(port);
}

static int atmel_prepare_tx_pdc(struct uart_port *port)
{
	struct atmel_uart_port *atmel_port = to_atmel_uart_port(port);
	struct atmel_dma_buffer *pdc = &atmel_port->pdc_tx;
	struct circ_buf *xmit = &port->state->xmit;

	pdc->buf = xmit->buf;
	pdc->dma_addr = dma_map_single(port->dev,
					pdc->buf,
					UART_XMIT_SIZE,
					DMA_TO_DEVICE);
	pdc->dma_size = UART_XMIT_SIZE;
	pdc->ofs = 0;

	return 0;
}

static void atmel_rx_from_ring(struct uart_port *port)
{
	struct atmel_uart_port *atmel_port = to_atmel_uart_port(port);
	struct circ_buf *ring = &atmel_port->rx_ring;
	unsigned int flg;
	unsigned int status;

	while (ring->head != ring->tail) {
		struct atmel_uart_char c;

		/* Make sure c is loaded after head. */
		smp_rmb();

		c = ((struct atmel_uart_char *)ring->buf)[ring->tail];

		ring->tail = (ring->tail + 1) & (ATMEL_SERIAL_RINGSIZE - 1);

		port->icount.rx++;
		status = c.status;
		flg = TTY_NORMAL;

		/*
		 * note that the error handling code is
		 * out of the main execution path
		 */
		if (unlikely(status & (ATMEL_US_PARE | ATMEL_US_FRAME
				       | ATMEL_US_OVRE | ATMEL_US_RXBRK))) {
			if (status & ATMEL_US_RXBRK) {
				/* ignore side-effect */
				status &= ~(ATMEL_US_PARE | ATMEL_US_FRAME);

				port->icount.brk++;
				if (uart_handle_break(port))
					continue;
			}
			if (status & ATMEL_US_PARE)
				port->icount.parity++;
			if (status & ATMEL_US_FRAME)
				port->icount.frame++;
			if (status & ATMEL_US_OVRE)
				port->icount.overrun++;

			status &= port->read_status_mask;

			if (status & ATMEL_US_RXBRK)
				flg = TTY_BREAK;
			else if (status & ATMEL_US_PARE)
				flg = TTY_PARITY;
			else if (status & ATMEL_US_FRAME)
				flg = TTY_FRAME;
		}


		if (uart_handle_sysrq_char(port, c.ch))
			continue;

		uart_insert_char(port, status, ATMEL_US_OVRE, c.ch, flg);
	}

	/*
	 * Drop the lock here since it might end up calling
	 * uart_start(), which takes the lock.
	 */
	spin_unlock(&port->lock);
	tty_flip_buffer_push(&port->state->port);
	spin_lock(&port->lock);
}

static void atmel_release_rx_pdc(struct uart_port *port)
{
	struct atmel_uart_port *atmel_port = to_atmel_uart_port(port);
	int i;

	for (i = 0; i < 2; i++) {
		struct atmel_dma_buffer *pdc = &atmel_port->pdc_rx[i];

		dma_unmap_single(port->dev,
				 pdc->dma_addr,
				 pdc->dma_size,
				 DMA_FROM_DEVICE);
		kfree(pdc->buf);
	}
}

static void atmel_rx_from_pdc(struct uart_port *port)
{
	struct atmel_uart_port *atmel_port = to_atmel_uart_port(port);
	struct tty_port *tport = &port->state->port;
	struct atmel_dma_buffer *pdc;
	int rx_idx = atmel_port->pdc_rx_idx;
	unsigned int head;
	unsigned int tail;
	unsigned int count;

	do {
		/* Reset the UART timeout early so that we don't miss one */
		atmel_uart_writel(port, ATMEL_US_CR, ATMEL_US_STTTO);

		pdc = &atmel_port->pdc_rx[rx_idx];
		head = atmel_uart_readl(port, ATMEL_PDC_RPR) - pdc->dma_addr;
		tail = pdc->ofs;

		/* If the PDC has switched buffers, RPR won't contain
		 * any address within the current buffer. Since head
		 * is unsigned, we just need a one-way comparison to
		 * find out.
		 *
		 * In this case, we just need to consume the entire
		 * buffer and resubmit it for DMA. This will clear the
		 * ENDRX bit as well, so that we can safely re-enable
		 * all interrupts below.
		 */
		head = min(head, pdc->dma_size);

		if (likely(head != tail)) {
			dma_sync_single_for_cpu(port->dev, pdc->dma_addr,
					pdc->dma_size, DMA_FROM_DEVICE);

			/*
			 * head will only wrap around when we recycle
			 * the DMA buffer, and when that happens, we
			 * explicitly set tail to 0. So head will
			 * always be greater than tail.
			 */
			count = head - tail;

			tty_insert_flip_string(tport, pdc->buf + pdc->ofs,
						count);

			dma_sync_single_for_device(port->dev, pdc->dma_addr,
					pdc->dma_size, DMA_FROM_DEVICE);

			port->icount.rx += count;
			pdc->ofs = head;
		}

		/*
		 * If the current buffer is full, we need to check if
		 * the next one contains any additional data.
		 */
		if (head >= pdc->dma_size) {
			pdc->ofs = 0;
			atmel_uart_writel(port, ATMEL_PDC_RNPR, pdc->dma_addr);
			atmel_uart_writel(port, ATMEL_PDC_RNCR, pdc->dma_size);

			rx_idx = !rx_idx;
			atmel_port->pdc_rx_idx = rx_idx;
		}
	} while (head >= pdc->dma_size);

	/*
	 * Drop the lock here since it might end up calling
	 * uart_start(), which takes the lock.
	 */
	spin_unlock(&port->lock);
	tty_flip_buffer_push(tport);
	spin_lock(&port->lock);

	atmel_uart_writel(port, ATMEL_US_IER,
			  ATMEL_US_ENDRX | ATMEL_US_TIMEOUT);
}

static int atmel_prepare_rx_pdc(struct uart_port *port)
{
	struct atmel_uart_port *atmel_port = to_atmel_uart_port(port);
	int i;

	for (i = 0; i < 2; i++) {
		struct atmel_dma_buffer *pdc = &atmel_port->pdc_rx[i];

		pdc->buf = kmalloc(PDC_BUFFER_SIZE, GFP_KERNEL);
		if (pdc->buf == NULL) {
			if (i != 0) {
				dma_unmap_single(port->dev,
					atmel_port->pdc_rx[0].dma_addr,
					PDC_BUFFER_SIZE,
					DMA_FROM_DEVICE);
				kfree(atmel_port->pdc_rx[0].buf);
			}
			atmel_port->use_pdc_rx = 0;
			return -ENOMEM;
		}
		pdc->dma_addr = dma_map_single(port->dev,
						pdc->buf,
						PDC_BUFFER_SIZE,
						DMA_FROM_DEVICE);
		pdc->dma_size = PDC_BUFFER_SIZE;
		pdc->ofs = 0;
	}

	atmel_port->pdc_rx_idx = 0;

	atmel_uart_writel(port, ATMEL_PDC_RPR, atmel_port->pdc_rx[0].dma_addr);
	atmel_uart_writel(port, ATMEL_PDC_RCR, PDC_BUFFER_SIZE);

	atmel_uart_writel(port, ATMEL_PDC_RNPR,
			  atmel_port->pdc_rx[1].dma_addr);
	atmel_uart_writel(port, ATMEL_PDC_RNCR, PDC_BUFFER_SIZE);

	return 0;
}

/*
 * tasklet handling tty stuff outside the interrupt handler.
 */
static void atmel_tasklet_rx_func(unsigned long data)
{
	struct uart_port *port = (struct uart_port *)data;
	struct atmel_uart_port *atmel_port = to_atmel_uart_port(port);

	/* The interrupt handler does not take the lock */
	spin_lock(&port->lock);
	atmel_port->schedule_rx(port);
	spin_unlock(&port->lock);
}

static void atmel_tasklet_tx_func(unsigned long data)
{
	struct uart_port *port = (struct uart_port *)data;
	struct atmel_uart_port *atmel_port = to_atmel_uart_port(port);

	/* The interrupt handler does not take the lock */
	spin_lock(&port->lock);
	atmel_port->schedule_tx(port);
	spin_unlock(&port->lock);
}

static void atmel_init_property(struct atmel_uart_port *atmel_port,
				struct platform_device *pdev)
{
	struct device_node *np = pdev->dev.of_node;

	/* DMA/PDC usage specification */
	if (of_property_read_bool(np, "atmel,use-dma-rx")) {
		if (of_property_read_bool(np, "dmas")) {
			atmel_port->use_dma_rx  = true;
			atmel_port->use_pdc_rx  = false;
		} else {
			atmel_port->use_dma_rx  = false;
			atmel_port->use_pdc_rx  = true;
		}
	} else {
		atmel_port->use_dma_rx  = false;
		atmel_port->use_pdc_rx  = false;
	}

	if (of_property_read_bool(np, "atmel,use-dma-tx")) {
		if (of_property_read_bool(np, "dmas")) {
			atmel_port->use_dma_tx  = true;
			atmel_port->use_pdc_tx  = false;
		} else {
			atmel_port->use_dma_tx  = false;
			atmel_port->use_pdc_tx  = true;
		}
	} else {
		atmel_port->use_dma_tx  = false;
		atmel_port->use_pdc_tx  = false;
	}
}

static void atmel_set_ops(struct uart_port *port)
{
	struct atmel_uart_port *atmel_port = to_atmel_uart_port(port);

	if (atmel_use_dma_rx(port)) {
		atmel_port->prepare_rx = &atmel_prepare_rx_dma;
		atmel_port->schedule_rx = &atmel_rx_from_dma;
		atmel_port->release_rx = &atmel_release_rx_dma;
	} else if (atmel_use_pdc_rx(port)) {
		atmel_port->prepare_rx = &atmel_prepare_rx_pdc;
		atmel_port->schedule_rx = &atmel_rx_from_pdc;
		atmel_port->release_rx = &atmel_release_rx_pdc;
	} else {
		atmel_port->prepare_rx = NULL;
		atmel_port->schedule_rx = &atmel_rx_from_ring;
		atmel_port->release_rx = NULL;
	}

	if (atmel_use_dma_tx(port)) {
		atmel_port->prepare_tx = &atmel_prepare_tx_dma;
		atmel_port->schedule_tx = &atmel_tx_dma;
		atmel_port->release_tx = &atmel_release_tx_dma;
	} else if (atmel_use_pdc_tx(port)) {
		atmel_port->prepare_tx = &atmel_prepare_tx_pdc;
		atmel_port->schedule_tx = &atmel_tx_pdc;
		atmel_port->release_tx = &atmel_release_tx_pdc;
	} else {
		atmel_port->prepare_tx = NULL;
		atmel_port->schedule_tx = &atmel_tx_chars;
		atmel_port->release_tx = NULL;
	}
}

/*
 * Get ip name usart or uart
 */
static void atmel_get_ip_name(struct uart_port *port)
{
	struct atmel_uart_port *atmel_port = to_atmel_uart_port(port);
	int name = atmel_uart_readl(port, ATMEL_US_NAME);
	u32 version;
	u32 usart, dbgu_uart, new_uart;
	/* ASCII decoding for IP version */
	usart = 0x55534152;	/* USAR(T) */
	dbgu_uart = 0x44424755;	/* DBGU */
	new_uart = 0x55415254;	/* UART */

	/*
	 * Only USART devices from at91sam9260 SOC implement fractional
	 * baudrate. It is available for all asynchronous modes, with the
	 * following restriction: the sampling clock's duty cycle is not
	 * constant.
	 */
	atmel_port->has_frac_baudrate = false;
	atmel_port->has_hw_timer = false;

	if (name == new_uart) {
		dev_dbg(port->dev, "Uart with hw timer");
		atmel_port->has_hw_timer = true;
		atmel_port->rtor = ATMEL_UA_RTOR;
	} else if (name == usart) {
		dev_dbg(port->dev, "Usart\n");
		atmel_port->has_frac_baudrate = true;
		atmel_port->has_hw_timer = true;
		atmel_port->rtor = ATMEL_US_RTOR;
		version = atmel_uart_readl(port, ATMEL_US_VERSION);
		switch (version) {
		case 0x814:	/* sama5d2 */
			/* fall through */
		case 0x701:	/* sama5d4 */
			atmel_port->fidi_min = 3;
			atmel_port->fidi_max = 65535;
			break;
		case 0x502:	/* sam9x5, sama5d3 */
			atmel_port->fidi_min = 3;
			atmel_port->fidi_max = 2047;
			break;
		default:
			atmel_port->fidi_min = 1;
			atmel_port->fidi_max = 2047;
		}
	} else if (name == dbgu_uart) {
		dev_dbg(port->dev, "Dbgu or uart without hw timer\n");
	} else {
		/* fallback for older SoCs: use version field */
		version = atmel_uart_readl(port, ATMEL_US_VERSION);
		switch (version) {
		case 0x302:
		case 0x10213:
		case 0x10302:
			dev_dbg(port->dev, "This version is usart\n");
			atmel_port->has_frac_baudrate = true;
			atmel_port->has_hw_timer = true;
			atmel_port->rtor = ATMEL_US_RTOR;
			break;
		case 0x203:
		case 0x10202:
			dev_dbg(port->dev, "This version is uart\n");
			break;
		default:
			dev_err(port->dev, "Not supported ip name nor version, set to uart\n");
		}
	}
}

/*
 * Perform initialization and enable port for reception
 */
static int atmel_startup(struct uart_port *port)
{
	struct platform_device *pdev = to_platform_device(port->dev);
	struct atmel_uart_port *atmel_port = to_atmel_uart_port(port);
	int retval;

	/*
	 * Ensure that no interrupts are enabled otherwise when
	 * request_irq() is called we could get stuck trying to
	 * handle an unexpected interrupt
	 */
	atmel_uart_writel(port, ATMEL_US_IDR, -1);
	atmel_port->ms_irq_enabled = false;

	/*
	 * Allocate the IRQ
	 */
	retval = request_irq(port->irq, atmel_interrupt,
			     IRQF_SHARED | IRQF_COND_SUSPEND,
			     dev_name(&pdev->dev), port);
	if (retval) {
		dev_err(port->dev, "atmel_startup - Can't get irq\n");
		return retval;
	}

	atomic_set(&atmel_port->tasklet_shutdown, 0);
	tasklet_init(&atmel_port->tasklet_rx, atmel_tasklet_rx_func,
			(unsigned long)port);
	tasklet_init(&atmel_port->tasklet_tx, atmel_tasklet_tx_func,
			(unsigned long)port);

	/*
	 * Initialize DMA (if necessary)
	 */
	atmel_init_property(atmel_port, pdev);
	atmel_set_ops(port);

	if (atmel_port->prepare_rx) {
		retval = atmel_port->prepare_rx(port);
		if (retval < 0)
			atmel_set_ops(port);
	}

	if (atmel_port->prepare_tx) {
		retval = atmel_port->prepare_tx(port);
		if (retval < 0)
			atmel_set_ops(port);
	}

	/*
	 * Enable FIFO when available
	 */
	if (atmel_port->fifo_size) {
		unsigned int txrdym = ATMEL_US_ONE_DATA;
		unsigned int rxrdym = ATMEL_US_ONE_DATA;
		unsigned int fmr;

		atmel_uart_writel(port, ATMEL_US_CR,
				  ATMEL_US_FIFOEN |
				  ATMEL_US_RXFCLR |
				  ATMEL_US_TXFLCLR);

		if (atmel_use_dma_tx(port))
			txrdym = ATMEL_US_FOUR_DATA;

		fmr = ATMEL_US_TXRDYM(txrdym) | ATMEL_US_RXRDYM(rxrdym);
		if (atmel_port->rts_high &&
		    atmel_port->rts_low)
			fmr |=	ATMEL_US_FRTSC |
				ATMEL_US_RXFTHRES(atmel_port->rts_high) |
				ATMEL_US_RXFTHRES2(atmel_port->rts_low);

		atmel_uart_writel(port, ATMEL_US_FMR, fmr);
	}

	/* Save current CSR for comparison in atmel_tasklet_func() */
	atmel_port->irq_status_prev = atmel_get_lines_status(port);

	/*
	 * Finally, enable the serial port
	 */
	atmel_uart_writel(port, ATMEL_US_CR, ATMEL_US_RSTSTA | ATMEL_US_RSTRX);
	/* enable xmit & rcvr */
	atmel_uart_writel(port, ATMEL_US_CR, ATMEL_US_TXEN | ATMEL_US_RXEN);
	atmel_port->tx_stopped = false;

	timer_setup(&atmel_port->uart_timer, atmel_uart_timer_callback, 0);

	if (atmel_use_pdc_rx(port)) {
		/* set UART timeout */
		if (!atmel_port->has_hw_timer) {
			mod_timer(&atmel_port->uart_timer,
					jiffies + uart_poll_timeout(port));
		/* set USART timeout */
		} else {
			atmel_uart_writel(port, atmel_port->rtor,
					  PDC_RX_TIMEOUT);
			atmel_uart_writel(port, ATMEL_US_CR, ATMEL_US_STTTO);

			atmel_uart_writel(port, ATMEL_US_IER,
					  ATMEL_US_ENDRX | ATMEL_US_TIMEOUT);
		}
		/* enable PDC controller */
		atmel_uart_writel(port, ATMEL_PDC_PTCR, ATMEL_PDC_RXTEN);
	} else if (atmel_use_dma_rx(port)) {
		/* set UART timeout */
		if (!atmel_port->has_hw_timer) {
			mod_timer(&atmel_port->uart_timer,
					jiffies + uart_poll_timeout(port));
		/* set USART timeout */
		} else {
			atmel_uart_writel(port, atmel_port->rtor,
					  PDC_RX_TIMEOUT);
			atmel_uart_writel(port, ATMEL_US_CR, ATMEL_US_STTTO);

			atmel_uart_writel(port, ATMEL_US_IER,
					  ATMEL_US_TIMEOUT);
		}
	} else {
		/* enable receive only */
		atmel_uart_writel(port, ATMEL_US_IER, ATMEL_US_RXRDY);
	}

	return 0;
}

/*
 * Flush any TX data submitted for DMA. Called when the TX circular
 * buffer is reset.
 */
static void atmel_flush_buffer(struct uart_port *port)
{
	struct atmel_uart_port *atmel_port = to_atmel_uart_port(port);

	if (atmel_use_pdc_tx(port)) {
		atmel_uart_writel(port, ATMEL_PDC_TCR, 0);
		atmel_port->pdc_tx.ofs = 0;
	}
	/*
	 * in uart_flush_buffer(), the xmit circular buffer has just
	 * been cleared, so we have to reset tx_len accordingly.
	 */
	atmel_port->tx_len = 0;
}

/*
 * Disable the port
 */
static void atmel_shutdown(struct uart_port *port)
{
	struct atmel_uart_port *atmel_port = to_atmel_uart_port(port);

	/* Disable modem control lines interrupts */
	atmel_disable_ms(port);

	/* Disable interrupts at device level */
	atmel_uart_writel(port, ATMEL_US_IDR, -1);

	/* Prevent spurious interrupts from scheduling the tasklet */
	atomic_inc(&atmel_port->tasklet_shutdown);

	/*
	 * Prevent any tasklets being scheduled during
	 * cleanup
	 */
	del_timer_sync(&atmel_port->uart_timer);

	/* Make sure that no interrupt is on the fly */
	synchronize_irq(port->irq);

	/*
	 * Clear out any scheduled tasklets before
	 * we destroy the buffers
	 */
	tasklet_kill(&atmel_port->tasklet_rx);
	tasklet_kill(&atmel_port->tasklet_tx);

	/*
	 * Ensure everything is stopped and
	 * disable port and break condition.
	 */
	atmel_stop_rx(port);
	atmel_stop_tx(port);

	atmel_uart_writel(port, ATMEL_US_CR, ATMEL_US_RSTSTA);

	/*
	 * Shut-down the DMA.
	 */
	if (atmel_port->release_rx)
		atmel_port->release_rx(port);
	if (atmel_port->release_tx)
		atmel_port->release_tx(port);

	/*
	 * Reset ring buffer pointers
	 */
	atmel_port->rx_ring.head = 0;
	atmel_port->rx_ring.tail = 0;

	/*
	 * Free the interrupts
	 */
	free_irq(port->irq, port);

	atmel_flush_buffer(port);
}

/*
 * Power / Clock management.
 */
static void atmel_serial_pm(struct uart_port *port, unsigned int state,
			    unsigned int oldstate)
{
	struct atmel_uart_port *atmel_port = to_atmel_uart_port(port);

	switch (state) {
	case 0:
		/*
		 * Enable the peripheral clock for this serial port.
		 * This is called on uart_open() or a resume event.
		 */
		clk_prepare_enable(atmel_port->clk);

		/* re-enable interrupts if we disabled some on suspend */
		atmel_uart_writel(port, ATMEL_US_IER, atmel_port->backup_imr);
		break;
	case 3:
		/* Back up the interrupt mask and disable all interrupts */
		atmel_port->backup_imr = atmel_uart_readl(port, ATMEL_US_IMR);
		atmel_uart_writel(port, ATMEL_US_IDR, -1);

		/*
		 * Disable the peripheral clock for this serial port.
		 * This is called on uart_close() or a suspend event.
		 */
		clk_disable_unprepare(atmel_port->clk);
		break;
	default:
		dev_err(port->dev, "atmel_serial: unknown pm %d\n", state);
	}
}

/*
 * Change the port parameters
 */
static void atmel_set_termios(struct uart_port *port, struct ktermios *termios,
			      struct ktermios *old)
{
	struct atmel_uart_port *atmel_port = to_atmel_uart_port(port);
	unsigned long flags;
	unsigned int old_mode, mode, mdrop, imr, quot, baud, div, cd, fp = 0;

	/* save the current mode register */
	mode = old_mode = atmel_uart_readl(port, ATMEL_US_MR);

	/* reset the mode, clock divisor, parity, stop bits and data size */
	mode &= ~(ATMEL_US_USCLKS | ATMEL_US_CHRL | ATMEL_US_NBSTOP |
		  ATMEL_US_PAR | ATMEL_US_USMODE);

	baud = uart_get_baud_rate(port, termios, old, 0, port->uartclk / 16);

	/* byte size */
	switch (termios->c_cflag & CSIZE) {
	case CS5:
		mode |= ATMEL_US_CHRL_5;
		break;
	case CS6:
		mode |= ATMEL_US_CHRL_6;
		break;
	case CS7:
		mode |= ATMEL_US_CHRL_7;
		break;
	default:
		mode |= ATMEL_US_CHRL_8;
		break;
	}

	/* stop bits */
	if (termios->c_cflag & CSTOPB)
		mode |= ATMEL_US_NBSTOP_2;

	/* parity */
	if (termios->c_cflag & PARENB) {
		/* Mark, Space or Multidrop parity */
		if (termios->c_cflag & CMSPAR) {
			if (termios->c_cflag & PARMD)
				mode |= ATMEL_US_PAR_MULTI_DROP;
			else if (termios->c_cflag & PARODD)
				mode |= ATMEL_US_PAR_MARK;
			else
				mode |= ATMEL_US_PAR_SPACE;
		} else if (termios->c_cflag & PARODD)
			mode |= ATMEL_US_PAR_ODD;
		else
			mode |= ATMEL_US_PAR_EVEN;

	} else
		mode |= ATMEL_US_PAR_NONE;
	mdrop = termios->c_cflag & SENDA ? ATMEL_US_SENDA : 0;
	termios->c_cflag &= ~SENDA; /* SENDA bit must be cleared once used */

	spin_lock_irqsave(&port->lock, flags);

	port->read_status_mask = ATMEL_US_OVRE;
	if (termios->c_iflag & INPCK)
		port->read_status_mask |= (ATMEL_US_FRAME | ATMEL_US_PARE);
	if (termios->c_iflag & (IGNBRK | BRKINT | PARMRK))
		port->read_status_mask |= ATMEL_US_RXBRK;

	if (atmel_use_pdc_rx(port))
		/* need to enable error interrupts */
		atmel_uart_writel(port, ATMEL_US_IER, port->read_status_mask);

	/*
	 * Characters to ignore
	 */
	port->ignore_status_mask = 0;
	if (termios->c_iflag & IGNPAR)
		port->ignore_status_mask |= (ATMEL_US_FRAME | ATMEL_US_PARE);
	if (termios->c_iflag & IGNBRK) {
		port->ignore_status_mask |= ATMEL_US_RXBRK;
		/*
		 * If we're ignoring parity and break indicators,
		 * ignore overruns too (for real raw support).
		 */
		if (termios->c_iflag & IGNPAR)
			port->ignore_status_mask |= ATMEL_US_OVRE;
	}
	/* TODO: Ignore all characters if CREAD is set.*/

	/* update the per-port timeout */
	uart_update_timeout(port, termios->c_cflag, baud);

	/*
	 * save/disable interrupts. The tty layer will ensure that the
	 * transmitter is empty if requested by the caller, so there's
	 * no need to wait for it here.
	 */
	imr = atmel_uart_readl(port, ATMEL_US_IMR);
	atmel_uart_writel(port, ATMEL_US_IDR, -1);

	/* disable receiver and transmitter */
	atmel_uart_writel(port, ATMEL_US_CR, ATMEL_US_TXDIS | ATMEL_US_RXDIS);
	atmel_port->tx_stopped = true;

	/* mode */
	if (port->rs485.flags & SER_RS485_ENABLED) {
		atmel_uart_writel(port, ATMEL_US_TTGR,
				  port->rs485.delay_rts_after_send);
		mode |= ATMEL_US_USMODE_RS485;
	} else if (port->iso7816.flags & SER_ISO7816_ENABLED) {
		atmel_uart_writel(port, ATMEL_US_TTGR, port->iso7816.tg);
		/* select mck clock, and output  */
		mode |= ATMEL_US_USCLKS_MCK | ATMEL_US_CLKO;
		/* set max iterations */
		mode |= ATMEL_US_MAX_ITER(3);
		if ((port->iso7816.flags & SER_ISO7816_T_PARAM)
				== SER_ISO7816_T(0))
			mode |= ATMEL_US_USMODE_ISO7816_T0;
		else
			mode |= ATMEL_US_USMODE_ISO7816_T1;
	} else if (termios->c_cflag & CRTSCTS) {
		/* RS232 with hardware handshake (RTS/CTS) */
		if (atmel_use_fifo(port) &&
		    !mctrl_gpio_to_gpiod(atmel_port->gpios, UART_GPIO_CTS)) {
			/*
			 * with ATMEL_US_USMODE_HWHS set, the controller will
			 * be able to drive the RTS pin high/low when the RX
			 * FIFO is above RXFTHRES/below RXFTHRES2.
			 * It will also disable the transmitter when the CTS
			 * pin is high.
			 * This mode is not activated if CTS pin is a GPIO
			 * because in this case, the transmitter is always
			 * disabled (there must be an internal pull-up
			 * responsible for this behaviour).
			 * If the RTS pin is a GPIO, the controller won't be
			 * able to drive it according to the FIFO thresholds,
			 * but it will be handled by the driver.
			 */
			mode |= ATMEL_US_USMODE_HWHS;
		} else {
			/*
			 * For platforms without FIFO, the flow control is
			 * handled by the driver.
			 */
			mode |= ATMEL_US_USMODE_NORMAL;
		}
	} else {
		/* RS232 without hadware handshake */
		mode |= ATMEL_US_USMODE_NORMAL;
	}

	/* set the mode, clock divisor, parity, stop bits and data size */
	atmel_uart_writel(port, ATMEL_US_MR, mode);

	/*
	 * when switching the mode, set the RTS line state according to the
	 * new mode, otherwise keep the former state
	 */
	if ((old_mode & ATMEL_US_USMODE) != (mode & ATMEL_US_USMODE)) {
		unsigned int rts_state;

		if ((mode & ATMEL_US_USMODE) == ATMEL_US_USMODE_HWHS) {
			/* let the hardware control the RTS line */
			rts_state = ATMEL_US_RTSDIS;
		} else {
			/* force RTS line to low level */
			rts_state = ATMEL_US_RTSEN;
		}

		atmel_uart_writel(port, ATMEL_US_CR, rts_state);
	}

	/*
	 * Set the baud rate:
	 * Fractional baudrate allows to setup output frequency more
	 * accurately. This feature is enabled only when using normal mode.
	 * baudrate = selected clock / (8 * (2 - OVER) * (CD + FP / 8))
	 * Currently, OVER is always set to 0 so we get
	 * baudrate = selected clock / (16 * (CD + FP / 8))
	 * then
	 * 8 CD + FP = selected clock / (2 * baudrate)
	 */
	if (atmel_port->has_frac_baudrate) {
		div = DIV_ROUND_CLOSEST(port->uartclk, baud * 2);
		cd = div >> 3;
		fp = div & ATMEL_US_FP_MASK;
	} else {
		cd = uart_get_divisor(port, baud);
	}

	if (cd > 65535) {	/* BRGR is 16-bit, so switch to slower clock */
		cd /= 8;
		mode |= ATMEL_US_USCLKS_MCK_DIV8;
	}
	quot = cd | fp << ATMEL_US_FP_OFFSET;

	if (!(port->iso7816.flags & SER_ISO7816_ENABLED))
		atmel_uart_writel(port, ATMEL_US_BRGR, quot);
	atmel_uart_writel(port, ATMEL_US_CR, ATMEL_US_RSTSTA | ATMEL_US_RSTRX);
	atmel_uart_writel(port, ATMEL_US_CR,
			  mdrop | ATMEL_US_TXEN | ATMEL_US_RXEN);
	atmel_port->tx_stopped = false;

	/* restore interrupts */
	atmel_uart_writel(port, ATMEL_US_IER, imr);

	/* CTS flow-control and modem-status interrupts */
	if (UART_ENABLE_MS(port, termios->c_cflag))
		atmel_enable_ms(port);
	else
		atmel_disable_ms(port);

	spin_unlock_irqrestore(&port->lock, flags);
}

static void atmel_set_ldisc(struct uart_port *port, struct ktermios *termios)
{
	if (termios->c_line == N_PPS) {
		port->flags |= UPF_HARDPPS_CD;
		spin_lock_irq(&port->lock);
		atmel_enable_ms(port);
		spin_unlock_irq(&port->lock);
	} else {
		port->flags &= ~UPF_HARDPPS_CD;
		if (!UART_ENABLE_MS(port, termios->c_cflag)) {
			spin_lock_irq(&port->lock);
			atmel_disable_ms(port);
			spin_unlock_irq(&port->lock);
		}
	}
}

/*
 * Return string describing the specified port
 */
static const char *atmel_type(struct uart_port *port)
{
	return (port->type == PORT_ATMEL) ? "ATMEL_SERIAL" : NULL;
}

/*
 * Release the memory region(s) being used by 'port'.
 */
static void atmel_release_port(struct uart_port *port)
{
	struct platform_device *mpdev = to_platform_device(port->dev->parent);
	int size = resource_size(mpdev->resource);

	release_mem_region(port->mapbase, size);

	if (port->flags & UPF_IOREMAP) {
		iounmap(port->membase);
		port->membase = NULL;
	}
}

/*
 * Request the memory region(s) being used by 'port'.
 */
static int atmel_request_port(struct uart_port *port)
{
	struct platform_device *mpdev = to_platform_device(port->dev->parent);
	int size = resource_size(mpdev->resource);

	if (!request_mem_region(port->mapbase, size, "atmel_serial"))
		return -EBUSY;

	if (port->flags & UPF_IOREMAP) {
		port->membase = ioremap(port->mapbase, size);
		if (port->membase == NULL) {
			release_mem_region(port->mapbase, size);
			return -ENOMEM;
		}
	}

	return 0;
}

/*
 * Configure/autoconfigure the port.
 */
static void atmel_config_port(struct uart_port *port, int flags)
{
	if (flags & UART_CONFIG_TYPE) {
		port->type = PORT_ATMEL;
		atmel_request_port(port);
	}
}

/*
 * Verify the new serial_struct (for TIOCSSERIAL).
 */
static int atmel_verify_port(struct uart_port *port, struct serial_struct *ser)
{
	int ret = 0;
	if (ser->type != PORT_UNKNOWN && ser->type != PORT_ATMEL)
		ret = -EINVAL;
	if (port->irq != ser->irq)
		ret = -EINVAL;
	if (ser->io_type != SERIAL_IO_MEM)
		ret = -EINVAL;
	if (port->uartclk / 16 != ser->baud_base)
		ret = -EINVAL;
	if (port->mapbase != (unsigned long)ser->iomem_base)
		ret = -EINVAL;
	if (port->iobase != ser->port)
		ret = -EINVAL;
	if (ser->hub6 != 0)
		ret = -EINVAL;
	return ret;
}

#ifdef CONFIG_CONSOLE_POLL
static int atmel_poll_get_char(struct uart_port *port)
{
	while (!(atmel_uart_readl(port, ATMEL_US_CSR) & ATMEL_US_RXRDY))
		cpu_relax();

	return atmel_uart_read_char(port);
}

static void atmel_poll_put_char(struct uart_port *port, unsigned char ch)
{
	while (!(atmel_uart_readl(port, ATMEL_US_CSR) & ATMEL_US_TXRDY))
		cpu_relax();

	atmel_uart_write_char(port, ch);
}
#endif

static const struct uart_ops atmel_pops = {
	.tx_empty	= atmel_tx_empty,
	.set_mctrl	= atmel_set_mctrl,
	.get_mctrl	= atmel_get_mctrl,
	.stop_tx	= atmel_stop_tx,
	.start_tx	= atmel_start_tx,
	.stop_rx	= atmel_stop_rx,
	.enable_ms	= atmel_enable_ms,
	.break_ctl	= atmel_break_ctl,
	.startup	= atmel_startup,
	.shutdown	= atmel_shutdown,
	.flush_buffer	= atmel_flush_buffer,
	.set_termios	= atmel_set_termios,
	.set_ldisc	= atmel_set_ldisc,
	.type		= atmel_type,
	.release_port	= atmel_release_port,
	.request_port	= atmel_request_port,
	.config_port	= atmel_config_port,
	.verify_port	= atmel_verify_port,
	.pm		= atmel_serial_pm,
#ifdef CONFIG_CONSOLE_POLL
	.poll_get_char	= atmel_poll_get_char,
	.poll_put_char	= atmel_poll_put_char,
#endif
};

/*
 * Configure the port from the platform device resource info.
 */
static int atmel_init_port(struct atmel_uart_port *atmel_port,
				      struct platform_device *pdev)
{
	int ret;
	struct uart_port *port = &atmel_port->uart;
	struct platform_device *mpdev = to_platform_device(pdev->dev.parent);

	atmel_init_property(atmel_port, pdev);
	atmel_set_ops(port);

	uart_get_rs485_mode(&mpdev->dev, &port->rs485);

	port->iotype		= UPIO_MEM;
	port->flags		= UPF_BOOT_AUTOCONF | UPF_IOREMAP;
	port->ops		= &atmel_pops;
	port->fifosize		= 1;
	port->dev		= &pdev->dev;
	port->mapbase		= mpdev->resource[0].start;
	port->irq		= mpdev->resource[1].start;
	port->rs485_config	= atmel_config_rs485;
	port->iso7816_config	= atmel_config_iso7816;
	port->membase		= NULL;

	memset(&atmel_port->rx_ring, 0, sizeof(atmel_port->rx_ring));

	/* for console, the clock could already be configured */
	if (!atmel_port->clk) {
		atmel_port->clk = clk_get(&mpdev->dev, "usart");
		if (IS_ERR(atmel_port->clk)) {
			ret = PTR_ERR(atmel_port->clk);
			atmel_port->clk = NULL;
			return ret;
		}
		ret = clk_prepare_enable(atmel_port->clk);
		if (ret) {
			clk_put(atmel_port->clk);
			atmel_port->clk = NULL;
			return ret;
		}
		port->uartclk = clk_get_rate(atmel_port->clk);
		clk_disable_unprepare(atmel_port->clk);
		/* only enable clock when USART is in use */
	}

	/*
	 * Use TXEMPTY for interrupt when rs485 or ISO7816 else TXRDY or
	 * ENDTX|TXBUFE
	 */
	if (port->rs485.flags & SER_RS485_ENABLED ||
	    port->iso7816.flags & SER_ISO7816_ENABLED)
		atmel_port->tx_done_mask = ATMEL_US_TXEMPTY;
	else if (atmel_use_pdc_tx(port)) {
		port->fifosize = PDC_BUFFER_SIZE;
		atmel_port->tx_done_mask = ATMEL_US_ENDTX | ATMEL_US_TXBUFE;
	} else {
		atmel_port->tx_done_mask = ATMEL_US_TXRDY;
	}

	return 0;
}

#ifdef CONFIG_SERIAL_ATMEL_CONSOLE
static void atmel_console_putchar(struct uart_port *port, int ch)
{
	while (!(atmel_uart_readl(port, ATMEL_US_CSR) & ATMEL_US_TXRDY))
		cpu_relax();
	atmel_uart_write_char(port, ch);
}

/*
 * Interrupts are disabled on entering
 */
static void atmel_console_write(struct console *co, const char *s, u_int count)
{
	struct uart_port *port = &atmel_ports[co->index].uart;
	struct atmel_uart_port *atmel_port = to_atmel_uart_port(port);
	unsigned int status, imr;
	unsigned int pdc_tx;

	/*
	 * First, save IMR and then disable interrupts
	 */
	imr = atmel_uart_readl(port, ATMEL_US_IMR);
	atmel_uart_writel(port, ATMEL_US_IDR,
			  ATMEL_US_RXRDY | atmel_port->tx_done_mask);

	/* Store PDC transmit status and disable it */
	pdc_tx = atmel_uart_readl(port, ATMEL_PDC_PTSR) & ATMEL_PDC_TXTEN;
	atmel_uart_writel(port, ATMEL_PDC_PTCR, ATMEL_PDC_TXTDIS);

	/* Make sure that tx path is actually able to send characters */
	atmel_uart_writel(port, ATMEL_US_CR, ATMEL_US_TXEN);
	atmel_port->tx_stopped = false;

	uart_console_write(port, s, count, atmel_console_putchar);

	/*
	 * Finally, wait for transmitter to become empty
	 * and restore IMR
	 */
	do {
		status = atmel_uart_readl(port, ATMEL_US_CSR);
	} while (!(status & ATMEL_US_TXRDY));

	/* Restore PDC transmit status */
	if (pdc_tx)
		atmel_uart_writel(port, ATMEL_PDC_PTCR, ATMEL_PDC_TXTEN);

	/* set interrupts back the way they were */
	atmel_uart_writel(port, ATMEL_US_IER, imr);
}

/*
 * If the port was already initialised (eg, by a boot loader),
 * try to determine the current setup.
 */
static void __init atmel_console_get_options(struct uart_port *port, int *baud,
					     int *parity, int *bits)
{
	unsigned int mr, quot;

	/*
	 * If the baud rate generator isn't running, the port wasn't
	 * initialized by the boot loader.
	 */
	quot = atmel_uart_readl(port, ATMEL_US_BRGR) & ATMEL_US_CD;
	if (!quot)
		return;

	mr = atmel_uart_readl(port, ATMEL_US_MR) & ATMEL_US_CHRL;
	if (mr == ATMEL_US_CHRL_8)
		*bits = 8;
	else
		*bits = 7;

	mr = atmel_uart_readl(port, ATMEL_US_MR) & ATMEL_US_PAR;
	if (mr == ATMEL_US_PAR_EVEN)
		*parity = 'e';
	else if (mr == ATMEL_US_PAR_ODD)
		*parity = 'o';

	/*
	 * The serial core only rounds down when matching this to a
	 * supported baud rate. Make sure we don't end up slightly
	 * lower than one of those, as it would make us fall through
	 * to a much lower baud rate than we really want.
	 */
	*baud = port->uartclk / (16 * (quot - 1));
}

static int __init atmel_console_setup(struct console *co, char *options)
{
	int ret;
	struct uart_port *port = &atmel_ports[co->index].uart;
	struct atmel_uart_port *atmel_port = to_atmel_uart_port(port);
	int baud = 115200;
	int bits = 8;
	int parity = 'n';
	int flow = 'n';

	if (port->membase == NULL) {
		/* Port not initialized yet - delay setup */
		return -ENODEV;
	}

	ret = clk_prepare_enable(atmel_ports[co->index].clk);
	if (ret)
		return ret;

	atmel_uart_writel(port, ATMEL_US_IDR, -1);
	atmel_uart_writel(port, ATMEL_US_CR, ATMEL_US_RSTSTA | ATMEL_US_RSTRX);
	atmel_uart_writel(port, ATMEL_US_CR, ATMEL_US_TXEN | ATMEL_US_RXEN);
	atmel_port->tx_stopped = false;

	if (options)
		uart_parse_options(options, &baud, &parity, &bits, &flow);
	else
		atmel_console_get_options(port, &baud, &parity, &bits);

	return uart_set_options(port, co, baud, parity, bits, flow);
}

static struct uart_driver atmel_uart;

static struct console atmel_console = {
	.name		= ATMEL_DEVICENAME,
	.write		= atmel_console_write,
	.device		= uart_console_device,
	.setup		= atmel_console_setup,
	.flags		= CON_PRINTBUFFER,
	.index		= -1,
	.data		= &atmel_uart,
};

#define ATMEL_CONSOLE_DEVICE	(&atmel_console)

static inline bool atmel_is_console_port(struct uart_port *port)
{
	return port->cons && port->cons->index == port->line;
}

#else
#define ATMEL_CONSOLE_DEVICE	NULL

static inline bool atmel_is_console_port(struct uart_port *port)
{
	return false;
}
#endif

static struct uart_driver atmel_uart = {
	.owner		= THIS_MODULE,
	.driver_name	= "atmel_serial",
	.dev_name	= ATMEL_DEVICENAME,
	.major		= SERIAL_ATMEL_MAJOR,
	.minor		= MINOR_START,
	.nr		= ATMEL_MAX_UART,
	.cons		= ATMEL_CONSOLE_DEVICE,
};

#ifdef CONFIG_PM
static bool atmel_serial_clk_will_stop(void)
{
#ifdef CONFIG_ARCH_AT91
	return at91_suspend_entering_slow_clock();
#else
	return false;
#endif
}

static int atmel_serial_suspend(struct platform_device *pdev,
				pm_message_t state)
{
	struct uart_port *port = platform_get_drvdata(pdev);
	struct atmel_uart_port *atmel_port = to_atmel_uart_port(port);

	if (atmel_is_console_port(port) && console_suspend_enabled) {
		/* Drain the TX shifter */
		while (!(atmel_uart_readl(port, ATMEL_US_CSR) &
			 ATMEL_US_TXEMPTY))
			cpu_relax();
	}

	if (atmel_is_console_port(port) && !console_suspend_enabled) {
		/* Cache register values as we won't get a full shutdown/startup
		 * cycle
		 */
		atmel_port->cache.mr = atmel_uart_readl(port, ATMEL_US_MR);
		atmel_port->cache.imr = atmel_uart_readl(port, ATMEL_US_IMR);
		atmel_port->cache.brgr = atmel_uart_readl(port, ATMEL_US_BRGR);
		atmel_port->cache.rtor = atmel_uart_readl(port,
							  atmel_port->rtor);
		atmel_port->cache.ttgr = atmel_uart_readl(port, ATMEL_US_TTGR);
		atmel_port->cache.fmr = atmel_uart_readl(port, ATMEL_US_FMR);
		atmel_port->cache.fimr = atmel_uart_readl(port, ATMEL_US_FIMR);
	}

	/* we can not wake up if we're running on slow clock */
	atmel_port->may_wakeup = device_may_wakeup(&pdev->dev);
	if (atmel_serial_clk_will_stop()) {
		unsigned long flags;

		spin_lock_irqsave(&atmel_port->lock_suspended, flags);
		atmel_port->suspended = true;
		spin_unlock_irqrestore(&atmel_port->lock_suspended, flags);
		device_set_wakeup_enable(&pdev->dev, 0);
	}

	uart_suspend_port(&atmel_uart, port);

	return 0;
}

static int atmel_serial_resume(struct platform_device *pdev)
{
	struct uart_port *port = platform_get_drvdata(pdev);
	struct atmel_uart_port *atmel_port = to_atmel_uart_port(port);
	unsigned long flags;

	if (atmel_is_console_port(port) && !console_suspend_enabled) {
		atmel_uart_writel(port, ATMEL_US_MR, atmel_port->cache.mr);
		atmel_uart_writel(port, ATMEL_US_IER, atmel_port->cache.imr);
		atmel_uart_writel(port, ATMEL_US_BRGR, atmel_port->cache.brgr);
		atmel_uart_writel(port, atmel_port->rtor,
				  atmel_port->cache.rtor);
		atmel_uart_writel(port, ATMEL_US_TTGR, atmel_port->cache.ttgr);

		if (atmel_port->fifo_size) {
			atmel_uart_writel(port, ATMEL_US_CR, ATMEL_US_FIFOEN |
					  ATMEL_US_RXFCLR | ATMEL_US_TXFLCLR);
			atmel_uart_writel(port, ATMEL_US_FMR,
					  atmel_port->cache.fmr);
			atmel_uart_writel(port, ATMEL_US_FIER,
					  atmel_port->cache.fimr);
		}
		atmel_start_rx(port);
	}

	spin_lock_irqsave(&atmel_port->lock_suspended, flags);
	if (atmel_port->pending) {
		atmel_handle_receive(port, atmel_port->pending);
		atmel_handle_status(port, atmel_port->pending,
				    atmel_port->pending_status);
		atmel_handle_transmit(port, atmel_port->pending);
		atmel_port->pending = 0;
	}
	atmel_port->suspended = false;
	spin_unlock_irqrestore(&atmel_port->lock_suspended, flags);

	uart_resume_port(&atmel_uart, port);
	device_set_wakeup_enable(&pdev->dev, atmel_port->may_wakeup);

	return 0;
}
#else
#define atmel_serial_suspend NULL
#define atmel_serial_resume NULL
#endif

static void atmel_serial_probe_fifos(struct atmel_uart_port *atmel_port,
				     struct platform_device *pdev)
{
	atmel_port->fifo_size = 0;
	atmel_port->rts_low = 0;
	atmel_port->rts_high = 0;

	if (of_property_read_u32(pdev->dev.of_node,
				 "atmel,fifo-size",
				 &atmel_port->fifo_size))
		return;

	if (!atmel_port->fifo_size)
		return;

	if (atmel_port->fifo_size < ATMEL_MIN_FIFO_SIZE) {
		atmel_port->fifo_size = 0;
		dev_err(&pdev->dev, "Invalid FIFO size\n");
		return;
	}

	/*
	 * 0 <= rts_low <= rts_high <= fifo_size
	 * Once their CTS line asserted by the remote peer, some x86 UARTs tend
	 * to flush their internal TX FIFO, commonly up to 16 data, before
	 * actually stopping to send new data. So we try to set the RTS High
	 * Threshold to a reasonably high value respecting this 16 data
	 * empirical rule when possible.
	 */
	atmel_port->rts_high = max_t(int, atmel_port->fifo_size >> 1,
			       atmel_port->fifo_size - ATMEL_RTS_HIGH_OFFSET);
	atmel_port->rts_low  = max_t(int, atmel_port->fifo_size >> 2,
			       atmel_port->fifo_size - ATMEL_RTS_LOW_OFFSET);

	dev_info(&pdev->dev, "Using FIFO (%u data)\n",
		 atmel_port->fifo_size);
	dev_dbg(&pdev->dev, "RTS High Threshold : %2u data\n",
		atmel_port->rts_high);
	dev_dbg(&pdev->dev, "RTS Low Threshold  : %2u data\n",
		atmel_port->rts_low);
}

static int atmel_serial_probe(struct platform_device *pdev)
{
	struct atmel_uart_port *atmel_port;
	struct device_node *np = pdev->dev.parent->of_node;
	void *data;
	int ret = -ENODEV;
	bool rs485_enabled;

	BUILD_BUG_ON(ATMEL_SERIAL_RINGSIZE & (ATMEL_SERIAL_RINGSIZE - 1));

	/*
	 * In device tree there is no node with "atmel,at91rm9200-usart-serial"
	 * as compatible string. This driver is probed by at91-usart mfd driver
	 * which is just a wrapper over the atmel_serial driver and
	 * spi-at91-usart driver. All attributes needed by this driver are
	 * found in of_node of parent.
	 */
	pdev->dev.of_node = np;

	ret = of_alias_get_id(np, "serial");
	if (ret < 0)
		/* port id not found in platform data nor device-tree aliases:
		 * auto-enumerate it */
		ret = find_first_zero_bit(atmel_ports_in_use, ATMEL_MAX_UART);

	if (ret >= ATMEL_MAX_UART) {
		ret = -ENODEV;
		goto err;
	}

	if (test_and_set_bit(ret, atmel_ports_in_use)) {
		/* port already in use */
		ret = -EBUSY;
		goto err;
	}

	atmel_port = &atmel_ports[ret];
	atmel_port->backup_imr = 0;
	atmel_port->uart.line = ret;
	atmel_serial_probe_fifos(atmel_port, pdev);

	atomic_set(&atmel_port->tasklet_shutdown, 0);
	spin_lock_init(&atmel_port->lock_suspended);

	ret = atmel_init_port(atmel_port, pdev);
	if (ret)
		goto err_clear_bit;

	atmel_port->gpios = mctrl_gpio_init(&atmel_port->uart, 0);
	if (IS_ERR(atmel_port->gpios)) {
		ret = PTR_ERR(atmel_port->gpios);
		goto err_clear_bit;
	}

	if (!atmel_use_pdc_rx(&atmel_port->uart)) {
		ret = -ENOMEM;
		data = kmalloc_array(ATMEL_SERIAL_RINGSIZE,
				     sizeof(struct atmel_uart_char),
				     GFP_KERNEL);
		if (!data)
			goto err_alloc_ring;
		atmel_port->rx_ring.buf = data;
	}

	rs485_enabled = atmel_port->uart.rs485.flags & SER_RS485_ENABLED;

	ret = uart_add_one_port(&atmel_uart, &atmel_port->uart);
	if (ret)
		goto err_add_port;

#ifdef CONFIG_SERIAL_ATMEL_CONSOLE
	if (atmel_is_console_port(&atmel_port->uart)
			&& ATMEL_CONSOLE_DEVICE->flags & CON_ENABLED) {
		/*
		 * The serial core enabled the clock for us, so undo
		 * the clk_prepare_enable() in atmel_console_setup()
		 */
		clk_disable_unprepare(atmel_port->clk);
	}
#endif

	device_init_wakeup(&pdev->dev, 1);
	platform_set_drvdata(pdev, atmel_port);

	/*
	 * The peripheral clock has been disabled by atmel_init_port():
	 * enable it before accessing I/O registers
	 */
	clk_prepare_enable(atmel_port->clk);

	if (rs485_enabled) {
		atmel_uart_writel(&atmel_port->uart, ATMEL_US_MR,
				  ATMEL_US_USMODE_NORMAL);
		atmel_uart_writel(&atmel_port->uart, ATMEL_US_CR,
				  ATMEL_US_RTSEN);
	}

	/*
	 * Get port name of usart or uart
	 */
	atmel_get_ip_name(&atmel_port->uart);

	/*
	 * The peripheral clock can now safely be disabled till the port
	 * is used
	 */
	clk_disable_unprepare(atmel_port->clk);

	return 0;

err_add_port:
	kfree(atmel_port->rx_ring.buf);
	atmel_port->rx_ring.buf = NULL;
err_alloc_ring:
	if (!atmel_is_console_port(&atmel_port->uart)) {
		clk_put(atmel_port->clk);
		atmel_port->clk = NULL;
	}
err_clear_bit:
	clear_bit(atmel_port->uart.line, atmel_ports_in_use);
err:
	return ret;
}

/*
 * Even if the driver is not modular, it makes sense to be able to
 * unbind a device: there can be many bound devices, and there are
 * situations where dynamic binding and unbinding can be useful.
 *
 * For example, a connected device can require a specific firmware update
 * protocol that needs bitbanging on IO lines, but use the regular serial
 * port in the normal case.
 */
static int atmel_serial_remove(struct platform_device *pdev)
{
	struct uart_port *port = platform_get_drvdata(pdev);
	struct atmel_uart_port *atmel_port = to_atmel_uart_port(port);
	int ret = 0;

	tasklet_kill(&atmel_port->tasklet_rx);
	tasklet_kill(&atmel_port->tasklet_tx);

	device_init_wakeup(&pdev->dev, 0);

	ret = uart_remove_one_port(&atmel_uart, port);

	kfree(atmel_port->rx_ring.buf);

	/* "port" is allocated statically, so we shouldn't free it */

	clear_bit(port->line, atmel_ports_in_use);

	clk_put(atmel_port->clk);
	atmel_port->clk = NULL;
	pdev->dev.of_node = NULL;

	return ret;
}

static struct platform_driver atmel_serial_driver = {
	.probe		= atmel_serial_probe,
	.remove		= atmel_serial_remove,
	.suspend	= atmel_serial_suspend,
	.resume		= atmel_serial_resume,
	.driver		= {
		.name			= "atmel_usart_serial",
		.of_match_table		= of_match_ptr(atmel_serial_dt_ids),
	},
};

static int __init atmel_serial_init(void)
{
	int ret;

	ret = uart_register_driver(&atmel_uart);
	if (ret)
		return ret;

	ret = platform_driver_register(&atmel_serial_driver);
	if (ret)
		uart_unregister_driver(&atmel_uart);

	return ret;
}
device_initcall(atmel_serial_init);<|MERGE_RESOLUTION|>--- conflicted
+++ resolved
@@ -617,17 +617,8 @@
 	/* Disable interrupts */
 	atmel_uart_writel(port, ATMEL_US_IDR, atmel_port->tx_done_mask);
 
-<<<<<<< HEAD
-	if (((port->rs485.flags & SER_RS485_ENABLED) &&
-	     !(port->rs485.flags & SER_RS485_RX_DURING_TX)) ||
-	    port->iso7816.flags & SER_ISO7816_ENABLED)
-		if (!atomic_read(&atmel_port->tasklet_shutdown))
-			atmel_start_rx(port);
-=======
 	if (atmel_uart_is_half_duplex(port))
 		atmel_start_rx(port);
->>>>>>> 23161bc8
-
 }
 
 /*
