/*
 *  Driver for Atmel AT91 / AT32 Serial ports
 *  Copyright (C) 2003 Rick Bronson
 *
 *  Based on drivers/char/serial_sa1100.c, by Deep Blue Solutions Ltd.
 *  Based on drivers/char/serial.c, by Linus Torvalds, Theodore Ts'o.
 *
 *  DMA support added by Chip Coldwell.
 *
 * This program is free software; you can redistribute it and/or modify
 * it under the terms of the GNU General Public License as published by
 * the Free Software Foundation; either version 2 of the License, or
 * (at your option) any later version.
 *
 * This program is distributed in the hope that it will be useful,
 * but WITHOUT ANY WARRANTY; without even the implied warranty of
 * MERCHANTABILITY or FITNESS FOR A PARTICULAR PURPOSE.  See the
 * GNU General Public License for more details.
 *
 * You should have received a copy of the GNU General Public License
 * along with this program; if not, write to the Free Software
 * Foundation, Inc., 59 Temple Place, Suite 330, Boston, MA  02111-1307  USA
 *
 */
#include <linux/module.h>
#include <linux/tty.h>
#include <linux/ioport.h>
#include <linux/slab.h>
#include <linux/init.h>
#include <linux/serial.h>
#include <linux/clk.h>
#include <linux/console.h>
#include <linux/sysrq.h>
#include <linux/tty_flip.h>
#include <linux/platform_device.h>
#include <linux/of.h>
#include <linux/of_device.h>
#include <linux/of_gpio.h>
#include <linux/dma-mapping.h>
#include <linux/dmaengine.h>
#include <linux/atmel_pdc.h>
#include <linux/atmel_serial.h>
#include <linux/uaccess.h>
#include <linux/platform_data/atmel.h>
#include <linux/timer.h>
#include <linux/gpio.h>
#include <linux/gpio/consumer.h>
#include <linux/err.h>
#include <linux/irq.h>
#include <linux/suspend.h>

#include <asm/io.h>
#include <asm/ioctls.h>

#define PDC_BUFFER_SIZE		512
/* Revisit: We should calculate this based on the actual port settings */
#define PDC_RX_TIMEOUT		(3 * 10)		/* 3 bytes */

/* The minium number of data FIFOs should be able to contain */
#define ATMEL_MIN_FIFO_SIZE	8
/*
 * These two offsets are substracted from the RX FIFO size to define the RTS
 * high and low thresholds
 */
#define ATMEL_RTS_HIGH_OFFSET	16
#define ATMEL_RTS_LOW_OFFSET	20

#if defined(CONFIG_SERIAL_ATMEL_CONSOLE) && defined(CONFIG_MAGIC_SYSRQ)
#define SUPPORT_SYSRQ
#endif

#include <linux/serial_core.h>

#include "serial_mctrl_gpio.h"

static void atmel_start_rx(struct uart_port *port);
static void atmel_stop_rx(struct uart_port *port);

#ifdef CONFIG_SERIAL_ATMEL_TTYAT

/* Use device name ttyAT, major 204 and minor 154-169.  This is necessary if we
 * should coexist with the 8250 driver, such as if we have an external 16C550
 * UART. */
#define SERIAL_ATMEL_MAJOR	204
#define MINOR_START		154
#define ATMEL_DEVICENAME	"ttyAT"

#else

/* Use device name ttyS, major 4, minor 64-68.  This is the usual serial port
 * name, but it is legally reserved for the 8250 driver. */
#define SERIAL_ATMEL_MAJOR	TTY_MAJOR
#define MINOR_START		64
#define ATMEL_DEVICENAME	"ttyS"

#endif

#define ATMEL_ISR_PASS_LIMIT	256

struct atmel_dma_buffer {
	unsigned char	*buf;
	dma_addr_t	dma_addr;
	unsigned int	dma_size;
	unsigned int	ofs;
};

struct atmel_uart_char {
	u16		status;
	u16		ch;
};

/*
 * Be careful, the real size of the ring buffer is
 * sizeof(atmel_uart_char) * ATMEL_SERIAL_RINGSIZE. It means that ring buffer
 * can contain up to 1024 characters in PIO mode and up to 4096 characters in
 * DMA mode.
 */
#define ATMEL_SERIAL_RINGSIZE 1024

/*
 * at91: 6 USARTs and one DBGU port (SAM9260)
 * avr32: 4
 */
#define ATMEL_MAX_UART		7

/*
 * We wrap our port structure around the generic uart_port.
 */
struct atmel_uart_port {
	struct uart_port	uart;		/* uart */
	struct clk		*clk;		/* uart clock */
	int			may_wakeup;	/* cached value of device_may_wakeup for times we need to disable it */
	u32			backup_imr;	/* IMR saved during suspend */
	int			break_active;	/* break being received */

	bool			use_dma_rx;	/* enable DMA receiver */
	bool			use_pdc_rx;	/* enable PDC receiver */
	short			pdc_rx_idx;	/* current PDC RX buffer */
	struct atmel_dma_buffer	pdc_rx[2];	/* PDC receier */

	bool			use_dma_tx;     /* enable DMA transmitter */
	bool			use_pdc_tx;	/* enable PDC transmitter */
	struct atmel_dma_buffer	pdc_tx;		/* PDC transmitter */

	spinlock_t			lock_tx;	/* port lock */
	spinlock_t			lock_rx;	/* port lock */
	struct dma_chan			*chan_tx;
	struct dma_chan			*chan_rx;
	struct dma_async_tx_descriptor	*desc_tx;
	struct dma_async_tx_descriptor	*desc_rx;
	dma_cookie_t			cookie_tx;
	dma_cookie_t			cookie_rx;
	struct scatterlist		sg_tx;
	struct scatterlist		sg_rx;
	struct tasklet_struct	tasklet_rx;
	struct tasklet_struct	tasklet_tx;
	atomic_t		tasklet_shutdown;
	unsigned int		irq_status_prev;
	unsigned int		tx_len;

	struct circ_buf		rx_ring;

	struct mctrl_gpios	*gpios;
	unsigned int		tx_done_mask;
	u32			fifo_size;
	u32			rts_high;
	u32			rts_low;
	bool			ms_irq_enabled;
	u32			rtor;	/* address of receiver timeout register if it exists */
	bool			has_frac_baudrate;
	bool			has_hw_timer;
	struct timer_list	uart_timer;

	bool			suspended;
	unsigned int		pending;
	unsigned int		pending_status;
	spinlock_t		lock_suspended;

	int (*prepare_rx)(struct uart_port *port);
	int (*prepare_tx)(struct uart_port *port);
	void (*schedule_rx)(struct uart_port *port);
	void (*schedule_tx)(struct uart_port *port);
	void (*release_rx)(struct uart_port *port);
	void (*release_tx)(struct uart_port *port);
};

static struct atmel_uart_port atmel_ports[ATMEL_MAX_UART];
static DECLARE_BITMAP(atmel_ports_in_use, ATMEL_MAX_UART);

#ifdef SUPPORT_SYSRQ
static struct console atmel_console;
#endif

#if defined(CONFIG_OF)
static const struct of_device_id atmel_serial_dt_ids[] = {
	{ .compatible = "atmel,at91rm9200-usart" },
	{ .compatible = "atmel,at91sam9260-usart" },
	{ /* sentinel */ }
};

MODULE_DEVICE_TABLE(of, atmel_serial_dt_ids);
#endif

static inline struct atmel_uart_port *
to_atmel_uart_port(struct uart_port *uart)
{
	return container_of(uart, struct atmel_uart_port, uart);
}

static inline u32 atmel_uart_readl(struct uart_port *port, u32 reg)
{
	return __raw_readl(port->membase + reg);
}

static inline void atmel_uart_writel(struct uart_port *port, u32 reg, u32 value)
{
	__raw_writel(value, port->membase + reg);
}

#ifdef CONFIG_AVR32

/* AVR32 cannot handle 8 or 16bit I/O accesses but only 32bit I/O accesses */
static inline u8 atmel_uart_read_char(struct uart_port *port)
{
	return __raw_readl(port->membase + ATMEL_US_RHR);
}

static inline void atmel_uart_write_char(struct uart_port *port, u8 value)
{
	__raw_writel(value, port->membase + ATMEL_US_THR);
}

#else

static inline u8 atmel_uart_read_char(struct uart_port *port)
{
	return __raw_readb(port->membase + ATMEL_US_RHR);
}

static inline void atmel_uart_write_char(struct uart_port *port, u8 value)
{
	__raw_writeb(value, port->membase + ATMEL_US_THR);
}

#endif

#ifdef CONFIG_SERIAL_ATMEL_PDC
static bool atmel_use_pdc_rx(struct uart_port *port)
{
	struct atmel_uart_port *atmel_port = to_atmel_uart_port(port);

	return atmel_port->use_pdc_rx;
}

static bool atmel_use_pdc_tx(struct uart_port *port)
{
	struct atmel_uart_port *atmel_port = to_atmel_uart_port(port);

	return atmel_port->use_pdc_tx;
}
#else
static bool atmel_use_pdc_rx(struct uart_port *port)
{
	return false;
}

static bool atmel_use_pdc_tx(struct uart_port *port)
{
	return false;
}
#endif

static bool atmel_use_dma_tx(struct uart_port *port)
{
	struct atmel_uart_port *atmel_port = to_atmel_uart_port(port);

	return atmel_port->use_dma_tx;
}

static bool atmel_use_dma_rx(struct uart_port *port)
{
	struct atmel_uart_port *atmel_port = to_atmel_uart_port(port);

	return atmel_port->use_dma_rx;
}

static bool atmel_use_fifo(struct uart_port *port)
{
	struct atmel_uart_port *atmel_port = to_atmel_uart_port(port);

	return atmel_port->fifo_size;
}

static void atmel_tasklet_schedule(struct atmel_uart_port *atmel_port,
				   struct tasklet_struct *t)
{
	if (!atomic_read(&atmel_port->tasklet_shutdown))
		tasklet_schedule(t);
}

static unsigned int atmel_get_lines_status(struct uart_port *port)
{
	struct atmel_uart_port *atmel_port = to_atmel_uart_port(port);
	unsigned int status, ret = 0;

	status = atmel_uart_readl(port, ATMEL_US_CSR);

	mctrl_gpio_get(atmel_port->gpios, &ret);

	if (!IS_ERR_OR_NULL(mctrl_gpio_to_gpiod(atmel_port->gpios,
						UART_GPIO_CTS))) {
		if (ret & TIOCM_CTS)
			status &= ~ATMEL_US_CTS;
		else
			status |= ATMEL_US_CTS;
	}

	if (!IS_ERR_OR_NULL(mctrl_gpio_to_gpiod(atmel_port->gpios,
						UART_GPIO_DSR))) {
		if (ret & TIOCM_DSR)
			status &= ~ATMEL_US_DSR;
		else
			status |= ATMEL_US_DSR;
	}

	if (!IS_ERR_OR_NULL(mctrl_gpio_to_gpiod(atmel_port->gpios,
						UART_GPIO_RI))) {
		if (ret & TIOCM_RI)
			status &= ~ATMEL_US_RI;
		else
			status |= ATMEL_US_RI;
	}

	if (!IS_ERR_OR_NULL(mctrl_gpio_to_gpiod(atmel_port->gpios,
						UART_GPIO_DCD))) {
		if (ret & TIOCM_CD)
			status &= ~ATMEL_US_DCD;
		else
			status |= ATMEL_US_DCD;
	}

	return status;
}

/* Enable or disable the rs485 support */
static int atmel_config_rs485(struct uart_port *port,
			      struct serial_rs485 *rs485conf)
{
	struct atmel_uart_port *atmel_port = to_atmel_uart_port(port);
	unsigned int mode;

	/* Disable interrupts */
	atmel_uart_writel(port, ATMEL_US_IDR, atmel_port->tx_done_mask);

	mode = atmel_uart_readl(port, ATMEL_US_MR);

	/* Resetting serial mode to RS232 (0x0) */
	mode &= ~ATMEL_US_USMODE;

	port->rs485 = *rs485conf;

	if (rs485conf->flags & SER_RS485_ENABLED) {
		dev_dbg(port->dev, "Setting UART to RS485\n");
		atmel_port->tx_done_mask = ATMEL_US_TXEMPTY;
		atmel_uart_writel(port, ATMEL_US_TTGR,
				  rs485conf->delay_rts_after_send);
		mode |= ATMEL_US_USMODE_RS485;
	} else {
		dev_dbg(port->dev, "Setting UART to RS232\n");
		if (atmel_use_pdc_tx(port))
			atmel_port->tx_done_mask = ATMEL_US_ENDTX |
				ATMEL_US_TXBUFE;
		else
			atmel_port->tx_done_mask = ATMEL_US_TXRDY;
	}
	atmel_uart_writel(port, ATMEL_US_MR, mode);

	/* Enable interrupts */
	atmel_uart_writel(port, ATMEL_US_IER, atmel_port->tx_done_mask);

	return 0;
}

/*
 * Return TIOCSER_TEMT when transmitter FIFO and Shift register is empty.
 */
static u_int atmel_tx_empty(struct uart_port *port)
{
	return (atmel_uart_readl(port, ATMEL_US_CSR) & ATMEL_US_TXEMPTY) ?
		TIOCSER_TEMT :
		0;
}

/*
 * Set state of the modem control output lines
 */
static void atmel_set_mctrl(struct uart_port *port, u_int mctrl)
{
	unsigned int control = 0;
	unsigned int mode = atmel_uart_readl(port, ATMEL_US_MR);
	unsigned int rts_paused, rts_ready;
	struct atmel_uart_port *atmel_port = to_atmel_uart_port(port);

	/* override mode to RS485 if needed, otherwise keep the current mode */
	if (port->rs485.flags & SER_RS485_ENABLED) {
		atmel_uart_writel(port, ATMEL_US_TTGR,
				  port->rs485.delay_rts_after_send);
		mode &= ~ATMEL_US_USMODE;
		mode |= ATMEL_US_USMODE_RS485;
	}

	/* set the RTS line state according to the mode */
	if ((mode & ATMEL_US_USMODE) == ATMEL_US_USMODE_HWHS) {
		/* force RTS line to high level */
		rts_paused = ATMEL_US_RTSEN;

		/* give the control of the RTS line back to the hardware */
		rts_ready = ATMEL_US_RTSDIS;
	} else {
		/* force RTS line to high level */
		rts_paused = ATMEL_US_RTSDIS;

		/* force RTS line to low level */
		rts_ready = ATMEL_US_RTSEN;
	}

	if (mctrl & TIOCM_RTS)
		control |= rts_ready;
	else
		control |= rts_paused;

	if (mctrl & TIOCM_DTR)
		control |= ATMEL_US_DTREN;
	else
		control |= ATMEL_US_DTRDIS;

	atmel_uart_writel(port, ATMEL_US_CR, control);

	mctrl_gpio_set(atmel_port->gpios, mctrl);

	/* Local loopback mode? */
	mode &= ~ATMEL_US_CHMODE;
	if (mctrl & TIOCM_LOOP)
		mode |= ATMEL_US_CHMODE_LOC_LOOP;
	else
		mode |= ATMEL_US_CHMODE_NORMAL;

	atmel_uart_writel(port, ATMEL_US_MR, mode);
}

/*
 * Get state of the modem control input lines
 */
static u_int atmel_get_mctrl(struct uart_port *port)
{
	struct atmel_uart_port *atmel_port = to_atmel_uart_port(port);
	unsigned int ret = 0, status;

	status = atmel_uart_readl(port, ATMEL_US_CSR);

	/*
	 * The control signals are active low.
	 */
	if (!(status & ATMEL_US_DCD))
		ret |= TIOCM_CD;
	if (!(status & ATMEL_US_CTS))
		ret |= TIOCM_CTS;
	if (!(status & ATMEL_US_DSR))
		ret |= TIOCM_DSR;
	if (!(status & ATMEL_US_RI))
		ret |= TIOCM_RI;

	return mctrl_gpio_get(atmel_port->gpios, &ret);
}

/*
 * Stop transmitting.
 */
static void atmel_stop_tx(struct uart_port *port)
{
	struct atmel_uart_port *atmel_port = to_atmel_uart_port(port);

	if (atmel_use_pdc_tx(port)) {
		/* disable PDC transmit */
		atmel_uart_writel(port, ATMEL_PDC_PTCR, ATMEL_PDC_TXTDIS);
	}

	/*
	 * Disable the transmitter.
	 * This is mandatory when DMA is used, otherwise the DMA buffer
	 * is fully transmitted.
	 */
	atmel_uart_writel(port, ATMEL_US_CR, ATMEL_US_TXDIS);

	/* Disable interrupts */
	atmel_uart_writel(port, ATMEL_US_IDR, atmel_port->tx_done_mask);

	if ((port->rs485.flags & SER_RS485_ENABLED) &&
	    !(port->rs485.flags & SER_RS485_RX_DURING_TX))
		atmel_start_rx(port);
}

/*
 * Start transmitting.
 */
static void atmel_start_tx(struct uart_port *port)
{
	struct atmel_uart_port *atmel_port = to_atmel_uart_port(port);

	if (atmel_use_pdc_tx(port) && (atmel_uart_readl(port, ATMEL_PDC_PTSR)
				       & ATMEL_PDC_TXTEN))
		/* The transmitter is already running.  Yes, we
		   really need this.*/
		return;

	if (atmel_use_pdc_tx(port) || atmel_use_dma_tx(port))
		if ((port->rs485.flags & SER_RS485_ENABLED) &&
		    !(port->rs485.flags & SER_RS485_RX_DURING_TX))
			atmel_stop_rx(port);

	if (atmel_use_pdc_tx(port))
		/* re-enable PDC transmit */
		atmel_uart_writel(port, ATMEL_PDC_PTCR, ATMEL_PDC_TXTEN);

	/* Enable interrupts */
	atmel_uart_writel(port, ATMEL_US_IER, atmel_port->tx_done_mask);

	/* re-enable the transmitter */
	atmel_uart_writel(port, ATMEL_US_CR, ATMEL_US_TXEN);
}

/*
 * start receiving - port is in process of being opened.
 */
static void atmel_start_rx(struct uart_port *port)
{
	/* reset status and receiver */
	atmel_uart_writel(port, ATMEL_US_CR, ATMEL_US_RSTSTA);

	atmel_uart_writel(port, ATMEL_US_CR, ATMEL_US_RXEN);

	if (atmel_use_pdc_rx(port)) {
		/* enable PDC controller */
		atmel_uart_writel(port, ATMEL_US_IER,
				  ATMEL_US_ENDRX | ATMEL_US_TIMEOUT |
				  port->read_status_mask);
		atmel_uart_writel(port, ATMEL_PDC_PTCR, ATMEL_PDC_RXTEN);
	} else {
		atmel_uart_writel(port, ATMEL_US_IER, ATMEL_US_RXRDY);
	}
}

/*
 * Stop receiving - port is in process of being closed.
 */
static void atmel_stop_rx(struct uart_port *port)
{
	atmel_uart_writel(port, ATMEL_US_CR, ATMEL_US_RXDIS);

	if (atmel_use_pdc_rx(port)) {
		/* disable PDC receive */
		atmel_uart_writel(port, ATMEL_PDC_PTCR, ATMEL_PDC_RXTDIS);
		atmel_uart_writel(port, ATMEL_US_IDR,
				  ATMEL_US_ENDRX | ATMEL_US_TIMEOUT |
				  port->read_status_mask);
	} else {
		atmel_uart_writel(port, ATMEL_US_IDR, ATMEL_US_RXRDY);
	}
}

/*
 * Enable modem status interrupts
 */
static void atmel_enable_ms(struct uart_port *port)
{
	struct atmel_uart_port *atmel_port = to_atmel_uart_port(port);
	uint32_t ier = 0;

	/*
	 * Interrupt should not be enabled twice
	 */
	if (atmel_port->ms_irq_enabled)
		return;

	atmel_port->ms_irq_enabled = true;

	if (!mctrl_gpio_to_gpiod(atmel_port->gpios, UART_GPIO_CTS))
		ier |= ATMEL_US_CTSIC;

	if (!mctrl_gpio_to_gpiod(atmel_port->gpios, UART_GPIO_DSR))
		ier |= ATMEL_US_DSRIC;

	if (!mctrl_gpio_to_gpiod(atmel_port->gpios, UART_GPIO_RI))
		ier |= ATMEL_US_RIIC;

	if (!mctrl_gpio_to_gpiod(atmel_port->gpios, UART_GPIO_DCD))
		ier |= ATMEL_US_DCDIC;

	atmel_uart_writel(port, ATMEL_US_IER, ier);

	mctrl_gpio_enable_ms(atmel_port->gpios);
}

/*
 * Disable modem status interrupts
 */
static void atmel_disable_ms(struct uart_port *port)
{
	struct atmel_uart_port *atmel_port = to_atmel_uart_port(port);
	uint32_t idr = 0;

	/*
	 * Interrupt should not be disabled twice
	 */
	if (!atmel_port->ms_irq_enabled)
		return;

	atmel_port->ms_irq_enabled = false;

	mctrl_gpio_disable_ms(atmel_port->gpios);

	if (!mctrl_gpio_to_gpiod(atmel_port->gpios, UART_GPIO_CTS))
		idr |= ATMEL_US_CTSIC;

	if (!mctrl_gpio_to_gpiod(atmel_port->gpios, UART_GPIO_DSR))
		idr |= ATMEL_US_DSRIC;

	if (!mctrl_gpio_to_gpiod(atmel_port->gpios, UART_GPIO_RI))
		idr |= ATMEL_US_RIIC;

	if (!mctrl_gpio_to_gpiod(atmel_port->gpios, UART_GPIO_DCD))
		idr |= ATMEL_US_DCDIC;

	atmel_uart_writel(port, ATMEL_US_IDR, idr);
}

/*
 * Control the transmission of a break signal
 */
static void atmel_break_ctl(struct uart_port *port, int break_state)
{
	if (break_state != 0)
		/* start break */
		atmel_uart_writel(port, ATMEL_US_CR, ATMEL_US_STTBRK);
	else
		/* stop break */
		atmel_uart_writel(port, ATMEL_US_CR, ATMEL_US_STPBRK);
}

/*
 * Stores the incoming character in the ring buffer
 */
static void
atmel_buffer_rx_char(struct uart_port *port, unsigned int status,
		     unsigned int ch)
{
	struct atmel_uart_port *atmel_port = to_atmel_uart_port(port);
	struct circ_buf *ring = &atmel_port->rx_ring;
	struct atmel_uart_char *c;

	if (!CIRC_SPACE(ring->head, ring->tail, ATMEL_SERIAL_RINGSIZE))
		/* Buffer overflow, ignore char */
		return;

	c = &((struct atmel_uart_char *)ring->buf)[ring->head];
	c->status	= status;
	c->ch		= ch;

	/* Make sure the character is stored before we update head. */
	smp_wmb();

	ring->head = (ring->head + 1) & (ATMEL_SERIAL_RINGSIZE - 1);
}

/*
 * Deal with parity, framing and overrun errors.
 */
static void atmel_pdc_rxerr(struct uart_port *port, unsigned int status)
{
	/* clear error */
	atmel_uart_writel(port, ATMEL_US_CR, ATMEL_US_RSTSTA);

	if (status & ATMEL_US_RXBRK) {
		/* ignore side-effect */
		status &= ~(ATMEL_US_PARE | ATMEL_US_FRAME);
		port->icount.brk++;
	}
	if (status & ATMEL_US_PARE)
		port->icount.parity++;
	if (status & ATMEL_US_FRAME)
		port->icount.frame++;
	if (status & ATMEL_US_OVRE)
		port->icount.overrun++;
}

/*
 * Characters received (called from interrupt handler)
 */
static void atmel_rx_chars(struct uart_port *port)
{
	struct atmel_uart_port *atmel_port = to_atmel_uart_port(port);
	unsigned int status, ch;

	status = atmel_uart_readl(port, ATMEL_US_CSR);
	while (status & ATMEL_US_RXRDY) {
		ch = atmel_uart_read_char(port);

		/*
		 * note that the error handling code is
		 * out of the main execution path
		 */
		if (unlikely(status & (ATMEL_US_PARE | ATMEL_US_FRAME
				       | ATMEL_US_OVRE | ATMEL_US_RXBRK)
			     || atmel_port->break_active)) {

			/* clear error */
			atmel_uart_writel(port, ATMEL_US_CR, ATMEL_US_RSTSTA);

			if (status & ATMEL_US_RXBRK
			    && !atmel_port->break_active) {
				atmel_port->break_active = 1;
				atmel_uart_writel(port, ATMEL_US_IER,
						  ATMEL_US_RXBRK);
			} else {
				/*
				 * This is either the end-of-break
				 * condition or we've received at
				 * least one character without RXBRK
				 * being set. In both cases, the next
				 * RXBRK will indicate start-of-break.
				 */
				atmel_uart_writel(port, ATMEL_US_IDR,
						  ATMEL_US_RXBRK);
				status &= ~ATMEL_US_RXBRK;
				atmel_port->break_active = 0;
			}
		}

		atmel_buffer_rx_char(port, status, ch);
		status = atmel_uart_readl(port, ATMEL_US_CSR);
	}

	atmel_tasklet_schedule(atmel_port, &atmel_port->tasklet_rx);
}

/*
 * Transmit characters (called from tasklet with TXRDY interrupt
 * disabled)
 */
static void atmel_tx_chars(struct uart_port *port)
{
	struct circ_buf *xmit = &port->state->xmit;
	struct atmel_uart_port *atmel_port = to_atmel_uart_port(port);

	if (port->x_char &&
	    (atmel_uart_readl(port, ATMEL_US_CSR) & atmel_port->tx_done_mask)) {
		atmel_uart_write_char(port, port->x_char);
		port->icount.tx++;
		port->x_char = 0;
	}
	if (uart_circ_empty(xmit) || uart_tx_stopped(port))
		return;

	while (atmel_uart_readl(port, ATMEL_US_CSR) &
	       atmel_port->tx_done_mask) {
		atmel_uart_write_char(port, xmit->buf[xmit->tail]);
		xmit->tail = (xmit->tail + 1) & (UART_XMIT_SIZE - 1);
		port->icount.tx++;
		if (uart_circ_empty(xmit))
			break;
	}

	if (uart_circ_chars_pending(xmit) < WAKEUP_CHARS)
		uart_write_wakeup(port);

	if (!uart_circ_empty(xmit))
		/* Enable interrupts */
		atmel_uart_writel(port, ATMEL_US_IER,
				  atmel_port->tx_done_mask);
}

static void atmel_complete_tx_dma(void *arg)
{
	struct atmel_uart_port *atmel_port = arg;
	struct uart_port *port = &atmel_port->uart;
	struct circ_buf *xmit = &port->state->xmit;
	struct dma_chan *chan = atmel_port->chan_tx;
	unsigned long flags;

	spin_lock_irqsave(&port->lock, flags);

	if (chan)
		dmaengine_terminate_all(chan);
	xmit->tail += atmel_port->tx_len;
	xmit->tail &= UART_XMIT_SIZE - 1;

	port->icount.tx += atmel_port->tx_len;

	spin_lock_irq(&atmel_port->lock_tx);
	async_tx_ack(atmel_port->desc_tx);
	atmel_port->cookie_tx = -EINVAL;
	atmel_port->desc_tx = NULL;
	spin_unlock_irq(&atmel_port->lock_tx);

	if (uart_circ_chars_pending(xmit) < WAKEUP_CHARS)
		uart_write_wakeup(port);

	/*
	 * xmit is a circular buffer so, if we have just send data from
	 * xmit->tail to the end of xmit->buf, now we have to transmit the
	 * remaining data from the beginning of xmit->buf to xmit->head.
	 */
	if (!uart_circ_empty(xmit))
		atmel_tasklet_schedule(atmel_port, &atmel_port->tasklet_tx);

	spin_unlock_irqrestore(&port->lock, flags);
}

static void atmel_release_tx_dma(struct uart_port *port)
{
	struct atmel_uart_port *atmel_port = to_atmel_uart_port(port);
	struct dma_chan *chan = atmel_port->chan_tx;

	if (chan) {
		dmaengine_terminate_all(chan);
		dma_release_channel(chan);
		dma_unmap_sg(port->dev, &atmel_port->sg_tx, 1,
				DMA_TO_DEVICE);
	}

	atmel_port->desc_tx = NULL;
	atmel_port->chan_tx = NULL;
	atmel_port->cookie_tx = -EINVAL;
}

/*
 * Called from tasklet with TXRDY interrupt is disabled.
 */
static void atmel_tx_dma(struct uart_port *port)
{
	struct atmel_uart_port *atmel_port = to_atmel_uart_port(port);
	struct circ_buf *xmit = &port->state->xmit;
	struct dma_chan *chan = atmel_port->chan_tx;
	struct dma_async_tx_descriptor *desc;
	struct scatterlist sgl[2], *sg, *sg_tx = &atmel_port->sg_tx;
	unsigned int tx_len, part1_len, part2_len, sg_len;
	dma_addr_t phys_addr;

	/* Make sure we have an idle channel */
	if (atmel_port->desc_tx != NULL)
		return;

	if (!uart_circ_empty(xmit) && !uart_tx_stopped(port)) {
		/*
		 * DMA is idle now.
		 * Port xmit buffer is already mapped,
		 * and it is one page... Just adjust
		 * offsets and lengths. Since it is a circular buffer,
		 * we have to transmit till the end, and then the rest.
		 * Take the port lock to get a
		 * consistent xmit buffer state.
		 */
		tx_len = CIRC_CNT_TO_END(xmit->head,
					 xmit->tail,
					 UART_XMIT_SIZE);

		if (atmel_port->fifo_size) {
			/* multi data mode */
			part1_len = (tx_len & ~0x3); /* DWORD access */
			part2_len = (tx_len & 0x3); /* BYTE access */
		} else {
			/* single data (legacy) mode */
			part1_len = 0;
			part2_len = tx_len; /* BYTE access only */
		}

		sg_init_table(sgl, 2);
		sg_len = 0;
		phys_addr = sg_dma_address(sg_tx) + xmit->tail;
		if (part1_len) {
			sg = &sgl[sg_len++];
			sg_dma_address(sg) = phys_addr;
			sg_dma_len(sg) = part1_len;

			phys_addr += part1_len;
		}

		if (part2_len) {
			sg = &sgl[sg_len++];
			sg_dma_address(sg) = phys_addr;
			sg_dma_len(sg) = part2_len;
		}

		/*
		 * save tx_len so atmel_complete_tx_dma() will increase
		 * xmit->tail correctly
		 */
		atmel_port->tx_len = tx_len;

		desc = dmaengine_prep_slave_sg(chan,
					       sgl,
					       sg_len,
					       DMA_MEM_TO_DEV,
					       DMA_PREP_INTERRUPT |
					       DMA_CTRL_ACK);
		if (!desc) {
			dev_err(port->dev, "Failed to send via dma!\n");
			return;
		}

		dma_sync_sg_for_device(port->dev, sg_tx, 1, DMA_TO_DEVICE);

		atmel_port->desc_tx = desc;
		desc->callback = atmel_complete_tx_dma;
		desc->callback_param = atmel_port;
		atmel_port->cookie_tx = dmaengine_submit(desc);

	} else {
		if (port->rs485.flags & SER_RS485_ENABLED) {
			/* DMA done, stop TX, start RX for RS485 */
			atmel_start_rx(port);
		}
	}

	if (uart_circ_chars_pending(xmit) < WAKEUP_CHARS)
		uart_write_wakeup(port);
}

static int atmel_prepare_tx_dma(struct uart_port *port)
{
	struct atmel_uart_port *atmel_port = to_atmel_uart_port(port);
	dma_cap_mask_t		mask;
	struct dma_slave_config config;
	int ret, nent;

	dma_cap_zero(mask);
	dma_cap_set(DMA_SLAVE, mask);

	atmel_port->chan_tx = dma_request_slave_channel(port->dev, "tx");
	if (atmel_port->chan_tx == NULL)
		goto chan_err;
	dev_info(port->dev, "using %s for tx DMA transfers\n",
		dma_chan_name(atmel_port->chan_tx));

	spin_lock_init(&atmel_port->lock_tx);
	sg_init_table(&atmel_port->sg_tx, 1);
	/* UART circular tx buffer is an aligned page. */
	BUG_ON(!PAGE_ALIGNED(port->state->xmit.buf));
	sg_set_page(&atmel_port->sg_tx,
			virt_to_page(port->state->xmit.buf),
			UART_XMIT_SIZE,
			(unsigned long)port->state->xmit.buf & ~PAGE_MASK);
	nent = dma_map_sg(port->dev,
				&atmel_port->sg_tx,
				1,
				DMA_TO_DEVICE);

	if (!nent) {
		dev_dbg(port->dev, "need to release resource of dma\n");
		goto chan_err;
	} else {
		dev_dbg(port->dev, "%s: mapped %d@%p to %pad\n", __func__,
			sg_dma_len(&atmel_port->sg_tx),
			port->state->xmit.buf,
			&sg_dma_address(&atmel_port->sg_tx));
	}

	/* Configure the slave DMA */
	memset(&config, 0, sizeof(config));
	config.direction = DMA_MEM_TO_DEV;
	config.dst_addr_width = (atmel_port->fifo_size) ?
				DMA_SLAVE_BUSWIDTH_4_BYTES :
				DMA_SLAVE_BUSWIDTH_1_BYTE;
	config.dst_addr = port->mapbase + ATMEL_US_THR;
	config.dst_maxburst = 1;

	ret = dmaengine_slave_config(atmel_port->chan_tx,
				     &config);
	if (ret) {
		dev_err(port->dev, "DMA tx slave configuration failed\n");
		goto chan_err;
	}

	return 0;

chan_err:
	dev_err(port->dev, "TX channel not available, switch to pio\n");
	atmel_port->use_dma_tx = 0;
	if (atmel_port->chan_tx)
		atmel_release_tx_dma(port);
	return -EINVAL;
}

static void atmel_complete_rx_dma(void *arg)
{
	struct uart_port *port = arg;
	struct atmel_uart_port *atmel_port = to_atmel_uart_port(port);

	atmel_tasklet_schedule(atmel_port, &atmel_port->tasklet_rx);
}

static void atmel_release_rx_dma(struct uart_port *port)
{
	struct atmel_uart_port *atmel_port = to_atmel_uart_port(port);
	struct dma_chan *chan = atmel_port->chan_rx;

	if (chan) {
		dmaengine_terminate_all(chan);
		dma_release_channel(chan);
		dma_unmap_sg(port->dev, &atmel_port->sg_rx, 1,
				DMA_FROM_DEVICE);
	}

	atmel_port->desc_rx = NULL;
	atmel_port->chan_rx = NULL;
	atmel_port->cookie_rx = -EINVAL;
}

static void atmel_rx_from_dma(struct uart_port *port)
{
	struct atmel_uart_port *atmel_port = to_atmel_uart_port(port);
	struct tty_port *tport = &port->state->port;
	struct circ_buf *ring = &atmel_port->rx_ring;
	struct dma_chan *chan = atmel_port->chan_rx;
	struct dma_tx_state state;
	enum dma_status dmastat;
	size_t count;


	/* Reset the UART timeout early so that we don't miss one */
	atmel_uart_writel(port, ATMEL_US_CR, ATMEL_US_STTTO);
	dmastat = dmaengine_tx_status(chan,
				atmel_port->cookie_rx,
				&state);
	/* Restart a new tasklet if DMA status is error */
	if (dmastat == DMA_ERROR) {
		dev_dbg(port->dev, "Get residue error, restart tasklet\n");
		atmel_uart_writel(port, ATMEL_US_IER, ATMEL_US_TIMEOUT);
		atmel_tasklet_schedule(atmel_port, &atmel_port->tasklet_rx);
		return;
	}

	/* CPU claims ownership of RX DMA buffer */
	dma_sync_sg_for_cpu(port->dev,
			    &atmel_port->sg_rx,
			    1,
			    DMA_FROM_DEVICE);

	/*
	 * ring->head points to the end of data already written by the DMA.
	 * ring->tail points to the beginning of data to be read by the
	 * framework.
	 * The current transfer size should not be larger than the dma buffer
	 * length.
	 */
	ring->head = sg_dma_len(&atmel_port->sg_rx) - state.residue;
	BUG_ON(ring->head > sg_dma_len(&atmel_port->sg_rx));
	/*
	 * At this point ring->head may point to the first byte right after the
	 * last byte of the dma buffer:
	 * 0 <= ring->head <= sg_dma_len(&atmel_port->sg_rx)
	 *
	 * However ring->tail must always points inside the dma buffer:
	 * 0 <= ring->tail <= sg_dma_len(&atmel_port->sg_rx) - 1
	 *
	 * Since we use a ring buffer, we have to handle the case
	 * where head is lower than tail. In such a case, we first read from
	 * tail to the end of the buffer then reset tail.
	 */
	if (ring->head < ring->tail) {
		count = sg_dma_len(&atmel_port->sg_rx) - ring->tail;

		tty_insert_flip_string(tport, ring->buf + ring->tail, count);
		ring->tail = 0;
		port->icount.rx += count;
	}

	/* Finally we read data from tail to head */
	if (ring->tail < ring->head) {
		count = ring->head - ring->tail;

		tty_insert_flip_string(tport, ring->buf + ring->tail, count);
		/* Wrap ring->head if needed */
		if (ring->head >= sg_dma_len(&atmel_port->sg_rx))
			ring->head = 0;
		ring->tail = ring->head;
		port->icount.rx += count;
	}

	/* USART retreives ownership of RX DMA buffer */
	dma_sync_sg_for_device(port->dev,
			       &atmel_port->sg_rx,
			       1,
			       DMA_FROM_DEVICE);

	/*
	 * Drop the lock here since it might end up calling
	 * uart_start(), which takes the lock.
	 */
	spin_unlock(&port->lock);
	tty_flip_buffer_push(tport);
	spin_lock(&port->lock);

	atmel_uart_writel(port, ATMEL_US_IER, ATMEL_US_TIMEOUT);
}

static int atmel_prepare_rx_dma(struct uart_port *port)
{
	struct atmel_uart_port *atmel_port = to_atmel_uart_port(port);
	struct dma_async_tx_descriptor *desc;
	dma_cap_mask_t		mask;
	struct dma_slave_config config;
	struct circ_buf		*ring;
	int ret, nent;

	ring = &atmel_port->rx_ring;

	dma_cap_zero(mask);
	dma_cap_set(DMA_CYCLIC, mask);

	atmel_port->chan_rx = dma_request_slave_channel(port->dev, "rx");
	if (atmel_port->chan_rx == NULL)
		goto chan_err;
	dev_info(port->dev, "using %s for rx DMA transfers\n",
		dma_chan_name(atmel_port->chan_rx));

	spin_lock_init(&atmel_port->lock_rx);
	sg_init_table(&atmel_port->sg_rx, 1);
	/* UART circular rx buffer is an aligned page. */
	BUG_ON(!PAGE_ALIGNED(ring->buf));
	sg_set_page(&atmel_port->sg_rx,
		    virt_to_page(ring->buf),
		    sizeof(struct atmel_uart_char) * ATMEL_SERIAL_RINGSIZE,
		    (unsigned long)ring->buf & ~PAGE_MASK);
	nent = dma_map_sg(port->dev,
			  &atmel_port->sg_rx,
			  1,
			  DMA_FROM_DEVICE);

	if (!nent) {
		dev_dbg(port->dev, "need to release resource of dma\n");
		goto chan_err;
	} else {
		dev_dbg(port->dev, "%s: mapped %d@%p to %pad\n", __func__,
			sg_dma_len(&atmel_port->sg_rx),
			ring->buf,
			&sg_dma_address(&atmel_port->sg_rx));
	}

	/* Configure the slave DMA */
	memset(&config, 0, sizeof(config));
	config.direction = DMA_DEV_TO_MEM;
	config.src_addr_width = DMA_SLAVE_BUSWIDTH_1_BYTE;
	config.src_addr = port->mapbase + ATMEL_US_RHR;
	config.src_maxburst = 1;

	ret = dmaengine_slave_config(atmel_port->chan_rx,
				     &config);
	if (ret) {
		dev_err(port->dev, "DMA rx slave configuration failed\n");
		goto chan_err;
	}
	/*
	 * Prepare a cyclic dma transfer, assign 2 descriptors,
	 * each one is half ring buffer size
	 */
	desc = dmaengine_prep_dma_cyclic(atmel_port->chan_rx,
					 sg_dma_address(&atmel_port->sg_rx),
					 sg_dma_len(&atmel_port->sg_rx),
					 sg_dma_len(&atmel_port->sg_rx)/2,
					 DMA_DEV_TO_MEM,
					 DMA_PREP_INTERRUPT);
	desc->callback = atmel_complete_rx_dma;
	desc->callback_param = port;
	atmel_port->desc_rx = desc;
	atmel_port->cookie_rx = dmaengine_submit(desc);

	return 0;

chan_err:
	dev_err(port->dev, "RX channel not available, switch to pio\n");
	atmel_port->use_dma_rx = 0;
	if (atmel_port->chan_rx)
		atmel_release_rx_dma(port);
	return -EINVAL;
}

static void atmel_uart_timer_callback(unsigned long data)
{
	struct uart_port *port = (void *)data;
	struct atmel_uart_port *atmel_port = to_atmel_uart_port(port);

	if (!atomic_read(&atmel_port->tasklet_shutdown)) {
		tasklet_schedule(&atmel_port->tasklet_rx);
		mod_timer(&atmel_port->uart_timer,
			  jiffies + uart_poll_timeout(port));
	}
}

/*
 * receive interrupt handler.
 */
static void
atmel_handle_receive(struct uart_port *port, unsigned int pending)
{
	struct atmel_uart_port *atmel_port = to_atmel_uart_port(port);

	if (atmel_use_pdc_rx(port)) {
		/*
		 * PDC receive. Just schedule the tasklet and let it
		 * figure out the details.
		 *
		 * TODO: We're not handling error flags correctly at
		 * the moment.
		 */
		if (pending & (ATMEL_US_ENDRX | ATMEL_US_TIMEOUT)) {
			atmel_uart_writel(port, ATMEL_US_IDR,
					  (ATMEL_US_ENDRX | ATMEL_US_TIMEOUT));
			atmel_tasklet_schedule(atmel_port,
					       &atmel_port->tasklet_rx);
		}

		if (pending & (ATMEL_US_RXBRK | ATMEL_US_OVRE |
				ATMEL_US_FRAME | ATMEL_US_PARE))
			atmel_pdc_rxerr(port, pending);
	}

	if (atmel_use_dma_rx(port)) {
		if (pending & ATMEL_US_TIMEOUT) {
			atmel_uart_writel(port, ATMEL_US_IDR,
					  ATMEL_US_TIMEOUT);
			atmel_tasklet_schedule(atmel_port,
					       &atmel_port->tasklet_rx);
		}
	}

	/* Interrupt receive */
	if (pending & ATMEL_US_RXRDY)
		atmel_rx_chars(port);
	else if (pending & ATMEL_US_RXBRK) {
		/*
		 * End of break detected. If it came along with a
		 * character, atmel_rx_chars will handle it.
		 */
		atmel_uart_writel(port, ATMEL_US_CR, ATMEL_US_RSTSTA);
		atmel_uart_writel(port, ATMEL_US_IDR, ATMEL_US_RXBRK);
		atmel_port->break_active = 0;
	}
}

/*
 * transmit interrupt handler. (Transmit is IRQF_NODELAY safe)
 */
static void
atmel_handle_transmit(struct uart_port *port, unsigned int pending)
{
	struct atmel_uart_port *atmel_port = to_atmel_uart_port(port);

	if (pending & atmel_port->tx_done_mask) {
		/* Either PDC or interrupt transmission */
		atmel_uart_writel(port, ATMEL_US_IDR,
				  atmel_port->tx_done_mask);
		atmel_tasklet_schedule(atmel_port, &atmel_port->tasklet_tx);
	}
}

/*
 * status flags interrupt handler.
 */
static void
atmel_handle_status(struct uart_port *port, unsigned int pending,
		    unsigned int status)
{
	struct atmel_uart_port *atmel_port = to_atmel_uart_port(port);
	unsigned int status_change;

	if (pending & (ATMEL_US_RIIC | ATMEL_US_DSRIC | ATMEL_US_DCDIC
				| ATMEL_US_CTSIC)) {
		status_change = status ^ atmel_port->irq_status_prev;
		atmel_port->irq_status_prev = status;

		if (status_change & (ATMEL_US_RI | ATMEL_US_DSR
					| ATMEL_US_DCD | ATMEL_US_CTS)) {
			/* TODO: All reads to CSR will clear these interrupts! */
			if (status_change & ATMEL_US_RI)
				port->icount.rng++;
			if (status_change & ATMEL_US_DSR)
				port->icount.dsr++;
			if (status_change & ATMEL_US_DCD)
				uart_handle_dcd_change(port, !(status & ATMEL_US_DCD));
			if (status_change & ATMEL_US_CTS)
				uart_handle_cts_change(port, !(status & ATMEL_US_CTS));

			wake_up_interruptible(&port->state->port.delta_msr_wait);
		}
	}
}

/*
 * Interrupt handler
 */
static irqreturn_t atmel_interrupt(int irq, void *dev_id)
{
	struct uart_port *port = dev_id;
	struct atmel_uart_port *atmel_port = to_atmel_uart_port(port);
	unsigned int status, pending, mask, pass_counter = 0;

	spin_lock(&atmel_port->lock_suspended);

	do {
		status = atmel_get_lines_status(port);
		mask = atmel_uart_readl(port, ATMEL_US_IMR);
		pending = status & mask;
		if (!pending)
			break;

		if (atmel_port->suspended) {
			atmel_port->pending |= pending;
			atmel_port->pending_status = status;
			atmel_uart_writel(port, ATMEL_US_IDR, mask);
			pm_system_wakeup();
			break;
		}

		atmel_handle_receive(port, pending);
		atmel_handle_status(port, pending, status);
		atmel_handle_transmit(port, pending);
	} while (pass_counter++ < ATMEL_ISR_PASS_LIMIT);

	spin_unlock(&atmel_port->lock_suspended);

	return pass_counter ? IRQ_HANDLED : IRQ_NONE;
}

static void atmel_release_tx_pdc(struct uart_port *port)
{
	struct atmel_uart_port *atmel_port = to_atmel_uart_port(port);
	struct atmel_dma_buffer *pdc = &atmel_port->pdc_tx;

	dma_unmap_single(port->dev,
			 pdc->dma_addr,
			 pdc->dma_size,
			 DMA_TO_DEVICE);
}

/*
 * Called from tasklet with ENDTX and TXBUFE interrupts disabled.
 */
static void atmel_tx_pdc(struct uart_port *port)
{
	struct atmel_uart_port *atmel_port = to_atmel_uart_port(port);
	struct circ_buf *xmit = &port->state->xmit;
	struct atmel_dma_buffer *pdc = &atmel_port->pdc_tx;
	int count;

	/* nothing left to transmit? */
	if (atmel_uart_readl(port, ATMEL_PDC_TCR))
		return;

	xmit->tail += pdc->ofs;
	xmit->tail &= UART_XMIT_SIZE - 1;

	port->icount.tx += pdc->ofs;
	pdc->ofs = 0;

	/* more to transmit - setup next transfer */

	/* disable PDC transmit */
	atmel_uart_writel(port, ATMEL_PDC_PTCR, ATMEL_PDC_TXTDIS);

	if (!uart_circ_empty(xmit) && !uart_tx_stopped(port)) {
		dma_sync_single_for_device(port->dev,
					   pdc->dma_addr,
					   pdc->dma_size,
					   DMA_TO_DEVICE);

		count = CIRC_CNT_TO_END(xmit->head, xmit->tail, UART_XMIT_SIZE);
		pdc->ofs = count;

		atmel_uart_writel(port, ATMEL_PDC_TPR,
				  pdc->dma_addr + xmit->tail);
		atmel_uart_writel(port, ATMEL_PDC_TCR, count);
		/* re-enable PDC transmit */
		atmel_uart_writel(port, ATMEL_PDC_PTCR, ATMEL_PDC_TXTEN);
		/* Enable interrupts */
		atmel_uart_writel(port, ATMEL_US_IER,
				  atmel_port->tx_done_mask);
	} else {
		if ((port->rs485.flags & SER_RS485_ENABLED) &&
		    !(port->rs485.flags & SER_RS485_RX_DURING_TX)) {
			/* DMA done, stop TX, start RX for RS485 */
			atmel_start_rx(port);
		}
	}

	if (uart_circ_chars_pending(xmit) < WAKEUP_CHARS)
		uart_write_wakeup(port);
}

static int atmel_prepare_tx_pdc(struct uart_port *port)
{
	struct atmel_uart_port *atmel_port = to_atmel_uart_port(port);
	struct atmel_dma_buffer *pdc = &atmel_port->pdc_tx;
	struct circ_buf *xmit = &port->state->xmit;

	pdc->buf = xmit->buf;
	pdc->dma_addr = dma_map_single(port->dev,
					pdc->buf,
					UART_XMIT_SIZE,
					DMA_TO_DEVICE);
	pdc->dma_size = UART_XMIT_SIZE;
	pdc->ofs = 0;

	return 0;
}

static void atmel_rx_from_ring(struct uart_port *port)
{
	struct atmel_uart_port *atmel_port = to_atmel_uart_port(port);
	struct circ_buf *ring = &atmel_port->rx_ring;
	unsigned int flg;
	unsigned int status;

	while (ring->head != ring->tail) {
		struct atmel_uart_char c;

		/* Make sure c is loaded after head. */
		smp_rmb();

		c = ((struct atmel_uart_char *)ring->buf)[ring->tail];

		ring->tail = (ring->tail + 1) & (ATMEL_SERIAL_RINGSIZE - 1);

		port->icount.rx++;
		status = c.status;
		flg = TTY_NORMAL;

		/*
		 * note that the error handling code is
		 * out of the main execution path
		 */
		if (unlikely(status & (ATMEL_US_PARE | ATMEL_US_FRAME
				       | ATMEL_US_OVRE | ATMEL_US_RXBRK))) {
			if (status & ATMEL_US_RXBRK) {
				/* ignore side-effect */
				status &= ~(ATMEL_US_PARE | ATMEL_US_FRAME);

				port->icount.brk++;
				if (uart_handle_break(port))
					continue;
			}
			if (status & ATMEL_US_PARE)
				port->icount.parity++;
			if (status & ATMEL_US_FRAME)
				port->icount.frame++;
			if (status & ATMEL_US_OVRE)
				port->icount.overrun++;

			status &= port->read_status_mask;

			if (status & ATMEL_US_RXBRK)
				flg = TTY_BREAK;
			else if (status & ATMEL_US_PARE)
				flg = TTY_PARITY;
			else if (status & ATMEL_US_FRAME)
				flg = TTY_FRAME;
		}


		if (uart_handle_sysrq_char(port, c.ch))
			continue;

		uart_insert_char(port, status, ATMEL_US_OVRE, c.ch, flg);
	}

	/*
	 * Drop the lock here since it might end up calling
	 * uart_start(), which takes the lock.
	 */
	spin_unlock(&port->lock);
	tty_flip_buffer_push(&port->state->port);
	spin_lock(&port->lock);
}

static void atmel_release_rx_pdc(struct uart_port *port)
{
	struct atmel_uart_port *atmel_port = to_atmel_uart_port(port);
	int i;

	for (i = 0; i < 2; i++) {
		struct atmel_dma_buffer *pdc = &atmel_port->pdc_rx[i];

		dma_unmap_single(port->dev,
				 pdc->dma_addr,
				 pdc->dma_size,
				 DMA_FROM_DEVICE);
		kfree(pdc->buf);
	}
}

static void atmel_rx_from_pdc(struct uart_port *port)
{
	struct atmel_uart_port *atmel_port = to_atmel_uart_port(port);
	struct tty_port *tport = &port->state->port;
	struct atmel_dma_buffer *pdc;
	int rx_idx = atmel_port->pdc_rx_idx;
	unsigned int head;
	unsigned int tail;
	unsigned int count;

	do {
		/* Reset the UART timeout early so that we don't miss one */
		atmel_uart_writel(port, ATMEL_US_CR, ATMEL_US_STTTO);

		pdc = &atmel_port->pdc_rx[rx_idx];
		head = atmel_uart_readl(port, ATMEL_PDC_RPR) - pdc->dma_addr;
		tail = pdc->ofs;

		/* If the PDC has switched buffers, RPR won't contain
		 * any address within the current buffer. Since head
		 * is unsigned, we just need a one-way comparison to
		 * find out.
		 *
		 * In this case, we just need to consume the entire
		 * buffer and resubmit it for DMA. This will clear the
		 * ENDRX bit as well, so that we can safely re-enable
		 * all interrupts below.
		 */
		head = min(head, pdc->dma_size);

		if (likely(head != tail)) {
			dma_sync_single_for_cpu(port->dev, pdc->dma_addr,
					pdc->dma_size, DMA_FROM_DEVICE);

			/*
			 * head will only wrap around when we recycle
			 * the DMA buffer, and when that happens, we
			 * explicitly set tail to 0. So head will
			 * always be greater than tail.
			 */
			count = head - tail;

			tty_insert_flip_string(tport, pdc->buf + pdc->ofs,
						count);

			dma_sync_single_for_device(port->dev, pdc->dma_addr,
					pdc->dma_size, DMA_FROM_DEVICE);

			port->icount.rx += count;
			pdc->ofs = head;
		}

		/*
		 * If the current buffer is full, we need to check if
		 * the next one contains any additional data.
		 */
		if (head >= pdc->dma_size) {
			pdc->ofs = 0;
			atmel_uart_writel(port, ATMEL_PDC_RNPR, pdc->dma_addr);
			atmel_uart_writel(port, ATMEL_PDC_RNCR, pdc->dma_size);

			rx_idx = !rx_idx;
			atmel_port->pdc_rx_idx = rx_idx;
		}
	} while (head >= pdc->dma_size);

	/*
	 * Drop the lock here since it might end up calling
	 * uart_start(), which takes the lock.
	 */
	spin_unlock(&port->lock);
	tty_flip_buffer_push(tport);
	spin_lock(&port->lock);

	atmel_uart_writel(port, ATMEL_US_IER,
			  ATMEL_US_ENDRX | ATMEL_US_TIMEOUT);
}

static int atmel_prepare_rx_pdc(struct uart_port *port)
{
	struct atmel_uart_port *atmel_port = to_atmel_uart_port(port);
	int i;

	for (i = 0; i < 2; i++) {
		struct atmel_dma_buffer *pdc = &atmel_port->pdc_rx[i];

		pdc->buf = kmalloc(PDC_BUFFER_SIZE, GFP_KERNEL);
		if (pdc->buf == NULL) {
			if (i != 0) {
				dma_unmap_single(port->dev,
					atmel_port->pdc_rx[0].dma_addr,
					PDC_BUFFER_SIZE,
					DMA_FROM_DEVICE);
				kfree(atmel_port->pdc_rx[0].buf);
			}
			atmel_port->use_pdc_rx = 0;
			return -ENOMEM;
		}
		pdc->dma_addr = dma_map_single(port->dev,
						pdc->buf,
						PDC_BUFFER_SIZE,
						DMA_FROM_DEVICE);
		pdc->dma_size = PDC_BUFFER_SIZE;
		pdc->ofs = 0;
	}

	atmel_port->pdc_rx_idx = 0;

	atmel_uart_writel(port, ATMEL_PDC_RPR, atmel_port->pdc_rx[0].dma_addr);
	atmel_uart_writel(port, ATMEL_PDC_RCR, PDC_BUFFER_SIZE);

	atmel_uart_writel(port, ATMEL_PDC_RNPR,
			  atmel_port->pdc_rx[1].dma_addr);
	atmel_uart_writel(port, ATMEL_PDC_RNCR, PDC_BUFFER_SIZE);

	return 0;
}

/*
 * tasklet handling tty stuff outside the interrupt handler.
 */
static void atmel_tasklet_rx_func(unsigned long data)
{
	struct uart_port *port = (struct uart_port *)data;
	struct atmel_uart_port *atmel_port = to_atmel_uart_port(port);

	/* The interrupt handler does not take the lock */
	spin_lock(&port->lock);
	atmel_port->schedule_rx(port);
	spin_unlock(&port->lock);
}

static void atmel_tasklet_tx_func(unsigned long data)
{
	struct uart_port *port = (struct uart_port *)data;
	struct atmel_uart_port *atmel_port = to_atmel_uart_port(port);

	/* The interrupt handler does not take the lock */
	spin_lock(&port->lock);
	atmel_port->schedule_tx(port);
	spin_unlock(&port->lock);
}

static void atmel_init_property(struct atmel_uart_port *atmel_port,
				struct platform_device *pdev)
{
	struct device_node *np = pdev->dev.of_node;
	struct atmel_uart_data *pdata = dev_get_platdata(&pdev->dev);

	if (np) {
		/* DMA/PDC usage specification */
		if (of_get_property(np, "atmel,use-dma-rx", NULL)) {
			if (of_get_property(np, "dmas", NULL)) {
				atmel_port->use_dma_rx  = true;
				atmel_port->use_pdc_rx  = false;
			} else {
				atmel_port->use_dma_rx  = false;
				atmel_port->use_pdc_rx  = true;
			}
		} else {
			atmel_port->use_dma_rx  = false;
			atmel_port->use_pdc_rx  = false;
		}

		if (of_get_property(np, "atmel,use-dma-tx", NULL)) {
			if (of_get_property(np, "dmas", NULL)) {
				atmel_port->use_dma_tx  = true;
				atmel_port->use_pdc_tx  = false;
			} else {
				atmel_port->use_dma_tx  = false;
				atmel_port->use_pdc_tx  = true;
			}
		} else {
			atmel_port->use_dma_tx  = false;
			atmel_port->use_pdc_tx  = false;
		}

	} else {
		atmel_port->use_pdc_rx  = pdata->use_dma_rx;
		atmel_port->use_pdc_tx  = pdata->use_dma_tx;
		atmel_port->use_dma_rx  = false;
		atmel_port->use_dma_tx  = false;
	}

}

static void atmel_init_rs485(struct uart_port *port,
				struct platform_device *pdev)
{
	struct device_node *np = pdev->dev.of_node;
	struct atmel_uart_data *pdata = dev_get_platdata(&pdev->dev);

	if (np) {
		struct serial_rs485 *rs485conf = &port->rs485;
		u32 rs485_delay[2];
		/* rs485 properties */
		if (of_property_read_u32_array(np, "rs485-rts-delay",
					rs485_delay, 2) == 0) {
			rs485conf->delay_rts_before_send = rs485_delay[0];
			rs485conf->delay_rts_after_send = rs485_delay[1];
			rs485conf->flags = 0;
		}

		if (of_get_property(np, "rs485-rx-during-tx", NULL))
			rs485conf->flags |= SER_RS485_RX_DURING_TX;

		if (of_get_property(np, "linux,rs485-enabled-at-boot-time",
								NULL))
			rs485conf->flags |= SER_RS485_ENABLED;
	} else {
		port->rs485       = pdata->rs485;
	}

}

static void atmel_set_ops(struct uart_port *port)
{
	struct atmel_uart_port *atmel_port = to_atmel_uart_port(port);

	if (atmel_use_dma_rx(port)) {
		atmel_port->prepare_rx = &atmel_prepare_rx_dma;
		atmel_port->schedule_rx = &atmel_rx_from_dma;
		atmel_port->release_rx = &atmel_release_rx_dma;
	} else if (atmel_use_pdc_rx(port)) {
		atmel_port->prepare_rx = &atmel_prepare_rx_pdc;
		atmel_port->schedule_rx = &atmel_rx_from_pdc;
		atmel_port->release_rx = &atmel_release_rx_pdc;
	} else {
		atmel_port->prepare_rx = NULL;
		atmel_port->schedule_rx = &atmel_rx_from_ring;
		atmel_port->release_rx = NULL;
	}

	if (atmel_use_dma_tx(port)) {
		atmel_port->prepare_tx = &atmel_prepare_tx_dma;
		atmel_port->schedule_tx = &atmel_tx_dma;
		atmel_port->release_tx = &atmel_release_tx_dma;
	} else if (atmel_use_pdc_tx(port)) {
		atmel_port->prepare_tx = &atmel_prepare_tx_pdc;
		atmel_port->schedule_tx = &atmel_tx_pdc;
		atmel_port->release_tx = &atmel_release_tx_pdc;
	} else {
		atmel_port->prepare_tx = NULL;
		atmel_port->schedule_tx = &atmel_tx_chars;
		atmel_port->release_tx = NULL;
	}
}

/*
 * Get ip name usart or uart
 */
static void atmel_get_ip_name(struct uart_port *port)
{
	struct atmel_uart_port *atmel_port = to_atmel_uart_port(port);
	int name = atmel_uart_readl(port, ATMEL_US_NAME);
	u32 version;
	u32 usart, dbgu_uart, new_uart;
	/* ASCII decoding for IP version */
	usart = 0x55534152;	/* USAR(T) */
	dbgu_uart = 0x44424755;	/* DBGU */
	new_uart = 0x55415254;	/* UART */

	/*
	 * Only USART devices from at91sam9260 SOC implement fractional
	 * baudrate. It is available for all asynchronous modes, with the
	 * following restriction: the sampling clock's duty cycle is not
	 * constant.
	 */
	atmel_port->has_frac_baudrate = false;
	atmel_port->has_hw_timer = false;

	if (name == new_uart) {
		dev_dbg(port->dev, "Uart with hw timer");
		atmel_port->has_hw_timer = true;
		atmel_port->rtor = ATMEL_UA_RTOR;
	} else if (name == usart) {
		dev_dbg(port->dev, "Usart\n");
		atmel_port->has_frac_baudrate = true;
		atmel_port->has_hw_timer = true;
		atmel_port->rtor = ATMEL_US_RTOR;
	} else if (name == dbgu_uart) {
		dev_dbg(port->dev, "Dbgu or uart without hw timer\n");
	} else {
		/* fallback for older SoCs: use version field */
		version = atmel_uart_readl(port, ATMEL_US_VERSION);
		switch (version) {
		case 0x302:
		case 0x10213:
			dev_dbg(port->dev, "This version is usart\n");
			atmel_port->has_frac_baudrate = true;
			atmel_port->has_hw_timer = true;
			atmel_port->rtor = ATMEL_US_RTOR;
			break;
		case 0x203:
		case 0x10202:
			dev_dbg(port->dev, "This version is uart\n");
			break;
		default:
			dev_err(port->dev, "Not supported ip name nor version, set to uart\n");
		}
	}
}

/*
 * Perform initialization and enable port for reception
 */
static int atmel_startup(struct uart_port *port)
{
	struct platform_device *pdev = to_platform_device(port->dev);
	struct atmel_uart_port *atmel_port = to_atmel_uart_port(port);
	struct tty_struct *tty = port->state->port.tty;
	int retval;

	/*
	 * Ensure that no interrupts are enabled otherwise when
	 * request_irq() is called we could get stuck trying to
	 * handle an unexpected interrupt
	 */
	atmel_uart_writel(port, ATMEL_US_IDR, -1);
	atmel_port->ms_irq_enabled = false;

	/*
	 * Allocate the IRQ
	 */
	retval = request_irq(port->irq, atmel_interrupt,
			IRQF_SHARED | IRQF_COND_SUSPEND,
			tty ? tty->name : "atmel_serial", port);
	if (retval) {
		dev_err(port->dev, "atmel_startup - Can't get irq\n");
		return retval;
	}

	atomic_set(&atmel_port->tasklet_shutdown, 0);
	tasklet_init(&atmel_port->tasklet_rx, atmel_tasklet_rx_func,
			(unsigned long)port);
	tasklet_init(&atmel_port->tasklet_tx, atmel_tasklet_tx_func,
			(unsigned long)port);

	/*
	 * Initialize DMA (if necessary)
	 */
	atmel_init_property(atmel_port, pdev);
	atmel_set_ops(port);

	if (atmel_port->prepare_rx) {
		retval = atmel_port->prepare_rx(port);
		if (retval < 0)
			atmel_set_ops(port);
	}

	if (atmel_port->prepare_tx) {
		retval = atmel_port->prepare_tx(port);
		if (retval < 0)
			atmel_set_ops(port);
	}

	/*
	 * Enable FIFO when available
	 */
	if (atmel_port->fifo_size) {
		unsigned int txrdym = ATMEL_US_ONE_DATA;
		unsigned int rxrdym = ATMEL_US_ONE_DATA;
		unsigned int fmr;

		atmel_uart_writel(port, ATMEL_US_CR,
				  ATMEL_US_FIFOEN |
				  ATMEL_US_RXFCLR |
				  ATMEL_US_TXFLCLR);

		if (atmel_use_dma_tx(port))
			txrdym = ATMEL_US_FOUR_DATA;

		fmr = ATMEL_US_TXRDYM(txrdym) | ATMEL_US_RXRDYM(rxrdym);
		if (atmel_port->rts_high &&
		    atmel_port->rts_low)
			fmr |=	ATMEL_US_FRTSC |
				ATMEL_US_RXFTHRES(atmel_port->rts_high) |
				ATMEL_US_RXFTHRES2(atmel_port->rts_low);

		atmel_uart_writel(port, ATMEL_US_FMR, fmr);
	}

	/* Save current CSR for comparison in atmel_tasklet_func() */
	atmel_port->irq_status_prev = atmel_get_lines_status(port);

	/*
	 * Finally, enable the serial port
	 */
	atmel_uart_writel(port, ATMEL_US_CR, ATMEL_US_RSTSTA | ATMEL_US_RSTRX);
	/* enable xmit & rcvr */
	atmel_uart_writel(port, ATMEL_US_CR, ATMEL_US_TXEN | ATMEL_US_RXEN);

	setup_timer(&atmel_port->uart_timer,
			atmel_uart_timer_callback,
			(unsigned long)port);

	if (atmel_use_pdc_rx(port)) {
		/* set UART timeout */
		if (!atmel_port->has_hw_timer) {
			mod_timer(&atmel_port->uart_timer,
					jiffies + uart_poll_timeout(port));
		/* set USART timeout */
		} else {
			atmel_uart_writel(port, atmel_port->rtor,
					  PDC_RX_TIMEOUT);
			atmel_uart_writel(port, ATMEL_US_CR, ATMEL_US_STTTO);

			atmel_uart_writel(port, ATMEL_US_IER,
					  ATMEL_US_ENDRX | ATMEL_US_TIMEOUT);
		}
		/* enable PDC controller */
		atmel_uart_writel(port, ATMEL_PDC_PTCR, ATMEL_PDC_RXTEN);
	} else if (atmel_use_dma_rx(port)) {
		/* set UART timeout */
		if (!atmel_port->has_hw_timer) {
			mod_timer(&atmel_port->uart_timer,
					jiffies + uart_poll_timeout(port));
		/* set USART timeout */
		} else {
			atmel_uart_writel(port, atmel_port->rtor,
					  PDC_RX_TIMEOUT);
			atmel_uart_writel(port, ATMEL_US_CR, ATMEL_US_STTTO);

			atmel_uart_writel(port, ATMEL_US_IER,
					  ATMEL_US_TIMEOUT);
		}
	} else {
		/* enable receive only */
		atmel_uart_writel(port, ATMEL_US_IER, ATMEL_US_RXRDY);
	}

	return 0;
}

/*
 * Flush any TX data submitted for DMA. Called when the TX circular
 * buffer is reset.
 */
static void atmel_flush_buffer(struct uart_port *port)
{
	struct atmel_uart_port *atmel_port = to_atmel_uart_port(port);

	if (atmel_use_pdc_tx(port)) {
		atmel_uart_writel(port, ATMEL_PDC_TCR, 0);
		atmel_port->pdc_tx.ofs = 0;
	}
}

/*
 * Disable the port
 */
static void atmel_shutdown(struct uart_port *port)
{
	struct atmel_uart_port *atmel_port = to_atmel_uart_port(port);

	/* Disable modem control lines interrupts */
	atmel_disable_ms(port);

	/* Disable interrupts at device level */
	atmel_uart_writel(port, ATMEL_US_IDR, -1);

	/* Prevent spurious interrupts from scheduling the tasklet */
	atomic_inc(&atmel_port->tasklet_shutdown);

	/*
	 * Prevent any tasklets being scheduled during
	 * cleanup
	 */
	del_timer_sync(&atmel_port->uart_timer);

	/* Make sure that no interrupt is on the fly */
	synchronize_irq(port->irq);

	/*
	 * Clear out any scheduled tasklets before
	 * we destroy the buffers
	 */
	tasklet_kill(&atmel_port->tasklet_rx);
	tasklet_kill(&atmel_port->tasklet_tx);

	/*
	 * Ensure everything is stopped and
	 * disable port and break condition.
	 */
	atmel_stop_rx(port);
	atmel_stop_tx(port);

	atmel_uart_writel(port, ATMEL_US_CR, ATMEL_US_RSTSTA);

	/*
	 * Shut-down the DMA.
	 */
	if (atmel_port->release_rx)
		atmel_port->release_rx(port);
	if (atmel_port->release_tx)
		atmel_port->release_tx(port);

	/*
	 * Reset ring buffer pointers
	 */
	atmel_port->rx_ring.head = 0;
	atmel_port->rx_ring.tail = 0;

	/*
	 * Free the interrupts
	 */
	free_irq(port->irq, port);

	atmel_flush_buffer(port);
}

/*
 * Power / Clock management.
 */
static void atmel_serial_pm(struct uart_port *port, unsigned int state,
			    unsigned int oldstate)
{
	struct atmel_uart_port *atmel_port = to_atmel_uart_port(port);

	switch (state) {
	case 0:
		/*
		 * Enable the peripheral clock for this serial port.
		 * This is called on uart_open() or a resume event.
		 */
		clk_prepare_enable(atmel_port->clk);

		/* re-enable interrupts if we disabled some on suspend */
		atmel_uart_writel(port, ATMEL_US_IER, atmel_port->backup_imr);
		break;
	case 3:
		/* Back up the interrupt mask and disable all interrupts */
		atmel_port->backup_imr = atmel_uart_readl(port, ATMEL_US_IMR);
		atmel_uart_writel(port, ATMEL_US_IDR, -1);

		/*
		 * Disable the peripheral clock for this serial port.
		 * This is called on uart_close() or a suspend event.
		 */
		clk_disable_unprepare(atmel_port->clk);
		break;
	default:
		dev_err(port->dev, "atmel_serial: unknown pm %d\n", state);
	}
}

/*
 * Change the port parameters
 */
static void atmel_set_termios(struct uart_port *port, struct ktermios *termios,
			      struct ktermios *old)
{
	struct atmel_uart_port *atmel_port = to_atmel_uart_port(port);
	unsigned long flags;
	unsigned int old_mode, mode, imr, quot, baud, div, cd, fp = 0;

	/* save the current mode register */
	mode = old_mode = atmel_uart_readl(port, ATMEL_US_MR);

	/* reset the mode, clock divisor, parity, stop bits and data size */
	mode &= ~(ATMEL_US_USCLKS | ATMEL_US_CHRL | ATMEL_US_NBSTOP |
		  ATMEL_US_PAR | ATMEL_US_USMODE);

	baud = uart_get_baud_rate(port, termios, old, 0, port->uartclk / 16);

	/* byte size */
	switch (termios->c_cflag & CSIZE) {
	case CS5:
		mode |= ATMEL_US_CHRL_5;
		break;
	case CS6:
		mode |= ATMEL_US_CHRL_6;
		break;
	case CS7:
		mode |= ATMEL_US_CHRL_7;
		break;
	default:
		mode |= ATMEL_US_CHRL_8;
		break;
	}

	/* stop bits */
	if (termios->c_cflag & CSTOPB)
		mode |= ATMEL_US_NBSTOP_2;

	/* parity */
	if (termios->c_cflag & PARENB) {
		/* Mark or Space parity */
		if (termios->c_cflag & CMSPAR) {
			if (termios->c_cflag & PARODD)
				mode |= ATMEL_US_PAR_MARK;
			else
				mode |= ATMEL_US_PAR_SPACE;
		} else if (termios->c_cflag & PARODD)
			mode |= ATMEL_US_PAR_ODD;
		else
			mode |= ATMEL_US_PAR_EVEN;
	} else
		mode |= ATMEL_US_PAR_NONE;

	spin_lock_irqsave(&port->lock, flags);

	port->read_status_mask = ATMEL_US_OVRE;
	if (termios->c_iflag & INPCK)
		port->read_status_mask |= (ATMEL_US_FRAME | ATMEL_US_PARE);
	if (termios->c_iflag & (IGNBRK | BRKINT | PARMRK))
		port->read_status_mask |= ATMEL_US_RXBRK;

	if (atmel_use_pdc_rx(port))
		/* need to enable error interrupts */
		atmel_uart_writel(port, ATMEL_US_IER, port->read_status_mask);

	/*
	 * Characters to ignore
	 */
	port->ignore_status_mask = 0;
	if (termios->c_iflag & IGNPAR)
		port->ignore_status_mask |= (ATMEL_US_FRAME | ATMEL_US_PARE);
	if (termios->c_iflag & IGNBRK) {
		port->ignore_status_mask |= ATMEL_US_RXBRK;
		/*
		 * If we're ignoring parity and break indicators,
		 * ignore overruns too (for real raw support).
		 */
		if (termios->c_iflag & IGNPAR)
			port->ignore_status_mask |= ATMEL_US_OVRE;
	}
	/* TODO: Ignore all characters if CREAD is set.*/

	/* update the per-port timeout */
	uart_update_timeout(port, termios->c_cflag, baud);

	/*
	 * save/disable interrupts. The tty layer will ensure that the
	 * transmitter is empty if requested by the caller, so there's
	 * no need to wait for it here.
	 */
	imr = atmel_uart_readl(port, ATMEL_US_IMR);
	atmel_uart_writel(port, ATMEL_US_IDR, -1);

	/* disable receiver and transmitter */
	atmel_uart_writel(port, ATMEL_US_CR, ATMEL_US_TXDIS | ATMEL_US_RXDIS);

	/* mode */
	if (port->rs485.flags & SER_RS485_ENABLED) {
		atmel_uart_writel(port, ATMEL_US_TTGR,
				  port->rs485.delay_rts_after_send);
		mode |= ATMEL_US_USMODE_RS485;
	} else if (termios->c_cflag & CRTSCTS) {
		/* RS232 with hardware handshake (RTS/CTS) */
		if (atmel_use_fifo(port) &&
		    !mctrl_gpio_to_gpiod(atmel_port->gpios, UART_GPIO_CTS)) {
			/*
			 * with ATMEL_US_USMODE_HWHS set, the controller will
			 * be able to drive the RTS pin high/low when the RX
			 * FIFO is above RXFTHRES/below RXFTHRES2.
			 * It will also disable the transmitter when the CTS
			 * pin is high.
			 * This mode is not activated if CTS pin is a GPIO
			 * because in this case, the transmitter is always
			 * disabled (there must be an internal pull-up
			 * responsible for this behaviour).
			 * If the RTS pin is a GPIO, the controller won't be
			 * able to drive it according to the FIFO thresholds,
			 * but it will be handled by the driver.
			 */
			mode |= ATMEL_US_USMODE_HWHS;
		} else {
			/*
			 * For platforms without FIFO, the flow control is
			 * handled by the driver.
			 */
			mode |= ATMEL_US_USMODE_NORMAL;
		}
	} else {
		/* RS232 without hadware handshake */
		mode |= ATMEL_US_USMODE_NORMAL;
	}

	/* set the mode, clock divisor, parity, stop bits and data size */
	atmel_uart_writel(port, ATMEL_US_MR, mode);

	/*
	 * when switching the mode, set the RTS line state according to the
	 * new mode, otherwise keep the former state
	 */
	if ((old_mode & ATMEL_US_USMODE) != (mode & ATMEL_US_USMODE)) {
		unsigned int rts_state;

		if ((mode & ATMEL_US_USMODE) == ATMEL_US_USMODE_HWHS) {
			/* let the hardware control the RTS line */
			rts_state = ATMEL_US_RTSDIS;
		} else {
			/* force RTS line to low level */
			rts_state = ATMEL_US_RTSEN;
		}

		atmel_uart_writel(port, ATMEL_US_CR, rts_state);
	}

	/*
	 * Set the baud rate:
	 * Fractional baudrate allows to setup output frequency more
	 * accurately. This feature is enabled only when using normal mode.
	 * baudrate = selected clock / (8 * (2 - OVER) * (CD + FP / 8))
	 * Currently, OVER is always set to 0 so we get
	 * baudrate = selected clock / (16 * (CD + FP / 8))
	 * then
	 * 8 CD + FP = selected clock / (2 * baudrate)
	 */
<<<<<<< HEAD
	if (atmel_port->has_frac_baudrate &&
	    (mode & ATMEL_US_USMODE) == ATMEL_US_USMODE_NORMAL) {
		div = DIV_ROUND_CLOSEST(port->uartclk, baud * 2);
		cd = div >> 3;
		fp = div & ATMEL_US_FP_MASK;
=======
	if (atmel_port->has_frac_baudrate) {
		div = DIV_ROUND_CLOSEST(port->uartclk, baud);
		cd = div / 16;
		fp = DIV_ROUND_CLOSEST(div % 16, 2);
>>>>>>> ffca4c2a
	} else {
		cd = uart_get_divisor(port, baud);
	}

	if (cd > 65535) {	/* BRGR is 16-bit, so switch to slower clock */
		cd /= 8;
		mode |= ATMEL_US_USCLKS_MCK_DIV8;
	}
	quot = cd | fp << ATMEL_US_FP_OFFSET;

	atmel_uart_writel(port, ATMEL_US_BRGR, quot);
	atmel_uart_writel(port, ATMEL_US_CR, ATMEL_US_RSTSTA | ATMEL_US_RSTRX);
	atmel_uart_writel(port, ATMEL_US_CR, ATMEL_US_TXEN | ATMEL_US_RXEN);

	/* restore interrupts */
	atmel_uart_writel(port, ATMEL_US_IER, imr);

	/* CTS flow-control and modem-status interrupts */
	if (UART_ENABLE_MS(port, termios->c_cflag))
		atmel_enable_ms(port);
	else
		atmel_disable_ms(port);

	spin_unlock_irqrestore(&port->lock, flags);
}

static void atmel_set_ldisc(struct uart_port *port, struct ktermios *termios)
{
	if (termios->c_line == N_PPS) {
		port->flags |= UPF_HARDPPS_CD;
		spin_lock_irq(&port->lock);
		atmel_enable_ms(port);
		spin_unlock_irq(&port->lock);
	} else {
		port->flags &= ~UPF_HARDPPS_CD;
		if (!UART_ENABLE_MS(port, termios->c_cflag)) {
			spin_lock_irq(&port->lock);
			atmel_disable_ms(port);
			spin_unlock_irq(&port->lock);
		}
	}
}

/*
 * Return string describing the specified port
 */
static const char *atmel_type(struct uart_port *port)
{
	return (port->type == PORT_ATMEL) ? "ATMEL_SERIAL" : NULL;
}

/*
 * Release the memory region(s) being used by 'port'.
 */
static void atmel_release_port(struct uart_port *port)
{
	struct platform_device *pdev = to_platform_device(port->dev);
	int size = pdev->resource[0].end - pdev->resource[0].start + 1;

	release_mem_region(port->mapbase, size);

	if (port->flags & UPF_IOREMAP) {
		iounmap(port->membase);
		port->membase = NULL;
	}
}

/*
 * Request the memory region(s) being used by 'port'.
 */
static int atmel_request_port(struct uart_port *port)
{
	struct platform_device *pdev = to_platform_device(port->dev);
	int size = pdev->resource[0].end - pdev->resource[0].start + 1;

	if (!request_mem_region(port->mapbase, size, "atmel_serial"))
		return -EBUSY;

	if (port->flags & UPF_IOREMAP) {
		port->membase = ioremap(port->mapbase, size);
		if (port->membase == NULL) {
			release_mem_region(port->mapbase, size);
			return -ENOMEM;
		}
	}

	return 0;
}

/*
 * Configure/autoconfigure the port.
 */
static void atmel_config_port(struct uart_port *port, int flags)
{
	if (flags & UART_CONFIG_TYPE) {
		port->type = PORT_ATMEL;
		atmel_request_port(port);
	}
}

/*
 * Verify the new serial_struct (for TIOCSSERIAL).
 */
static int atmel_verify_port(struct uart_port *port, struct serial_struct *ser)
{
	int ret = 0;
	if (ser->type != PORT_UNKNOWN && ser->type != PORT_ATMEL)
		ret = -EINVAL;
	if (port->irq != ser->irq)
		ret = -EINVAL;
	if (ser->io_type != SERIAL_IO_MEM)
		ret = -EINVAL;
	if (port->uartclk / 16 != ser->baud_base)
		ret = -EINVAL;
	if (port->mapbase != (unsigned long)ser->iomem_base)
		ret = -EINVAL;
	if (port->iobase != ser->port)
		ret = -EINVAL;
	if (ser->hub6 != 0)
		ret = -EINVAL;
	return ret;
}

#ifdef CONFIG_CONSOLE_POLL
static int atmel_poll_get_char(struct uart_port *port)
{
	while (!(atmel_uart_readl(port, ATMEL_US_CSR) & ATMEL_US_RXRDY))
		cpu_relax();

	return atmel_uart_read_char(port);
}

static void atmel_poll_put_char(struct uart_port *port, unsigned char ch)
{
	while (!(atmel_uart_readl(port, ATMEL_US_CSR) & ATMEL_US_TXRDY))
		cpu_relax();

	atmel_uart_write_char(port, ch);
}
#endif

static struct uart_ops atmel_pops = {
	.tx_empty	= atmel_tx_empty,
	.set_mctrl	= atmel_set_mctrl,
	.get_mctrl	= atmel_get_mctrl,
	.stop_tx	= atmel_stop_tx,
	.start_tx	= atmel_start_tx,
	.stop_rx	= atmel_stop_rx,
	.enable_ms	= atmel_enable_ms,
	.break_ctl	= atmel_break_ctl,
	.startup	= atmel_startup,
	.shutdown	= atmel_shutdown,
	.flush_buffer	= atmel_flush_buffer,
	.set_termios	= atmel_set_termios,
	.set_ldisc	= atmel_set_ldisc,
	.type		= atmel_type,
	.release_port	= atmel_release_port,
	.request_port	= atmel_request_port,
	.config_port	= atmel_config_port,
	.verify_port	= atmel_verify_port,
	.pm		= atmel_serial_pm,
#ifdef CONFIG_CONSOLE_POLL
	.poll_get_char	= atmel_poll_get_char,
	.poll_put_char	= atmel_poll_put_char,
#endif
};

/*
 * Configure the port from the platform device resource info.
 */
static int atmel_init_port(struct atmel_uart_port *atmel_port,
				      struct platform_device *pdev)
{
	int ret;
	struct uart_port *port = &atmel_port->uart;
	struct atmel_uart_data *pdata = dev_get_platdata(&pdev->dev);

	atmel_init_property(atmel_port, pdev);
	atmel_set_ops(port);

	atmel_init_rs485(port, pdev);

	port->iotype		= UPIO_MEM;
	port->flags		= UPF_BOOT_AUTOCONF;
	port->ops		= &atmel_pops;
	port->fifosize		= 1;
	port->dev		= &pdev->dev;
	port->mapbase	= pdev->resource[0].start;
	port->irq	= pdev->resource[1].start;
	port->rs485_config	= atmel_config_rs485;

	memset(&atmel_port->rx_ring, 0, sizeof(atmel_port->rx_ring));

	if (pdata && pdata->regs) {
		/* Already mapped by setup code */
		port->membase = pdata->regs;
	} else {
		port->flags	|= UPF_IOREMAP;
		port->membase	= NULL;
	}

	/* for console, the clock could already be configured */
	if (!atmel_port->clk) {
		atmel_port->clk = clk_get(&pdev->dev, "usart");
		if (IS_ERR(atmel_port->clk)) {
			ret = PTR_ERR(atmel_port->clk);
			atmel_port->clk = NULL;
			return ret;
		}
		ret = clk_prepare_enable(atmel_port->clk);
		if (ret) {
			clk_put(atmel_port->clk);
			atmel_port->clk = NULL;
			return ret;
		}
		port->uartclk = clk_get_rate(atmel_port->clk);
		clk_disable_unprepare(atmel_port->clk);
		/* only enable clock when USART is in use */
	}

	/* Use TXEMPTY for interrupt when rs485 else TXRDY or ENDTX|TXBUFE */
	if (port->rs485.flags & SER_RS485_ENABLED)
		atmel_port->tx_done_mask = ATMEL_US_TXEMPTY;
	else if (atmel_use_pdc_tx(port)) {
		port->fifosize = PDC_BUFFER_SIZE;
		atmel_port->tx_done_mask = ATMEL_US_ENDTX | ATMEL_US_TXBUFE;
	} else {
		atmel_port->tx_done_mask = ATMEL_US_TXRDY;
	}

	return 0;
}

struct platform_device *atmel_default_console_device;	/* the serial console device */

#ifdef CONFIG_SERIAL_ATMEL_CONSOLE
static void atmel_console_putchar(struct uart_port *port, int ch)
{
	while (!(atmel_uart_readl(port, ATMEL_US_CSR) & ATMEL_US_TXRDY))
		cpu_relax();
	atmel_uart_write_char(port, ch);
}

/*
 * Interrupts are disabled on entering
 */
static void atmel_console_write(struct console *co, const char *s, u_int count)
{
	struct uart_port *port = &atmel_ports[co->index].uart;
	struct atmel_uart_port *atmel_port = to_atmel_uart_port(port);
	unsigned int status, imr;
	unsigned int pdc_tx;

	/*
	 * First, save IMR and then disable interrupts
	 */
	imr = atmel_uart_readl(port, ATMEL_US_IMR);
	atmel_uart_writel(port, ATMEL_US_IDR,
			  ATMEL_US_RXRDY | atmel_port->tx_done_mask);

	/* Store PDC transmit status and disable it */
	pdc_tx = atmel_uart_readl(port, ATMEL_PDC_PTSR) & ATMEL_PDC_TXTEN;
	atmel_uart_writel(port, ATMEL_PDC_PTCR, ATMEL_PDC_TXTDIS);

	uart_console_write(port, s, count, atmel_console_putchar);

	/*
	 * Finally, wait for transmitter to become empty
	 * and restore IMR
	 */
	do {
		status = atmel_uart_readl(port, ATMEL_US_CSR);
	} while (!(status & ATMEL_US_TXRDY));

	/* Restore PDC transmit status */
	if (pdc_tx)
		atmel_uart_writel(port, ATMEL_PDC_PTCR, ATMEL_PDC_TXTEN);

	/* set interrupts back the way they were */
	atmel_uart_writel(port, ATMEL_US_IER, imr);
}

/*
 * If the port was already initialised (eg, by a boot loader),
 * try to determine the current setup.
 */
static void __init atmel_console_get_options(struct uart_port *port, int *baud,
					     int *parity, int *bits)
{
	unsigned int mr, quot;

	/*
	 * If the baud rate generator isn't running, the port wasn't
	 * initialized by the boot loader.
	 */
	quot = atmel_uart_readl(port, ATMEL_US_BRGR) & ATMEL_US_CD;
	if (!quot)
		return;

	mr = atmel_uart_readl(port, ATMEL_US_MR) & ATMEL_US_CHRL;
	if (mr == ATMEL_US_CHRL_8)
		*bits = 8;
	else
		*bits = 7;

	mr = atmel_uart_readl(port, ATMEL_US_MR) & ATMEL_US_PAR;
	if (mr == ATMEL_US_PAR_EVEN)
		*parity = 'e';
	else if (mr == ATMEL_US_PAR_ODD)
		*parity = 'o';

	/*
	 * The serial core only rounds down when matching this to a
	 * supported baud rate. Make sure we don't end up slightly
	 * lower than one of those, as it would make us fall through
	 * to a much lower baud rate than we really want.
	 */
	*baud = port->uartclk / (16 * (quot - 1));
}

static int __init atmel_console_setup(struct console *co, char *options)
{
	int ret;
	struct uart_port *port = &atmel_ports[co->index].uart;
	int baud = 115200;
	int bits = 8;
	int parity = 'n';
	int flow = 'n';

	if (port->membase == NULL) {
		/* Port not initialized yet - delay setup */
		return -ENODEV;
	}

	ret = clk_prepare_enable(atmel_ports[co->index].clk);
	if (ret)
		return ret;

	atmel_uart_writel(port, ATMEL_US_IDR, -1);
	atmel_uart_writel(port, ATMEL_US_CR, ATMEL_US_RSTSTA | ATMEL_US_RSTRX);
	atmel_uart_writel(port, ATMEL_US_CR, ATMEL_US_TXEN | ATMEL_US_RXEN);

	if (options)
		uart_parse_options(options, &baud, &parity, &bits, &flow);
	else
		atmel_console_get_options(port, &baud, &parity, &bits);

	return uart_set_options(port, co, baud, parity, bits, flow);
}

static struct uart_driver atmel_uart;

static struct console atmel_console = {
	.name		= ATMEL_DEVICENAME,
	.write		= atmel_console_write,
	.device		= uart_console_device,
	.setup		= atmel_console_setup,
	.flags		= CON_PRINTBUFFER,
	.index		= -1,
	.data		= &atmel_uart,
};

#define ATMEL_CONSOLE_DEVICE	(&atmel_console)

/*
 * Early console initialization (before VM subsystem initialized).
 */
static int __init atmel_console_init(void)
{
	int ret;
	if (atmel_default_console_device) {
		struct atmel_uart_data *pdata =
			dev_get_platdata(&atmel_default_console_device->dev);
		int id = pdata->num;
		struct atmel_uart_port *atmel_port = &atmel_ports[id];

		atmel_port->backup_imr = 0;
		atmel_port->uart.line = id;

		add_preferred_console(ATMEL_DEVICENAME, id, NULL);
		ret = atmel_init_port(atmel_port, atmel_default_console_device);
		if (ret)
			return ret;
		register_console(&atmel_console);
	}

	return 0;
}

console_initcall(atmel_console_init);

/*
 * Late console initialization.
 */
static int __init atmel_late_console_init(void)
{
	if (atmel_default_console_device
	    && !(atmel_console.flags & CON_ENABLED))
		register_console(&atmel_console);

	return 0;
}

core_initcall(atmel_late_console_init);

static inline bool atmel_is_console_port(struct uart_port *port)
{
	return port->cons && port->cons->index == port->line;
}

#else
#define ATMEL_CONSOLE_DEVICE	NULL

static inline bool atmel_is_console_port(struct uart_port *port)
{
	return false;
}
#endif

static struct uart_driver atmel_uart = {
	.owner		= THIS_MODULE,
	.driver_name	= "atmel_serial",
	.dev_name	= ATMEL_DEVICENAME,
	.major		= SERIAL_ATMEL_MAJOR,
	.minor		= MINOR_START,
	.nr		= ATMEL_MAX_UART,
	.cons		= ATMEL_CONSOLE_DEVICE,
};

#ifdef CONFIG_PM
static bool atmel_serial_clk_will_stop(void)
{
#ifdef CONFIG_ARCH_AT91
	return at91_suspend_entering_slow_clock();
#else
	return false;
#endif
}

static int atmel_serial_suspend(struct platform_device *pdev,
				pm_message_t state)
{
	struct uart_port *port = platform_get_drvdata(pdev);
	struct atmel_uart_port *atmel_port = to_atmel_uart_port(port);

	if (atmel_is_console_port(port) && console_suspend_enabled) {
		/* Drain the TX shifter */
		while (!(atmel_uart_readl(port, ATMEL_US_CSR) &
			 ATMEL_US_TXEMPTY))
			cpu_relax();
	}

	/* we can not wake up if we're running on slow clock */
	atmel_port->may_wakeup = device_may_wakeup(&pdev->dev);
	if (atmel_serial_clk_will_stop()) {
		unsigned long flags;

		spin_lock_irqsave(&atmel_port->lock_suspended, flags);
		atmel_port->suspended = true;
		spin_unlock_irqrestore(&atmel_port->lock_suspended, flags);
		device_set_wakeup_enable(&pdev->dev, 0);
	}

	uart_suspend_port(&atmel_uart, port);

	return 0;
}

static int atmel_serial_resume(struct platform_device *pdev)
{
	struct uart_port *port = platform_get_drvdata(pdev);
	struct atmel_uart_port *atmel_port = to_atmel_uart_port(port);
	unsigned long flags;

	spin_lock_irqsave(&atmel_port->lock_suspended, flags);
	if (atmel_port->pending) {
		atmel_handle_receive(port, atmel_port->pending);
		atmel_handle_status(port, atmel_port->pending,
				    atmel_port->pending_status);
		atmel_handle_transmit(port, atmel_port->pending);
		atmel_port->pending = 0;
	}
	atmel_port->suspended = false;
	spin_unlock_irqrestore(&atmel_port->lock_suspended, flags);

	uart_resume_port(&atmel_uart, port);
	device_set_wakeup_enable(&pdev->dev, atmel_port->may_wakeup);

	return 0;
}
#else
#define atmel_serial_suspend NULL
#define atmel_serial_resume NULL
#endif

static void atmel_serial_probe_fifos(struct atmel_uart_port *atmel_port,
				     struct platform_device *pdev)
{
	atmel_port->fifo_size = 0;
	atmel_port->rts_low = 0;
	atmel_port->rts_high = 0;

	if (of_property_read_u32(pdev->dev.of_node,
				 "atmel,fifo-size",
				 &atmel_port->fifo_size))
		return;

	if (!atmel_port->fifo_size)
		return;

	if (atmel_port->fifo_size < ATMEL_MIN_FIFO_SIZE) {
		atmel_port->fifo_size = 0;
		dev_err(&pdev->dev, "Invalid FIFO size\n");
		return;
	}

	/*
	 * 0 <= rts_low <= rts_high <= fifo_size
	 * Once their CTS line asserted by the remote peer, some x86 UARTs tend
	 * to flush their internal TX FIFO, commonly up to 16 data, before
	 * actually stopping to send new data. So we try to set the RTS High
	 * Threshold to a reasonably high value respecting this 16 data
	 * empirical rule when possible.
	 */
	atmel_port->rts_high = max_t(int, atmel_port->fifo_size >> 1,
			       atmel_port->fifo_size - ATMEL_RTS_HIGH_OFFSET);
	atmel_port->rts_low  = max_t(int, atmel_port->fifo_size >> 2,
			       atmel_port->fifo_size - ATMEL_RTS_LOW_OFFSET);

	dev_info(&pdev->dev, "Using FIFO (%u data)\n",
		 atmel_port->fifo_size);
	dev_dbg(&pdev->dev, "RTS High Threshold : %2u data\n",
		atmel_port->rts_high);
	dev_dbg(&pdev->dev, "RTS Low Threshold  : %2u data\n",
		atmel_port->rts_low);
}

static int atmel_serial_probe(struct platform_device *pdev)
{
	struct atmel_uart_port *atmel_port;
	struct device_node *np = pdev->dev.of_node;
	struct atmel_uart_data *pdata = dev_get_platdata(&pdev->dev);
	void *data;
	int ret = -ENODEV;
	bool rs485_enabled;

	BUILD_BUG_ON(ATMEL_SERIAL_RINGSIZE & (ATMEL_SERIAL_RINGSIZE - 1));

	if (np)
		ret = of_alias_get_id(np, "serial");
	else
		if (pdata)
			ret = pdata->num;

	if (ret < 0)
		/* port id not found in platform data nor device-tree aliases:
		 * auto-enumerate it */
		ret = find_first_zero_bit(atmel_ports_in_use, ATMEL_MAX_UART);

	if (ret >= ATMEL_MAX_UART) {
		ret = -ENODEV;
		goto err;
	}

	if (test_and_set_bit(ret, atmel_ports_in_use)) {
		/* port already in use */
		ret = -EBUSY;
		goto err;
	}

	atmel_port = &atmel_ports[ret];
	atmel_port->backup_imr = 0;
	atmel_port->uart.line = ret;
	atmel_serial_probe_fifos(atmel_port, pdev);

	atomic_set(&atmel_port->tasklet_shutdown, 0);
	spin_lock_init(&atmel_port->lock_suspended);

	ret = atmel_init_port(atmel_port, pdev);
	if (ret)
		goto err_clear_bit;

	atmel_port->gpios = mctrl_gpio_init(&atmel_port->uart, 0);
	if (IS_ERR(atmel_port->gpios)) {
		ret = PTR_ERR(atmel_port->gpios);
		goto err_clear_bit;
	}

	if (!atmel_use_pdc_rx(&atmel_port->uart)) {
		ret = -ENOMEM;
		data = kmalloc(sizeof(struct atmel_uart_char)
				* ATMEL_SERIAL_RINGSIZE, GFP_KERNEL);
		if (!data)
			goto err_alloc_ring;
		atmel_port->rx_ring.buf = data;
	}

	rs485_enabled = atmel_port->uart.rs485.flags & SER_RS485_ENABLED;

	ret = uart_add_one_port(&atmel_uart, &atmel_port->uart);
	if (ret)
		goto err_add_port;

#ifdef CONFIG_SERIAL_ATMEL_CONSOLE
	if (atmel_is_console_port(&atmel_port->uart)
			&& ATMEL_CONSOLE_DEVICE->flags & CON_ENABLED) {
		/*
		 * The serial core enabled the clock for us, so undo
		 * the clk_prepare_enable() in atmel_console_setup()
		 */
		clk_disable_unprepare(atmel_port->clk);
	}
#endif

	device_init_wakeup(&pdev->dev, 1);
	platform_set_drvdata(pdev, atmel_port);

	/*
	 * The peripheral clock has been disabled by atmel_init_port():
	 * enable it before accessing I/O registers
	 */
	clk_prepare_enable(atmel_port->clk);

	if (rs485_enabled) {
		atmel_uart_writel(&atmel_port->uart, ATMEL_US_MR,
				  ATMEL_US_USMODE_NORMAL);
		atmel_uart_writel(&atmel_port->uart, ATMEL_US_CR,
				  ATMEL_US_RTSEN);
	}

	/*
	 * Get port name of usart or uart
	 */
	atmel_get_ip_name(&atmel_port->uart);

	/*
	 * The peripheral clock can now safely be disabled till the port
	 * is used
	 */
	clk_disable_unprepare(atmel_port->clk);

	return 0;

err_add_port:
	kfree(atmel_port->rx_ring.buf);
	atmel_port->rx_ring.buf = NULL;
err_alloc_ring:
	if (!atmel_is_console_port(&atmel_port->uart)) {
		clk_put(atmel_port->clk);
		atmel_port->clk = NULL;
	}
err_clear_bit:
	clear_bit(atmel_port->uart.line, atmel_ports_in_use);
err:
	return ret;
}

static int atmel_serial_remove(struct platform_device *pdev)
{
	struct uart_port *port = platform_get_drvdata(pdev);
	struct atmel_uart_port *atmel_port = to_atmel_uart_port(port);
	int ret = 0;

	tasklet_kill(&atmel_port->tasklet_rx);
	tasklet_kill(&atmel_port->tasklet_tx);

	device_init_wakeup(&pdev->dev, 0);

	ret = uart_remove_one_port(&atmel_uart, port);

	kfree(atmel_port->rx_ring.buf);

	/* "port" is allocated statically, so we shouldn't free it */

	clear_bit(port->line, atmel_ports_in_use);

	clk_put(atmel_port->clk);

	return ret;
}

static struct platform_driver atmel_serial_driver = {
	.probe		= atmel_serial_probe,
	.remove		= atmel_serial_remove,
	.suspend	= atmel_serial_suspend,
	.resume		= atmel_serial_resume,
	.driver		= {
		.name	= "atmel_usart",
		.of_match_table	= of_match_ptr(atmel_serial_dt_ids),
	},
};

static int __init atmel_serial_init(void)
{
	int ret;

	ret = uart_register_driver(&atmel_uart);
	if (ret)
		return ret;

	ret = platform_driver_register(&atmel_serial_driver);
	if (ret)
		uart_unregister_driver(&atmel_uart);

	return ret;
}

static void __exit atmel_serial_exit(void)
{
	platform_driver_unregister(&atmel_serial_driver);
	uart_unregister_driver(&atmel_uart);
}

module_init(atmel_serial_init);
module_exit(atmel_serial_exit);

MODULE_AUTHOR("Rick Bronson");
MODULE_DESCRIPTION("Atmel AT91 / AT32 serial port driver");
MODULE_LICENSE("GPL");
MODULE_ALIAS("platform:atmel_usart");<|MERGE_RESOLUTION|>--- conflicted
+++ resolved
@@ -2208,18 +2208,10 @@
 	 * then
 	 * 8 CD + FP = selected clock / (2 * baudrate)
 	 */
-<<<<<<< HEAD
-	if (atmel_port->has_frac_baudrate &&
-	    (mode & ATMEL_US_USMODE) == ATMEL_US_USMODE_NORMAL) {
+	if (atmel_port->has_frac_baudrate) {
 		div = DIV_ROUND_CLOSEST(port->uartclk, baud * 2);
 		cd = div >> 3;
 		fp = div & ATMEL_US_FP_MASK;
-=======
-	if (atmel_port->has_frac_baudrate) {
-		div = DIV_ROUND_CLOSEST(port->uartclk, baud);
-		cd = div / 16;
-		fp = DIV_ROUND_CLOSEST(div % 16, 2);
->>>>>>> ffca4c2a
 	} else {
 		cd = uart_get_divisor(port, baud);
 	}
