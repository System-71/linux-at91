--- conflicted
+++ resolved
@@ -618,13 +618,8 @@
 	atmel_uart_writel(port, ATMEL_US_IDR, atmel_port->tx_done_mask);
 
 	if (atmel_uart_is_half_duplex(port))
-<<<<<<< HEAD
-		atmel_start_rx(port);
-=======
 		if (!atomic_read(&atmel_port->tasklet_shutdown))
 			atmel_start_rx(port);
-
->>>>>>> 4ac2506e
 }
 
 /*
