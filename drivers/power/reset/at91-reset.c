--- conflicted
+++ resolved
@@ -95,40 +95,15 @@
 		  "r" (reset->rstc_base),
 		  "r" (1),
 		  "r" cpu_to_le32(AT91_DDRSDRC_LPCB_POWER_DOWN),
-<<<<<<< HEAD
-		  "r" cpu_to_le32(AT91_RSTC_KEY | AT91_RSTC_PERRST | AT91_RSTC_PROCRST)
-		: "r0");
-
-	return NOTIFY_DONE;
-}
-
-static int sama5d3_restart(struct notifier_block *this, unsigned long mode,
-			   void *cmd)
-{
-	writel(AT91_RSTC_KEY | AT91_RSTC_PERRST | AT91_RSTC_PROCRST,
-	       at91_rstc_base);
-=======
 		  "r" (reset->args),
 		  "r" (reset->ramc_lpr)
 		: "r4");
->>>>>>> 7744c739
 
 	return NOTIFY_DONE;
 }
 
-<<<<<<< HEAD
-static int samx7_restart(struct notifier_block *this, unsigned long mode,
-			 void *cmd)
-{
-	writel(AT91_RSTC_KEY | AT91_RSTC_PROCRST, at91_rstc_base);
-	return NOTIFY_DONE;
-}
-
-static void __init at91_reset_status(struct platform_device *pdev)
-=======
 static void __init at91_reset_status(struct platform_device *pdev,
 				     void __iomem *base)
->>>>>>> 7744c739
 {
 	const char *reason;
 	u32 reg = readl(base + AT91_RSTC_SR);
