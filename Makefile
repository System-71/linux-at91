# SPDX-License-Identifier: GPL-2.0
VERSION = 4
PATCHLEVEL = 14
<<<<<<< HEAD
SUBLEVEL = 69
EXTRAVERSION = -linux4sam_6.0-rc2
=======
SUBLEVEL = 71
EXTRAVERSION =
>>>>>>> 1244bbb3
NAME = Petit Gorille

# *DOCUMENTATION*
# To see a list of typical targets execute "make help"
# More info can be located in ./README
# Comments in this file are targeted only to the developer, do not
# expect to learn how to build the kernel reading this file.

# That's our default target when none is given on the command line
PHONY := _all
_all:

# o Do not use make's built-in rules and variables
#   (this increases performance and avoids hard-to-debug behaviour);
# o Look for make include files relative to root of kernel src
MAKEFLAGS += -rR --include-dir=$(CURDIR)

# Avoid funny character set dependencies
unexport LC_ALL
LC_COLLATE=C
LC_NUMERIC=C
export LC_COLLATE LC_NUMERIC

# Avoid interference with shell env settings
unexport GREP_OPTIONS

# We are using a recursive build, so we need to do a little thinking
# to get the ordering right.
#
# Most importantly: sub-Makefiles should only ever modify files in
# their own directory. If in some directory we have a dependency on
# a file in another dir (which doesn't happen often, but it's often
# unavoidable when linking the built-in.o targets which finally
# turn into vmlinux), we will call a sub make in that other dir, and
# after that we are sure that everything which is in that other dir
# is now up to date.
#
# The only cases where we need to modify files which have global
# effects are thus separated out and done before the recursive
# descending is started. They are now explicitly listed as the
# prepare rule.

# Beautify output
# ---------------------------------------------------------------------------
#
# Normally, we echo the whole command before executing it. By making
# that echo $($(quiet)$(cmd)), we now have the possibility to set
# $(quiet) to choose other forms of output instead, e.g.
#
#         quiet_cmd_cc_o_c = Compiling $(RELDIR)/$@
#         cmd_cc_o_c       = $(CC) $(c_flags) -c -o $@ $<
#
# If $(quiet) is empty, the whole command will be printed.
# If it is set to "quiet_", only the short version will be printed.
# If it is set to "silent_", nothing will be printed at all, since
# the variable $(silent_cmd_cc_o_c) doesn't exist.
#
# A simple variant is to prefix commands with $(Q) - that's useful
# for commands that shall be hidden in non-verbose mode.
#
#	$(Q)ln $@ :<
#
# If KBUILD_VERBOSE equals 0 then the above command will be hidden.
# If KBUILD_VERBOSE equals 1 then the above command is displayed.
#
# To put more focus on warnings, be less verbose as default
# Use 'make V=1' to see the full commands

ifeq ("$(origin V)", "command line")
  KBUILD_VERBOSE = $(V)
endif
ifndef KBUILD_VERBOSE
  KBUILD_VERBOSE = 0
endif

ifeq ($(KBUILD_VERBOSE),1)
  quiet =
  Q =
else
  quiet=quiet_
  Q = @
endif

# If the user is running make -s (silent mode), suppress echoing of
# commands

ifneq ($(findstring s,$(filter-out --%,$(MAKEFLAGS))),)
  quiet=silent_
  tools_silent=s
endif

export quiet Q KBUILD_VERBOSE

# kbuild supports saving output files in a separate directory.
# To locate output files in a separate directory two syntaxes are supported.
# In both cases the working directory must be the root of the kernel src.
# 1) O=
# Use "make O=dir/to/store/output/files/"
#
# 2) Set KBUILD_OUTPUT
# Set the environment variable KBUILD_OUTPUT to point to the directory
# where the output files shall be placed.
# export KBUILD_OUTPUT=dir/to/store/output/files/
# make
#
# The O= assignment takes precedence over the KBUILD_OUTPUT environment
# variable.

# KBUILD_SRC is not intended to be used by the regular user (for now),
# it is set on invocation of make with KBUILD_OUTPUT or O= specified.
ifeq ($(KBUILD_SRC),)

# OK, Make called in directory where kernel src resides
# Do we want to locate output files in a separate directory?
ifeq ("$(origin O)", "command line")
  KBUILD_OUTPUT := $(O)
endif

# Cancel implicit rules on top Makefile
$(CURDIR)/Makefile Makefile: ;

ifneq ($(words $(subst :, ,$(CURDIR))), 1)
  $(error main directory cannot contain spaces nor colons)
endif

ifneq ($(KBUILD_OUTPUT),)
# check that the output directory actually exists
saved-output := $(KBUILD_OUTPUT)
KBUILD_OUTPUT := $(shell mkdir -p $(KBUILD_OUTPUT) && cd $(KBUILD_OUTPUT) \
								&& /bin/pwd)
$(if $(KBUILD_OUTPUT),, \
     $(error failed to create output directory "$(saved-output)"))

PHONY += $(MAKECMDGOALS) sub-make

$(filter-out _all sub-make $(CURDIR)/Makefile, $(MAKECMDGOALS)) _all: sub-make
	@:

# Invoke a second make in the output directory, passing relevant variables
sub-make:
	$(Q)$(MAKE) -C $(KBUILD_OUTPUT) KBUILD_SRC=$(CURDIR) \
	-f $(CURDIR)/Makefile $(filter-out _all sub-make,$(MAKECMDGOALS))

# Leave processing to above invocation of make
skip-makefile := 1
endif # ifneq ($(KBUILD_OUTPUT),)
endif # ifeq ($(KBUILD_SRC),)

# We process the rest of the Makefile if this is the final invocation of make
ifeq ($(skip-makefile),)

# Do not print "Entering directory ...",
# but we want to display it when entering to the output directory
# so that IDEs/editors are able to understand relative filenames.
MAKEFLAGS += --no-print-directory

# Call a source code checker (by default, "sparse") as part of the
# C compilation.
#
# Use 'make C=1' to enable checking of only re-compiled files.
# Use 'make C=2' to enable checking of *all* source files, regardless
# of whether they are re-compiled or not.
#
# See the file "Documentation/dev-tools/sparse.rst" for more details,
# including where to get the "sparse" utility.

ifeq ("$(origin C)", "command line")
  KBUILD_CHECKSRC = $(C)
endif
ifndef KBUILD_CHECKSRC
  KBUILD_CHECKSRC = 0
endif

# Use make M=dir to specify directory of external module to build
# Old syntax make ... SUBDIRS=$PWD is still supported
# Setting the environment variable KBUILD_EXTMOD take precedence
ifdef SUBDIRS
  KBUILD_EXTMOD ?= $(SUBDIRS)
endif

ifeq ("$(origin M)", "command line")
  KBUILD_EXTMOD := $(M)
endif

ifeq ($(KBUILD_SRC),)
        # building in the source tree
        srctree := .
else
        ifeq ($(KBUILD_SRC)/,$(dir $(CURDIR)))
                # building in a subdirectory of the source tree
                srctree := ..
        else
                srctree := $(KBUILD_SRC)
        endif
endif

export KBUILD_CHECKSRC KBUILD_EXTMOD KBUILD_SRC

objtree		:= .
src		:= $(srctree)
obj		:= $(objtree)

VPATH		:= $(srctree)$(if $(KBUILD_EXTMOD),:$(KBUILD_EXTMOD))

export srctree objtree VPATH

# To make sure we do not include .config for any of the *config targets
# catch them early, and hand them over to scripts/kconfig/Makefile
# It is allowed to specify more targets when calling make, including
# mixing *config targets and build targets.
# For example 'make oldconfig all'.
# Detect when mixed targets is specified, and make a second invocation
# of make so .config is not included in this case either (for *config).

version_h := include/generated/uapi/linux/version.h
old_version_h := include/linux/version.h

no-dot-config-targets := clean mrproper distclean \
			 cscope gtags TAGS tags help% %docs check% coccicheck \
			 $(version_h) headers_% archheaders archscripts \
			 kernelversion %src-pkg

config-targets := 0
mixed-targets  := 0
dot-config     := 1

ifneq ($(filter $(no-dot-config-targets), $(MAKECMDGOALS)),)
	ifeq ($(filter-out $(no-dot-config-targets), $(MAKECMDGOALS)),)
		dot-config := 0
	endif
endif

ifeq ($(KBUILD_EXTMOD),)
        ifneq ($(filter config %config,$(MAKECMDGOALS)),)
                config-targets := 1
                ifneq ($(words $(MAKECMDGOALS)),1)
                        mixed-targets := 1
                endif
        endif
endif
# install and modules_install need also be processed one by one
ifneq ($(filter install,$(MAKECMDGOALS)),)
        ifneq ($(filter modules_install,$(MAKECMDGOALS)),)
	        mixed-targets := 1
        endif
endif

ifeq ($(mixed-targets),1)
# ===========================================================================
# We're called with mixed targets (*config and build targets).
# Handle them one by one.

PHONY += $(MAKECMDGOALS) __build_one_by_one

$(filter-out __build_one_by_one, $(MAKECMDGOALS)): __build_one_by_one
	@:

__build_one_by_one:
	$(Q)set -e; \
	for i in $(MAKECMDGOALS); do \
		$(MAKE) -f $(srctree)/Makefile $$i; \
	done

else

# We need some generic definitions (do not try to remake the file).
scripts/Kbuild.include: ;
include scripts/Kbuild.include

# Read KERNELRELEASE from include/config/kernel.release (if it exists)
KERNELRELEASE = $(shell cat include/config/kernel.release 2> /dev/null)
KERNELVERSION = $(VERSION)$(if $(PATCHLEVEL),.$(PATCHLEVEL)$(if $(SUBLEVEL),.$(SUBLEVEL)))$(EXTRAVERSION)
export VERSION PATCHLEVEL SUBLEVEL KERNELRELEASE KERNELVERSION

# SUBARCH tells the usermode build what the underlying arch is.  That is set
# first, and if a usermode build is happening, the "ARCH=um" on the command
# line overrides the setting of ARCH below.  If a native build is happening,
# then ARCH is assigned, getting whatever value it gets normally, and
# SUBARCH is subsequently ignored.

SUBARCH := $(shell uname -m | sed -e s/i.86/x86/ -e s/x86_64/x86/ \
				  -e s/sun4u/sparc64/ \
				  -e s/arm.*/arm/ -e s/sa110/arm/ \
				  -e s/s390x/s390/ -e s/parisc64/parisc/ \
				  -e s/ppc.*/powerpc/ -e s/mips.*/mips/ \
				  -e s/sh[234].*/sh/ -e s/aarch64.*/arm64/ )

# Cross compiling and selecting different set of gcc/bin-utils
# ---------------------------------------------------------------------------
#
# When performing cross compilation for other architectures ARCH shall be set
# to the target architecture. (See arch/* for the possibilities).
# ARCH can be set during invocation of make:
# make ARCH=ia64
# Another way is to have ARCH set in the environment.
# The default ARCH is the host where make is executed.

# CROSS_COMPILE specify the prefix used for all executables used
# during compilation. Only gcc and related bin-utils executables
# are prefixed with $(CROSS_COMPILE).
# CROSS_COMPILE can be set on the command line
# make CROSS_COMPILE=ia64-linux-
# Alternatively CROSS_COMPILE can be set in the environment.
# A third alternative is to store a setting in .config so that plain
# "make" in the configured kernel build directory always uses that.
# Default value for CROSS_COMPILE is not to prefix executables
# Note: Some architectures assign CROSS_COMPILE in their arch/*/Makefile
ARCH		?= $(SUBARCH)
CROSS_COMPILE	?= $(CONFIG_CROSS_COMPILE:"%"=%)

# Architecture as present in compile.h
UTS_MACHINE 	:= $(ARCH)
SRCARCH 	:= $(ARCH)

# Additional ARCH settings for x86
ifeq ($(ARCH),i386)
        SRCARCH := x86
endif
ifeq ($(ARCH),x86_64)
        SRCARCH := x86
endif

# Additional ARCH settings for sparc
ifeq ($(ARCH),sparc32)
       SRCARCH := sparc
endif
ifeq ($(ARCH),sparc64)
       SRCARCH := sparc
endif

# Additional ARCH settings for sh
ifeq ($(ARCH),sh64)
       SRCARCH := sh
endif

# Additional ARCH settings for tile
ifeq ($(ARCH),tilepro)
       SRCARCH := tile
endif
ifeq ($(ARCH),tilegx)
       SRCARCH := tile
endif

# Where to locate arch specific headers
hdr-arch  := $(SRCARCH)

KCONFIG_CONFIG	?= .config
export KCONFIG_CONFIG

# SHELL used by kbuild
CONFIG_SHELL := $(shell if [ -x "$$BASH" ]; then echo $$BASH; \
	  else if [ -x /bin/bash ]; then echo /bin/bash; \
	  else echo sh; fi ; fi)

HOST_LFS_CFLAGS := $(shell getconf LFS_CFLAGS 2>/dev/null)
HOST_LFS_LDFLAGS := $(shell getconf LFS_LDFLAGS 2>/dev/null)
HOST_LFS_LIBS := $(shell getconf LFS_LIBS 2>/dev/null)

HOSTCC       = gcc
HOSTCXX      = g++
HOSTCFLAGS   := -Wall -Wmissing-prototypes -Wstrict-prototypes -O2 \
		-fomit-frame-pointer -std=gnu89 $(HOST_LFS_CFLAGS)
HOSTCXXFLAGS := -O2 $(HOST_LFS_CFLAGS)
HOSTLDFLAGS  := $(HOST_LFS_LDFLAGS)
HOST_LOADLIBES := $(HOST_LFS_LIBS)

# Make variables (CC, etc...)
AS		= $(CROSS_COMPILE)as
LD		= $(CROSS_COMPILE)ld
CC		= $(CROSS_COMPILE)gcc
CPP		= $(CC) -E
AR		= $(CROSS_COMPILE)ar
NM		= $(CROSS_COMPILE)nm
STRIP		= $(CROSS_COMPILE)strip
OBJCOPY		= $(CROSS_COMPILE)objcopy
OBJDUMP		= $(CROSS_COMPILE)objdump
AWK		= awk
GENKSYMS	= scripts/genksyms/genksyms
INSTALLKERNEL  := installkernel
DEPMOD		= /sbin/depmod
PERL		= perl
PYTHON		= python
CHECK		= sparse

CHECKFLAGS     := -D__linux__ -Dlinux -D__STDC__ -Dunix -D__unix__ \
		  -Wbitwise -Wno-return-void $(CF)
NOSTDINC_FLAGS  =
CFLAGS_MODULE   =
AFLAGS_MODULE   =
LDFLAGS_MODULE  =
CFLAGS_KERNEL	=
AFLAGS_KERNEL	=
LDFLAGS_vmlinux =

# Use USERINCLUDE when you must reference the UAPI directories only.
USERINCLUDE    := \
		-I$(srctree)/arch/$(hdr-arch)/include/uapi \
		-I$(objtree)/arch/$(hdr-arch)/include/generated/uapi \
		-I$(srctree)/include/uapi \
		-I$(objtree)/include/generated/uapi \
                -include $(srctree)/include/linux/kconfig.h

# Use LINUXINCLUDE when you must reference the include/ directory.
# Needed to be compatible with the O= option
LINUXINCLUDE    := \
		-I$(srctree)/arch/$(hdr-arch)/include \
		-I$(objtree)/arch/$(hdr-arch)/include/generated \
		$(if $(KBUILD_SRC), -I$(srctree)/include) \
		-I$(objtree)/include \
		$(USERINCLUDE)

KBUILD_AFLAGS   := -D__ASSEMBLY__
KBUILD_CFLAGS   := -Wall -Wundef -Wstrict-prototypes -Wno-trigraphs \
		   -fno-strict-aliasing -fno-common -fshort-wchar \
		   -Werror-implicit-function-declaration \
		   -Wno-format-security \
		   -std=gnu89
KBUILD_CPPFLAGS := -D__KERNEL__
KBUILD_AFLAGS_KERNEL :=
KBUILD_CFLAGS_KERNEL :=
KBUILD_AFLAGS_MODULE  := -DMODULE
KBUILD_CFLAGS_MODULE  := -DMODULE
KBUILD_LDFLAGS_MODULE := -T $(srctree)/scripts/module-common.lds
GCC_PLUGINS_CFLAGS :=

export ARCH SRCARCH CONFIG_SHELL HOSTCC HOSTCFLAGS CROSS_COMPILE AS LD CC
export CPP AR NM STRIP OBJCOPY OBJDUMP HOSTLDFLAGS HOST_LOADLIBES
export MAKE AWK GENKSYMS INSTALLKERNEL PERL PYTHON UTS_MACHINE
export HOSTCXX HOSTCXXFLAGS LDFLAGS_MODULE CHECK CHECKFLAGS

export KBUILD_CPPFLAGS NOSTDINC_FLAGS LINUXINCLUDE OBJCOPYFLAGS LDFLAGS
export KBUILD_CFLAGS CFLAGS_KERNEL CFLAGS_MODULE
export CFLAGS_KASAN CFLAGS_KASAN_NOSANITIZE CFLAGS_UBSAN
export KBUILD_AFLAGS AFLAGS_KERNEL AFLAGS_MODULE
export KBUILD_AFLAGS_MODULE KBUILD_CFLAGS_MODULE KBUILD_LDFLAGS_MODULE
export KBUILD_AFLAGS_KERNEL KBUILD_CFLAGS_KERNEL
export KBUILD_ARFLAGS

# When compiling out-of-tree modules, put MODVERDIR in the module
# tree rather than in the kernel tree. The kernel tree might
# even be read-only.
export MODVERDIR := $(if $(KBUILD_EXTMOD),$(firstword $(KBUILD_EXTMOD))/).tmp_versions

# Files to ignore in find ... statements

export RCS_FIND_IGNORE := \( -name SCCS -o -name BitKeeper -o -name .svn -o    \
			  -name CVS -o -name .pc -o -name .hg -o -name .git \) \
			  -prune -o
export RCS_TAR_IGNORE := --exclude SCCS --exclude BitKeeper --exclude .svn \
			 --exclude CVS --exclude .pc --exclude .hg --exclude .git

# ===========================================================================
# Rules shared between *config targets and build targets

# Basic helpers built in scripts/basic/
PHONY += scripts_basic
scripts_basic:
	$(Q)$(MAKE) $(build)=scripts/basic
	$(Q)rm -f .tmp_quiet_recordmcount

# To avoid any implicit rule to kick in, define an empty command.
scripts/basic/%: scripts_basic ;

PHONY += outputmakefile
# outputmakefile generates a Makefile in the output directory, if using a
# separate output directory. This allows convenient use of make in the
# output directory.
outputmakefile:
ifneq ($(KBUILD_SRC),)
	$(Q)ln -fsn $(srctree) source
	$(Q)$(CONFIG_SHELL) $(srctree)/scripts/mkmakefile \
	    $(srctree) $(objtree) $(VERSION) $(PATCHLEVEL)
endif

ifeq ($(cc-name),clang)
ifneq ($(CROSS_COMPILE),)
CLANG_TARGET	:= --target=$(notdir $(CROSS_COMPILE:%-=%))
GCC_TOOLCHAIN	:= $(realpath $(dir $(shell which $(LD)))/..)
endif
ifneq ($(GCC_TOOLCHAIN),)
CLANG_GCC_TC	:= --gcc-toolchain=$(GCC_TOOLCHAIN)
endif
KBUILD_CFLAGS += $(CLANG_TARGET) $(CLANG_GCC_TC)
KBUILD_AFLAGS += $(CLANG_TARGET) $(CLANG_GCC_TC)
endif

RETPOLINE_CFLAGS_GCC := -mindirect-branch=thunk-extern -mindirect-branch-register
RETPOLINE_VDSO_CFLAGS_GCC := -mindirect-branch=thunk-inline -mindirect-branch-register
RETPOLINE_CFLAGS_CLANG := -mretpoline-external-thunk
RETPOLINE_VDSO_CFLAGS_CLANG := -mretpoline
RETPOLINE_CFLAGS := $(call cc-option,$(RETPOLINE_CFLAGS_GCC),$(call cc-option,$(RETPOLINE_CFLAGS_CLANG)))
RETPOLINE_VDSO_CFLAGS := $(call cc-option,$(RETPOLINE_VDSO_CFLAGS_GCC),$(call cc-option,$(RETPOLINE_VDSO_CFLAGS_CLANG)))
export RETPOLINE_CFLAGS
export RETPOLINE_VDSO_CFLAGS

ifeq ($(config-targets),1)
# ===========================================================================
# *config targets only - make sure prerequisites are updated, and descend
# in scripts/kconfig to make the *config target

# Read arch specific Makefile to set KBUILD_DEFCONFIG as needed.
# KBUILD_DEFCONFIG may point out an alternative default configuration
# used for 'make defconfig'
include arch/$(SRCARCH)/Makefile
export KBUILD_DEFCONFIG KBUILD_KCONFIG

config: scripts_basic outputmakefile FORCE
	$(Q)$(MAKE) $(build)=scripts/kconfig $@

%config: scripts_basic outputmakefile FORCE
	$(Q)$(MAKE) $(build)=scripts/kconfig $@

else
# ===========================================================================
# Build targets only - this includes vmlinux, arch specific targets, clean
# targets and others. In general all targets except *config targets.

# If building an external module we do not care about the all: rule
# but instead _all depend on modules
PHONY += all
ifeq ($(KBUILD_EXTMOD),)
_all: all
else
_all: modules
endif

# Decide whether to build built-in, modular, or both.
# Normally, just do built-in.

KBUILD_MODULES :=
KBUILD_BUILTIN := 1

# If we have only "make modules", don't compile built-in objects.
# When we're building modules with modversions, we need to consider
# the built-in objects during the descend as well, in order to
# make sure the checksums are up to date before we record them.

ifeq ($(MAKECMDGOALS),modules)
  KBUILD_BUILTIN := $(if $(CONFIG_MODVERSIONS),1)
endif

# If we have "make <whatever> modules", compile modules
# in addition to whatever we do anyway.
# Just "make" or "make all" shall build modules as well

ifneq ($(filter all _all modules,$(MAKECMDGOALS)),)
  KBUILD_MODULES := 1
endif

ifeq ($(MAKECMDGOALS),)
  KBUILD_MODULES := 1
endif

export KBUILD_MODULES KBUILD_BUILTIN

ifeq ($(KBUILD_EXTMOD),)
# Additional helpers built in scripts/
# Carefully list dependencies so we do not try to build scripts twice
# in parallel
PHONY += scripts
scripts: scripts_basic include/config/auto.conf include/config/tristate.conf \
	 asm-generic gcc-plugins
	$(Q)$(MAKE) $(build)=$(@)

# Objects we will link into vmlinux / subdirs we need to visit
init-y		:= init/
drivers-y	:= drivers/ sound/ firmware/
net-y		:= net/
libs-y		:= lib/
core-y		:= usr/
virt-y		:= virt/
endif # KBUILD_EXTMOD

ifeq ($(dot-config),1)
# Read in config
-include include/config/auto.conf

ifeq ($(KBUILD_EXTMOD),)
# Read in dependencies to all Kconfig* files, make sure to run
# oldconfig if changes are detected.
-include include/config/auto.conf.cmd

# To avoid any implicit rule to kick in, define an empty command
$(KCONFIG_CONFIG) include/config/auto.conf.cmd: ;

# If .config is newer than include/config/auto.conf, someone tinkered
# with it and forgot to run make oldconfig.
# if auto.conf.cmd is missing then we are probably in a cleaned tree so
# we execute the config step to be sure to catch updated Kconfig files
include/config/%.conf: $(KCONFIG_CONFIG) include/config/auto.conf.cmd
	$(Q)$(MAKE) -f $(srctree)/Makefile silentoldconfig
else
# external modules needs include/generated/autoconf.h and include/config/auto.conf
# but do not care if they are up-to-date. Use auto.conf to trigger the test
PHONY += include/config/auto.conf

include/config/auto.conf:
	$(Q)test -e include/generated/autoconf.h -a -e $@ || (		\
	echo >&2;							\
	echo >&2 "  ERROR: Kernel configuration is invalid.";		\
	echo >&2 "         include/generated/autoconf.h or $@ are missing.";\
	echo >&2 "         Run 'make oldconfig && make prepare' on kernel src to fix it.";	\
	echo >&2 ;							\
	/bin/false)

endif # KBUILD_EXTMOD

else
# Dummy target needed, because used as prerequisite
include/config/auto.conf: ;
endif # $(dot-config)

# For the kernel to actually contain only the needed exported symbols,
# we have to build modules as well to determine what those symbols are.
# (this can be evaluated only once include/config/auto.conf has been included)
ifdef CONFIG_TRIM_UNUSED_KSYMS
  KBUILD_MODULES := 1
endif

# The all: target is the default when no target is given on the
# command line.
# This allow a user to issue only 'make' to build a kernel including modules
# Defaults to vmlinux, but the arch makefile usually adds further targets
all: vmlinux

KBUILD_CFLAGS	+= $(call cc-option,-fno-PIE)
KBUILD_AFLAGS	+= $(call cc-option,-fno-PIE)
CFLAGS_GCOV	:= -fprofile-arcs -ftest-coverage -fno-tree-loop-im $(call cc-disable-warning,maybe-uninitialized,)
CFLAGS_KCOV	:= $(call cc-option,-fsanitize-coverage=trace-pc,)
export CFLAGS_GCOV CFLAGS_KCOV

# The arch Makefile can set ARCH_{CPP,A,C}FLAGS to override the default
# values of the respective KBUILD_* variables
ARCH_CPPFLAGS :=
ARCH_AFLAGS :=
ARCH_CFLAGS :=
include arch/$(SRCARCH)/Makefile

KBUILD_CFLAGS	+= $(call cc-option,-fno-delete-null-pointer-checks,)
KBUILD_CFLAGS	+= $(call cc-disable-warning,frame-address,)
KBUILD_CFLAGS	+= $(call cc-disable-warning, format-truncation)
KBUILD_CFLAGS	+= $(call cc-disable-warning, format-overflow)
KBUILD_CFLAGS	+= $(call cc-disable-warning, int-in-bool-context)
KBUILD_CFLAGS	+= $(call cc-disable-warning, attribute-alias)

ifdef CONFIG_CC_OPTIMIZE_FOR_SIZE
KBUILD_CFLAGS	+= $(call cc-option,-Oz,-Os)
KBUILD_CFLAGS	+= $(call cc-disable-warning,maybe-uninitialized,)
else
ifdef CONFIG_PROFILE_ALL_BRANCHES
KBUILD_CFLAGS	+= -O2 $(call cc-disable-warning,maybe-uninitialized,)
else
KBUILD_CFLAGS   += -O2
endif
endif

KBUILD_CFLAGS += $(call cc-ifversion, -lt, 0409, \
			$(call cc-disable-warning,maybe-uninitialized,))

# Tell gcc to never replace conditional load with a non-conditional one
KBUILD_CFLAGS	+= $(call cc-option,--param=allow-store-data-races=0)

# check for 'asm goto'
ifeq ($(shell $(CONFIG_SHELL) $(srctree)/scripts/gcc-goto.sh $(CC) $(KBUILD_CFLAGS)), y)
	KBUILD_CFLAGS += -DCC_HAVE_ASM_GOTO
	KBUILD_AFLAGS += -DCC_HAVE_ASM_GOTO
endif

include scripts/Makefile.gcc-plugins

ifdef CONFIG_READABLE_ASM
# Disable optimizations that make assembler listings hard to read.
# reorder blocks reorders the control in the function
# ipa clone creates specialized cloned functions
# partial inlining inlines only parts of functions
KBUILD_CFLAGS += $(call cc-option,-fno-reorder-blocks,) \
                 $(call cc-option,-fno-ipa-cp-clone,) \
                 $(call cc-option,-fno-partial-inlining)
endif

ifneq ($(CONFIG_FRAME_WARN),0)
KBUILD_CFLAGS += $(call cc-option,-Wframe-larger-than=${CONFIG_FRAME_WARN})
endif

# This selects the stack protector compiler flag. Testing it is delayed
# until after .config has been reprocessed, in the prepare-compiler-check
# target.
ifdef CONFIG_CC_STACKPROTECTOR_REGULAR
  stackp-flag := -fstack-protector
  stackp-name := REGULAR
else
ifdef CONFIG_CC_STACKPROTECTOR_STRONG
  stackp-flag := -fstack-protector-strong
  stackp-name := STRONG
else
  # Force off for distro compilers that enable stack protector by default.
  stackp-flag := $(call cc-option, -fno-stack-protector)
endif
endif
# Find arch-specific stack protector compiler sanity-checking script.
ifdef CONFIG_CC_STACKPROTECTOR
  stackp-path := $(srctree)/scripts/gcc-$(SRCARCH)_$(BITS)-has-stack-protector.sh
  stackp-check := $(wildcard $(stackp-path))
endif
KBUILD_CFLAGS += $(stackp-flag)

ifeq ($(cc-name),clang)
KBUILD_CPPFLAGS += $(call cc-option,-Qunused-arguments,)
KBUILD_CFLAGS += $(call cc-disable-warning, format-invalid-specifier)
KBUILD_CFLAGS += $(call cc-disable-warning, gnu)
KBUILD_CFLAGS += $(call cc-disable-warning, address-of-packed-member)
# Quiet clang warning: comparison of unsigned expression < 0 is always false
KBUILD_CFLAGS += $(call cc-disable-warning, tautological-compare)
# CLANG uses a _MergedGlobals as optimization, but this breaks modpost, as the
# source of a reference will be _MergedGlobals and not on of the whitelisted names.
# See modpost pattern 2
KBUILD_CFLAGS += $(call cc-option, -mno-global-merge,)
KBUILD_CFLAGS += $(call cc-option, -fcatch-undefined-behavior)
KBUILD_CFLAGS += $(call cc-option, -no-integrated-as)
KBUILD_AFLAGS += $(call cc-option, -no-integrated-as)
else

# These warnings generated too much noise in a regular build.
# Use make W=1 to enable them (see scripts/Makefile.extrawarn)
KBUILD_CFLAGS += $(call cc-disable-warning, unused-but-set-variable)
endif

KBUILD_CFLAGS += $(call cc-disable-warning, unused-const-variable)
ifdef CONFIG_FRAME_POINTER
KBUILD_CFLAGS	+= -fno-omit-frame-pointer -fno-optimize-sibling-calls
else
# Some targets (ARM with Thumb2, for example), can't be built with frame
# pointers.  For those, we don't have FUNCTION_TRACER automatically
# select FRAME_POINTER.  However, FUNCTION_TRACER adds -pg, and this is
# incompatible with -fomit-frame-pointer with current GCC, so we don't use
# -fomit-frame-pointer with FUNCTION_TRACER.
ifndef CONFIG_FUNCTION_TRACER
KBUILD_CFLAGS	+= -fomit-frame-pointer
endif
endif

KBUILD_CFLAGS   += $(call cc-option, -fno-var-tracking-assignments)

ifdef CONFIG_DEBUG_INFO
ifdef CONFIG_DEBUG_INFO_SPLIT
KBUILD_CFLAGS   += $(call cc-option, -gsplit-dwarf, -g)
else
KBUILD_CFLAGS	+= -g
endif
KBUILD_AFLAGS	+= -Wa,-gdwarf-2
endif
ifdef CONFIG_DEBUG_INFO_DWARF4
KBUILD_CFLAGS	+= $(call cc-option, -gdwarf-4,)
endif

ifdef CONFIG_DEBUG_INFO_REDUCED
KBUILD_CFLAGS 	+= $(call cc-option, -femit-struct-debug-baseonly) \
		   $(call cc-option,-fno-var-tracking)
endif

ifdef CONFIG_FUNCTION_TRACER
ifndef CC_FLAGS_FTRACE
CC_FLAGS_FTRACE := -pg
endif
export CC_FLAGS_FTRACE
ifdef CONFIG_HAVE_FENTRY
CC_USING_FENTRY	:= $(call cc-option, -mfentry -DCC_USING_FENTRY)
endif
KBUILD_CFLAGS	+= $(CC_FLAGS_FTRACE) $(CC_USING_FENTRY)
KBUILD_AFLAGS	+= $(CC_USING_FENTRY)
ifdef CONFIG_DYNAMIC_FTRACE
	ifdef CONFIG_HAVE_C_RECORDMCOUNT
		BUILD_C_RECORDMCOUNT := y
		export BUILD_C_RECORDMCOUNT
	endif
endif
endif

# We trigger additional mismatches with less inlining
ifdef CONFIG_DEBUG_SECTION_MISMATCH
KBUILD_CFLAGS += $(call cc-option, -fno-inline-functions-called-once)
endif

ifdef CONFIG_LD_DEAD_CODE_DATA_ELIMINATION
KBUILD_CFLAGS	+= $(call cc-option,-ffunction-sections,)
KBUILD_CFLAGS	+= $(call cc-option,-fdata-sections,)
endif

# arch Makefile may override CC so keep this after arch Makefile is included
NOSTDINC_FLAGS += -nostdinc -isystem $(shell $(CC) -print-file-name=include)
CHECKFLAGS     += $(NOSTDINC_FLAGS)

# warn about C99 declaration after statement
KBUILD_CFLAGS += $(call cc-option,-Wdeclaration-after-statement,)

# disable pointer signed / unsigned warnings in gcc 4.0
KBUILD_CFLAGS += $(call cc-disable-warning, pointer-sign)

# disable invalid "can't wrap" optimizations for signed / pointers
KBUILD_CFLAGS	+= $(call cc-option,-fno-strict-overflow)

# clang sets -fmerge-all-constants by default as optimization, but this
# is non-conforming behavior for C and in fact breaks the kernel, so we
# need to disable it here generally.
KBUILD_CFLAGS	+= $(call cc-option,-fno-merge-all-constants)

# for gcc -fno-merge-all-constants disables everything, but it is fine
# to have actual conforming behavior enabled.
KBUILD_CFLAGS	+= $(call cc-option,-fmerge-constants)

# Make sure -fstack-check isn't enabled (like gentoo apparently did)
KBUILD_CFLAGS  += $(call cc-option,-fno-stack-check,)

# conserve stack if available
KBUILD_CFLAGS   += $(call cc-option,-fconserve-stack)

# disallow errors like 'EXPORT_GPL(foo);' with missing header
KBUILD_CFLAGS   += $(call cc-option,-Werror=implicit-int)

# require functions to have arguments in prototypes, not empty 'int foo()'
KBUILD_CFLAGS   += $(call cc-option,-Werror=strict-prototypes)

# Prohibit date/time macros, which would make the build non-deterministic
KBUILD_CFLAGS   += $(call cc-option,-Werror=date-time)

# enforce correct pointer usage
KBUILD_CFLAGS   += $(call cc-option,-Werror=incompatible-pointer-types)

# Require designated initializers for all marked structures
KBUILD_CFLAGS   += $(call cc-option,-Werror=designated-init)

# use the deterministic mode of AR if available
KBUILD_ARFLAGS := $(call ar-option,D)

include scripts/Makefile.kasan
include scripts/Makefile.extrawarn
include scripts/Makefile.ubsan

# Add any arch overrides and user supplied CPPFLAGS, AFLAGS and CFLAGS as the
# last assignments
KBUILD_CPPFLAGS += $(ARCH_CPPFLAGS) $(KCPPFLAGS)
KBUILD_AFLAGS   += $(ARCH_AFLAGS)   $(KAFLAGS)
KBUILD_CFLAGS   += $(ARCH_CFLAGS)   $(KCFLAGS)

# Use --build-id when available.
LDFLAGS_BUILD_ID := $(patsubst -Wl$(comma)%,%,\
			      $(call cc-ldoption, -Wl$(comma)--build-id,))
KBUILD_LDFLAGS_MODULE += $(LDFLAGS_BUILD_ID)
LDFLAGS_vmlinux += $(LDFLAGS_BUILD_ID)

ifdef CONFIG_LD_DEAD_CODE_DATA_ELIMINATION
LDFLAGS_vmlinux	+= $(call ld-option, --gc-sections,)
endif

ifeq ($(CONFIG_STRIP_ASM_SYMS),y)
LDFLAGS_vmlinux	+= $(call ld-option, -X,)
endif

# Default kernel image to build when no specific target is given.
# KBUILD_IMAGE may be overruled on the command line or
# set in the environment
# Also any assignments in arch/$(ARCH)/Makefile take precedence over
# this default value
export KBUILD_IMAGE ?= vmlinux

#
# INSTALL_PATH specifies where to place the updated kernel and system map
# images. Default is /boot, but you can set it to other values
export	INSTALL_PATH ?= /boot

#
# INSTALL_DTBS_PATH specifies a prefix for relocations required by build roots.
# Like INSTALL_MOD_PATH, it isn't defined in the Makefile, but can be passed as
# an argument if needed. Otherwise it defaults to the kernel install path
#
export INSTALL_DTBS_PATH ?= $(INSTALL_PATH)/dtbs/$(KERNELRELEASE)

#
# INSTALL_MOD_PATH specifies a prefix to MODLIB for module directory
# relocations required by build roots.  This is not defined in the
# makefile but the argument can be passed to make if needed.
#

MODLIB	= $(INSTALL_MOD_PATH)/lib/modules/$(KERNELRELEASE)
export MODLIB

#
# INSTALL_MOD_STRIP, if defined, will cause modules to be
# stripped after they are installed.  If INSTALL_MOD_STRIP is '1', then
# the default option --strip-debug will be used.  Otherwise,
# INSTALL_MOD_STRIP value will be used as the options to the strip command.

ifdef INSTALL_MOD_STRIP
ifeq ($(INSTALL_MOD_STRIP),1)
mod_strip_cmd = $(STRIP) --strip-debug
else
mod_strip_cmd = $(STRIP) $(INSTALL_MOD_STRIP)
endif # INSTALL_MOD_STRIP=1
else
mod_strip_cmd = true
endif # INSTALL_MOD_STRIP
export mod_strip_cmd

# CONFIG_MODULE_COMPRESS, if defined, will cause module to be compressed
# after they are installed in agreement with CONFIG_MODULE_COMPRESS_GZIP
# or CONFIG_MODULE_COMPRESS_XZ.

mod_compress_cmd = true
ifdef CONFIG_MODULE_COMPRESS
  ifdef CONFIG_MODULE_COMPRESS_GZIP
    mod_compress_cmd = gzip -n -f
  endif # CONFIG_MODULE_COMPRESS_GZIP
  ifdef CONFIG_MODULE_COMPRESS_XZ
    mod_compress_cmd = xz -f
  endif # CONFIG_MODULE_COMPRESS_XZ
endif # CONFIG_MODULE_COMPRESS
export mod_compress_cmd

# Select initial ramdisk compression format, default is gzip(1).
# This shall be used by the dracut(8) tool while creating an initramfs image.
#
INITRD_COMPRESS-y                  := gzip
INITRD_COMPRESS-$(CONFIG_RD_BZIP2) := bzip2
INITRD_COMPRESS-$(CONFIG_RD_LZMA)  := lzma
INITRD_COMPRESS-$(CONFIG_RD_XZ)    := xz
INITRD_COMPRESS-$(CONFIG_RD_LZO)   := lzo
INITRD_COMPRESS-$(CONFIG_RD_LZ4)   := lz4
# do not export INITRD_COMPRESS, since we didn't actually
# choose a sane default compression above.
# export INITRD_COMPRESS := $(INITRD_COMPRESS-y)

ifdef CONFIG_MODULE_SIG_ALL
$(eval $(call config_filename,MODULE_SIG_KEY))

mod_sign_cmd = scripts/sign-file $(CONFIG_MODULE_SIG_HASH) $(MODULE_SIG_KEY_SRCPREFIX)$(CONFIG_MODULE_SIG_KEY) certs/signing_key.x509
else
mod_sign_cmd = true
endif
export mod_sign_cmd

ifdef CONFIG_STACK_VALIDATION
  has_libelf := $(call try-run,\
		echo "int main() {}" | $(HOSTCC) -xc -o /dev/null -lelf -,1,0)
  ifeq ($(has_libelf),1)
    objtool_target := tools/objtool FORCE
  else
    ifdef CONFIG_UNWINDER_ORC
      $(error "Cannot generate ORC metadata for CONFIG_UNWINDER_ORC=y, please install libelf-dev, libelf-devel or elfutils-libelf-devel")
    else
      $(warning "Cannot use CONFIG_STACK_VALIDATION=y, please install libelf-dev, libelf-devel or elfutils-libelf-devel")
    endif
    SKIP_STACK_VALIDATION := 1
    export SKIP_STACK_VALIDATION
  endif
endif


ifeq ($(KBUILD_EXTMOD),)
core-y		+= kernel/ certs/ mm/ fs/ ipc/ security/ crypto/ block/

vmlinux-dirs	:= $(patsubst %/,%,$(filter %/, $(init-y) $(init-m) \
		     $(core-y) $(core-m) $(drivers-y) $(drivers-m) \
		     $(net-y) $(net-m) $(libs-y) $(libs-m) $(virt-y)))

vmlinux-alldirs	:= $(sort $(vmlinux-dirs) $(patsubst %/,%,$(filter %/, \
		     $(init-) $(core-) $(drivers-) $(net-) $(libs-) $(virt-))))

init-y		:= $(patsubst %/, %/built-in.o, $(init-y))
core-y		:= $(patsubst %/, %/built-in.o, $(core-y))
drivers-y	:= $(patsubst %/, %/built-in.o, $(drivers-y))
net-y		:= $(patsubst %/, %/built-in.o, $(net-y))
libs-y1		:= $(patsubst %/, %/lib.a, $(libs-y))
libs-y2		:= $(filter-out %.a, $(patsubst %/, %/built-in.o, $(libs-y)))
virt-y		:= $(patsubst %/, %/built-in.o, $(virt-y))

# Externally visible symbols (used by link-vmlinux.sh)
export KBUILD_VMLINUX_INIT := $(head-y) $(init-y)
export KBUILD_VMLINUX_MAIN := $(core-y) $(libs-y2) $(drivers-y) $(net-y) $(virt-y)
export KBUILD_VMLINUX_LIBS := $(libs-y1)
export KBUILD_LDS          := arch/$(SRCARCH)/kernel/vmlinux.lds
export LDFLAGS_vmlinux
# used by scripts/package/Makefile
export KBUILD_ALLDIRS := $(sort $(filter-out arch/%,$(vmlinux-alldirs)) arch Documentation include samples scripts tools)

vmlinux-deps := $(KBUILD_LDS) $(KBUILD_VMLINUX_INIT) $(KBUILD_VMLINUX_MAIN) $(KBUILD_VMLINUX_LIBS)

# Include targets which we want to execute sequentially if the rest of the
# kernel build went well. If CONFIG_TRIM_UNUSED_KSYMS is set, this might be
# evaluated more than once.
PHONY += vmlinux_prereq
vmlinux_prereq: $(vmlinux-deps) FORCE
ifdef CONFIG_HEADERS_CHECK
	$(Q)$(MAKE) -f $(srctree)/Makefile headers_check
endif
ifdef CONFIG_GDB_SCRIPTS
	$(Q)ln -fsn $(abspath $(srctree)/scripts/gdb/vmlinux-gdb.py)
endif
ifdef CONFIG_TRIM_UNUSED_KSYMS
	$(Q)$(CONFIG_SHELL) $(srctree)/scripts/adjust_autoksyms.sh \
	  "$(MAKE) -f $(srctree)/Makefile vmlinux"
endif

# standalone target for easier testing
include/generated/autoksyms.h: FORCE
	$(Q)$(CONFIG_SHELL) $(srctree)/scripts/adjust_autoksyms.sh true

ARCH_POSTLINK := $(wildcard $(srctree)/arch/$(SRCARCH)/Makefile.postlink)

# Final link of vmlinux with optional arch pass after final link
cmd_link-vmlinux =                                                 \
	$(CONFIG_SHELL) $< $(LD) $(LDFLAGS) $(LDFLAGS_vmlinux) ;    \
	$(if $(ARCH_POSTLINK), $(MAKE) -f $(ARCH_POSTLINK) $@, true)

vmlinux: scripts/link-vmlinux.sh vmlinux_prereq $(vmlinux-deps) FORCE
	+$(call if_changed,link-vmlinux)

# Build samples along the rest of the kernel
ifdef CONFIG_SAMPLES
vmlinux-dirs += samples
endif

# The actual objects are generated when descending,
# make sure no implicit rule kicks in
$(sort $(vmlinux-deps)): $(vmlinux-dirs) ;

# Handle descending into subdirectories listed in $(vmlinux-dirs)
# Preset locale variables to speed up the build process. Limit locale
# tweaks to this spot to avoid wrong language settings when running
# make menuconfig etc.
# Error messages still appears in the original language

PHONY += $(vmlinux-dirs)
$(vmlinux-dirs): prepare scripts
	$(Q)$(MAKE) $(build)=$@

define filechk_kernel.release
	echo "$(KERNELVERSION)$$($(CONFIG_SHELL) $(srctree)/scripts/setlocalversion $(srctree))"
endef

# Store (new) KERNELRELEASE string in include/config/kernel.release
include/config/kernel.release: include/config/auto.conf FORCE
	$(call filechk,kernel.release)


# Things we need to do before we recursively start building the kernel
# or the modules are listed in "prepare".
# A multi level approach is used. prepareN is processed before prepareN-1.
# archprepare is used in arch Makefiles and when processed asm symlink,
# version.h and scripts_basic is processed / created.

# Listed in dependency order
PHONY += prepare archprepare prepare0 prepare1 prepare2 prepare3

# prepare3 is used to check if we are building in a separate output directory,
# and if so do:
# 1) Check that make has not been executed in the kernel src $(srctree)
prepare3: include/config/kernel.release
ifneq ($(KBUILD_SRC),)
	@$(kecho) '  Using $(srctree) as source for kernel'
	$(Q)if [ -f $(srctree)/.config -o -d $(srctree)/include/config ]; then \
		echo >&2 "  $(srctree) is not clean, please run 'make mrproper'"; \
		echo >&2 "  in the '$(srctree)' directory.";\
		/bin/false; \
	fi;
endif

# prepare2 creates a makefile if using a separate output directory.
# From this point forward, .config has been reprocessed, so any rules
# that need to depend on updated CONFIG_* values can be checked here.
prepare2: prepare3 prepare-compiler-check outputmakefile asm-generic

prepare1: prepare2 $(version_h) include/generated/utsrelease.h \
                   include/config/auto.conf
	$(cmd_crmodverdir)

archprepare: archheaders archscripts prepare1 scripts_basic

prepare0: archprepare gcc-plugins
	$(Q)$(MAKE) $(build)=.

# All the preparing..
prepare: prepare0 prepare-objtool

# Support for using generic headers in asm-generic
PHONY += asm-generic uapi-asm-generic
asm-generic: uapi-asm-generic
	$(Q)$(MAKE) -f $(srctree)/scripts/Makefile.asm-generic \
	            src=asm obj=arch/$(SRCARCH)/include/generated/asm
uapi-asm-generic:
	$(Q)$(MAKE) -f $(srctree)/scripts/Makefile.asm-generic \
	            src=uapi/asm obj=arch/$(SRCARCH)/include/generated/uapi/asm

PHONY += prepare-objtool
prepare-objtool: $(objtool_target)

# Check for CONFIG flags that require compiler support. Abort the build
# after .config has been processed, but before the kernel build starts.
#
# For security-sensitive CONFIG options, we don't want to fallback and/or
# silently change which compiler flags will be used, since that leads to
# producing kernels with different security feature characteristics
# depending on the compiler used. (For example, "But I selected
# CC_STACKPROTECTOR_STRONG! Why did it build with _REGULAR?!")
PHONY += prepare-compiler-check
prepare-compiler-check: FORCE
# Make sure compiler supports requested stack protector flag.
ifdef stackp-name
  ifeq ($(call cc-option, $(stackp-flag)),)
	@echo Cannot use CONFIG_CC_STACKPROTECTOR_$(stackp-name): \
		  $(stackp-flag) not supported by compiler >&2 && exit 1
  endif
endif
# Make sure compiler does not have buggy stack-protector support.
ifdef stackp-check
  ifneq ($(shell $(CONFIG_SHELL) $(stackp-check) $(CC) $(KBUILD_CPPFLAGS) $(biarch)),y)
	@echo Cannot use CONFIG_CC_STACKPROTECTOR_$(stackp-name): \
                  $(stackp-flag) available but compiler is broken >&2 && exit 1
  endif
endif
	@:

# Generate some files
# ---------------------------------------------------------------------------

# KERNELRELEASE can change from a few different places, meaning version.h
# needs to be updated, so this check is forced on all builds

uts_len := 64
define filechk_utsrelease.h
	if [ `echo -n "$(KERNELRELEASE)" | wc -c ` -gt $(uts_len) ]; then \
	  echo '"$(KERNELRELEASE)" exceeds $(uts_len) characters' >&2;    \
	  exit 1;                                                         \
	fi;                                                               \
	(echo \#define UTS_RELEASE \"$(KERNELRELEASE)\";)
endef

define filechk_version.h
	(echo \#define LINUX_VERSION_CODE $(shell                         \
	expr $(VERSION) \* 65536 + 0$(PATCHLEVEL) \* 256 + 0$(SUBLEVEL)); \
	echo '#define KERNEL_VERSION(a,b,c) (((a) << 16) + ((b) << 8) + (c))';)
endef

$(version_h): $(srctree)/Makefile FORCE
	$(call filechk,version.h)
	$(Q)rm -f $(old_version_h)

include/generated/utsrelease.h: include/config/kernel.release FORCE
	$(call filechk,utsrelease.h)

PHONY += headerdep
headerdep:
	$(Q)find $(srctree)/include/ -name '*.h' | xargs --max-args 1 \
	$(srctree)/scripts/headerdep.pl -I$(srctree)/include

# ---------------------------------------------------------------------------
# Kernel headers

#Default location for installed headers
export INSTALL_HDR_PATH = $(objtree)/usr

# If we do an all arch process set dst to include/arch-$(hdr-arch)
hdr-dst = $(if $(KBUILD_HEADERS), dst=include/arch-$(hdr-arch), dst=include)

PHONY += archheaders
archheaders:

PHONY += archscripts
archscripts:

PHONY += __headers
__headers: $(version_h) scripts_basic uapi-asm-generic archheaders archscripts
	$(Q)$(MAKE) $(build)=scripts build_unifdef

PHONY += headers_install_all
headers_install_all:
	$(Q)$(CONFIG_SHELL) $(srctree)/scripts/headers.sh install

PHONY += headers_install
headers_install: __headers
	$(if $(wildcard $(srctree)/arch/$(hdr-arch)/include/uapi/asm/Kbuild),, \
	  $(error Headers not exportable for the $(SRCARCH) architecture))
	$(Q)$(MAKE) $(hdr-inst)=include/uapi dst=include
	$(Q)$(MAKE) $(hdr-inst)=arch/$(hdr-arch)/include/uapi $(hdr-dst)

PHONY += headers_check_all
headers_check_all: headers_install_all
	$(Q)$(CONFIG_SHELL) $(srctree)/scripts/headers.sh check

PHONY += headers_check
headers_check: headers_install
	$(Q)$(MAKE) $(hdr-inst)=include/uapi dst=include HDRCHECK=1
	$(Q)$(MAKE) $(hdr-inst)=arch/$(hdr-arch)/include/uapi $(hdr-dst) HDRCHECK=1

# ---------------------------------------------------------------------------
# Kernel selftest

PHONY += kselftest
kselftest:
	$(Q)$(MAKE) -C $(srctree)/tools/testing/selftests run_tests

PHONY += kselftest-clean
kselftest-clean:
	$(Q)$(MAKE) -C $(srctree)/tools/testing/selftests clean

PHONY += kselftest-merge
kselftest-merge:
	$(if $(wildcard $(objtree)/.config),, $(error No .config exists, config your kernel first!))
	$(Q)$(CONFIG_SHELL) $(srctree)/scripts/kconfig/merge_config.sh \
		-m $(objtree)/.config \
		$(srctree)/tools/testing/selftests/*/config
	+$(Q)$(MAKE) -f $(srctree)/Makefile olddefconfig

# ---------------------------------------------------------------------------
# Modules

ifdef CONFIG_MODULES

# By default, build modules as well

all: modules

# Build modules
#
# A module can be listed more than once in obj-m resulting in
# duplicate lines in modules.order files.  Those are removed
# using awk while concatenating to the final file.

PHONY += modules
modules: $(vmlinux-dirs) $(if $(KBUILD_BUILTIN),vmlinux) modules.builtin
	$(Q)$(AWK) '!x[$$0]++' $(vmlinux-dirs:%=$(objtree)/%/modules.order) > $(objtree)/modules.order
	@$(kecho) '  Building modules, stage 2.';
	$(Q)$(MAKE) -f $(srctree)/scripts/Makefile.modpost

modules.builtin: $(vmlinux-dirs:%=%/modules.builtin)
	$(Q)$(AWK) '!x[$$0]++' $^ > $(objtree)/modules.builtin

%/modules.builtin: include/config/auto.conf
	$(Q)$(MAKE) $(modbuiltin)=$*


# Target to prepare building external modules
PHONY += modules_prepare
modules_prepare: prepare scripts

# Target to install modules
PHONY += modules_install
modules_install: _modinst_ _modinst_post

PHONY += _modinst_
_modinst_:
	@rm -rf $(MODLIB)/kernel
	@rm -f $(MODLIB)/source
	@mkdir -p $(MODLIB)/kernel
	@ln -s $(abspath $(srctree)) $(MODLIB)/source
	@if [ ! $(objtree) -ef  $(MODLIB)/build ]; then \
		rm -f $(MODLIB)/build ; \
		ln -s $(CURDIR) $(MODLIB)/build ; \
	fi
	@cp -f $(objtree)/modules.order $(MODLIB)/
	@cp -f $(objtree)/modules.builtin $(MODLIB)/
	$(Q)$(MAKE) -f $(srctree)/scripts/Makefile.modinst

# This depmod is only for convenience to give the initial
# boot a modules.dep even before / is mounted read-write.  However the
# boot script depmod is the master version.
PHONY += _modinst_post
_modinst_post: _modinst_
	$(call cmd,depmod)

ifeq ($(CONFIG_MODULE_SIG), y)
PHONY += modules_sign
modules_sign:
	$(Q)$(MAKE) -f $(srctree)/scripts/Makefile.modsign
endif

else # CONFIG_MODULES

# Modules not configured
# ---------------------------------------------------------------------------

PHONY += modules modules_install
modules modules_install:
	@echo >&2
	@echo >&2 "The present kernel configuration has modules disabled."
	@echo >&2 "Type 'make config' and enable loadable module support."
	@echo >&2 "Then build a kernel with module support enabled."
	@echo >&2
	@exit 1

endif # CONFIG_MODULES

###
# Cleaning is done on three levels.
# make clean     Delete most generated files
#                Leave enough to build external modules
# make mrproper  Delete the current configuration, and all generated files
# make distclean Remove editor backup files, patch leftover files and the like

# Directories & files removed with 'make clean'
CLEAN_DIRS  += $(MODVERDIR)

# Directories & files removed with 'make mrproper'
MRPROPER_DIRS  += include/config usr/include include/generated          \
		  arch/*/include/generated .tmp_objdiff
MRPROPER_FILES += .config .config.old .version .old_version \
		  Module.symvers tags TAGS cscope* GPATH GTAGS GRTAGS GSYMS \
		  signing_key.pem signing_key.priv signing_key.x509	\
		  x509.genkey extra_certificates signing_key.x509.keyid	\
		  signing_key.x509.signer vmlinux-gdb.py

# clean - Delete most, but leave enough to build external modules
#
clean: rm-dirs  := $(CLEAN_DIRS)
clean: rm-files := $(CLEAN_FILES)
clean-dirs      := $(addprefix _clean_, . $(vmlinux-alldirs) Documentation samples)

PHONY += $(clean-dirs) clean archclean vmlinuxclean
$(clean-dirs):
	$(Q)$(MAKE) $(clean)=$(patsubst _clean_%,%,$@)

vmlinuxclean:
	$(Q)$(CONFIG_SHELL) $(srctree)/scripts/link-vmlinux.sh clean
	$(Q)$(if $(ARCH_POSTLINK), $(MAKE) -f $(ARCH_POSTLINK) clean)

clean: archclean vmlinuxclean

# mrproper - Delete all generated files, including .config
#
mrproper: rm-dirs  := $(wildcard $(MRPROPER_DIRS))
mrproper: rm-files := $(wildcard $(MRPROPER_FILES))
mrproper-dirs      := $(addprefix _mrproper_,scripts)

PHONY += $(mrproper-dirs) mrproper archmrproper
$(mrproper-dirs):
	$(Q)$(MAKE) $(clean)=$(patsubst _mrproper_%,%,$@)

mrproper: clean archmrproper $(mrproper-dirs)
	$(call cmd,rmdirs)
	$(call cmd,rmfiles)

# distclean
#
PHONY += distclean

distclean: mrproper
	@find $(srctree) $(RCS_FIND_IGNORE) \
		\( -name '*.orig' -o -name '*.rej' -o -name '*~' \
		-o -name '*.bak' -o -name '#*#' -o -name '*%' \
		-o -name 'core' \) \
		-type f -print | xargs rm -f


# Packaging of the kernel to various formats
# ---------------------------------------------------------------------------
# rpm target kept for backward compatibility
package-dir	:= scripts/package

%src-pkg: FORCE
	$(Q)$(MAKE) $(build)=$(package-dir) $@
%pkg: include/config/kernel.release FORCE
	$(Q)$(MAKE) $(build)=$(package-dir) $@
rpm: include/config/kernel.release FORCE
	$(Q)$(MAKE) $(build)=$(package-dir) $@


# Brief documentation of the typical targets used
# ---------------------------------------------------------------------------

boards := $(wildcard $(srctree)/arch/$(SRCARCH)/configs/*_defconfig)
boards := $(sort $(notdir $(boards)))
board-dirs := $(dir $(wildcard $(srctree)/arch/$(SRCARCH)/configs/*/*_defconfig))
board-dirs := $(sort $(notdir $(board-dirs:/=)))

PHONY += help
help:
	@echo  'Cleaning targets:'
	@echo  '  clean		  - Remove most generated files but keep the config and'
	@echo  '                    enough build support to build external modules'
	@echo  '  mrproper	  - Remove all generated files + config + various backup files'
	@echo  '  distclean	  - mrproper + remove editor backup and patch files'
	@echo  ''
	@echo  'Configuration targets:'
	@$(MAKE) -f $(srctree)/scripts/kconfig/Makefile help
	@echo  ''
	@echo  'Other generic targets:'
	@echo  '  all		  - Build all targets marked with [*]'
	@echo  '* vmlinux	  - Build the bare kernel'
	@echo  '* modules	  - Build all modules'
	@echo  '  modules_install - Install all modules to INSTALL_MOD_PATH (default: /)'
	@echo  '  dir/            - Build all files in dir and below'
	@echo  '  dir/file.[ois]  - Build specified target only'
	@echo  '  dir/file.ll     - Build the LLVM assembly file'
	@echo  '                    (requires compiler support for LLVM assembly generation)'
	@echo  '  dir/file.lst    - Build specified mixed source/assembly target only'
	@echo  '                    (requires a recent binutils and recent build (System.map))'
	@echo  '  dir/file.ko     - Build module including final link'
	@echo  '  modules_prepare - Set up for building external modules'
	@echo  '  tags/TAGS	  - Generate tags file for editors'
	@echo  '  cscope	  - Generate cscope index'
	@echo  '  gtags           - Generate GNU GLOBAL index'
	@echo  '  kernelrelease	  - Output the release version string (use with make -s)'
	@echo  '  kernelversion	  - Output the version stored in Makefile (use with make -s)'
	@echo  '  image_name	  - Output the image name (use with make -s)'
	@echo  '  headers_install - Install sanitised kernel headers to INSTALL_HDR_PATH'; \
	 echo  '                    (default: $(INSTALL_HDR_PATH))'; \
	 echo  ''
	@echo  'Static analysers:'
	@echo  '  checkstack      - Generate a list of stack hogs'
	@echo  '  namespacecheck  - Name space analysis on compiled kernel'
	@echo  '  versioncheck    - Sanity check on version.h usage'
	@echo  '  includecheck    - Check for duplicate included header files'
	@echo  '  export_report   - List the usages of all exported symbols'
	@echo  '  headers_check   - Sanity check on exported headers'
	@echo  '  headerdep       - Detect inclusion cycles in headers'
	@$(MAKE) -f $(srctree)/scripts/Makefile.help checker-help
	@echo  ''
	@echo  'Kernel selftest:'
	@echo  '  kselftest       - Build and run kernel selftest (run as root)'
	@echo  '                    Build, install, and boot kernel before'
	@echo  '                    running kselftest on it'
	@echo  '  kselftest-clean - Remove all generated kselftest files'
	@echo  '  kselftest-merge - Merge all the config dependencies of kselftest to existing'
	@echo  '                    .config.'
	@echo  ''
	@echo 'Userspace tools targets:'
	@echo '  use "make tools/help"'
	@echo '  or  "cd tools; make help"'
	@echo  ''
	@echo  'Kernel packaging:'
	@$(MAKE) $(build)=$(package-dir) help
	@echo  ''
	@echo  'Documentation targets:'
	@$(MAKE) -f $(srctree)/Documentation/Makefile dochelp
	@echo  ''
	@echo  'Architecture specific targets ($(SRCARCH)):'
	@$(if $(archhelp),$(archhelp),\
		echo '  No architecture specific help defined for $(SRCARCH)')
	@echo  ''
	@$(if $(boards), \
		$(foreach b, $(boards), \
		printf "  %-24s - Build for %s\\n" $(b) $(subst _defconfig,,$(b));) \
		echo '')
	@$(if $(board-dirs), \
		$(foreach b, $(board-dirs), \
		printf "  %-16s - Show %s-specific targets\\n" help-$(b) $(b);) \
		printf "  %-16s - Show all of the above\\n" help-boards; \
		echo '')

	@echo  '  make V=0|1 [targets] 0 => quiet build (default), 1 => verbose build'
	@echo  '  make V=2   [targets] 2 => give reason for rebuild of target'
	@echo  '  make O=dir [targets] Locate all output files in "dir", including .config'
	@echo  '  make C=1   [targets] Check re-compiled c source with $$CHECK (sparse by default)'
	@echo  '  make C=2   [targets] Force check of all c source with $$CHECK'
	@echo  '  make RECORDMCOUNT_WARN=1 [targets] Warn about ignored mcount sections'
	@echo  '  make W=n   [targets] Enable extra gcc checks, n=1,2,3 where'
	@echo  '		1: warnings which may be relevant and do not occur too often'
	@echo  '		2: warnings which occur quite often but may still be relevant'
	@echo  '		3: more obscure warnings, can most likely be ignored'
	@echo  '		Multiple levels can be combined with W=12 or W=123'
	@echo  ''
	@echo  'Execute "make" or "make all" to build all targets marked with [*] '
	@echo  'For further info see the ./README file'


help-board-dirs := $(addprefix help-,$(board-dirs))

help-boards: $(help-board-dirs)

boards-per-dir = $(sort $(notdir $(wildcard $(srctree)/arch/$(SRCARCH)/configs/$*/*_defconfig)))

$(help-board-dirs): help-%:
	@echo  'Architecture specific targets ($(SRCARCH) $*):'
	@$(if $(boards-per-dir), \
		$(foreach b, $(boards-per-dir), \
		printf "  %-24s - Build for %s\\n" $*/$(b) $(subst _defconfig,,$(b));) \
		echo '')


# Documentation targets
# ---------------------------------------------------------------------------
DOC_TARGETS := xmldocs latexdocs pdfdocs htmldocs epubdocs cleandocs linkcheckdocs
PHONY += $(DOC_TARGETS)
$(DOC_TARGETS): scripts_basic FORCE
	$(Q)$(MAKE) $(build)=Documentation $@

else # KBUILD_EXTMOD

###
# External module support.
# When building external modules the kernel used as basis is considered
# read-only, and no consistency checks are made and the make
# system is not used on the basis kernel. If updates are required
# in the basis kernel ordinary make commands (without M=...) must
# be used.
#
# The following are the only valid targets when building external
# modules.
# make M=dir clean     Delete all automatically generated files
# make M=dir modules   Make all modules in specified dir
# make M=dir	       Same as 'make M=dir modules'
# make M=dir modules_install
#                      Install the modules built in the module directory
#                      Assumes install directory is already created

# We are always building modules
KBUILD_MODULES := 1
PHONY += crmodverdir
crmodverdir:
	$(cmd_crmodverdir)

PHONY += $(objtree)/Module.symvers
$(objtree)/Module.symvers:
	@test -e $(objtree)/Module.symvers || ( \
	echo; \
	echo "  WARNING: Symbol version dump $(objtree)/Module.symvers"; \
	echo "           is missing; modules will have no dependencies and modversions."; \
	echo )

module-dirs := $(addprefix _module_,$(KBUILD_EXTMOD))
PHONY += $(module-dirs) modules
$(module-dirs): crmodverdir $(objtree)/Module.symvers
	$(Q)$(MAKE) $(build)=$(patsubst _module_%,%,$@)

modules: $(module-dirs)
	@$(kecho) '  Building modules, stage 2.';
	$(Q)$(MAKE) -f $(srctree)/scripts/Makefile.modpost

PHONY += modules_install
modules_install: _emodinst_ _emodinst_post

install-dir := $(if $(INSTALL_MOD_DIR),$(INSTALL_MOD_DIR),extra)
PHONY += _emodinst_
_emodinst_:
	$(Q)mkdir -p $(MODLIB)/$(install-dir)
	$(Q)$(MAKE) -f $(srctree)/scripts/Makefile.modinst

PHONY += _emodinst_post
_emodinst_post: _emodinst_
	$(call cmd,depmod)

clean-dirs := $(addprefix _clean_,$(KBUILD_EXTMOD))

PHONY += $(clean-dirs) clean
$(clean-dirs):
	$(Q)$(MAKE) $(clean)=$(patsubst _clean_%,%,$@)

clean:	rm-dirs := $(MODVERDIR)
clean: rm-files := $(KBUILD_EXTMOD)/Module.symvers

PHONY += help
help:
	@echo  '  Building external modules.'
	@echo  '  Syntax: make -C path/to/kernel/src M=$$PWD target'
	@echo  ''
	@echo  '  modules         - default target, build the module(s)'
	@echo  '  modules_install - install the module'
	@echo  '  clean           - remove generated files in module directory only'
	@echo  ''

# Dummies...
PHONY += prepare scripts
prepare: ;
scripts: ;
endif # KBUILD_EXTMOD

clean: $(clean-dirs)
	$(call cmd,rmdirs)
	$(call cmd,rmfiles)
	@find $(if $(KBUILD_EXTMOD), $(KBUILD_EXTMOD), .) $(RCS_FIND_IGNORE) \
		\( -name '*.[oas]' -o -name '*.ko' -o -name '.*.cmd' \
		-o -name '*.ko.*' \
		-o -name '*.dwo'  \
		-o -name '*.su'  \
		-o -name '.*.d' -o -name '.*.tmp' -o -name '*.mod.c' \
		-o -name '*.symtypes' -o -name 'modules.order' \
		-o -name modules.builtin -o -name '.tmp_*.o.*' \
		-o -name '*.c.[012]*.*' \
		-o -name '*.ll' \
		-o -name '*.gcno' \) -type f -print | xargs rm -f

# Generate tags for editors
# ---------------------------------------------------------------------------
quiet_cmd_tags = GEN     $@
      cmd_tags = $(CONFIG_SHELL) $(srctree)/scripts/tags.sh $@

tags TAGS cscope gtags: FORCE
	$(call cmd,tags)

# Scripts to check various things for consistency
# ---------------------------------------------------------------------------

PHONY += includecheck versioncheck coccicheck namespacecheck export_report

includecheck:
	find $(srctree)/* $(RCS_FIND_IGNORE) \
		-name '*.[hcS]' -type f -print | sort \
		| xargs $(PERL) -w $(srctree)/scripts/checkincludes.pl

versioncheck:
	find $(srctree)/* $(RCS_FIND_IGNORE) \
		-name '*.[hcS]' -type f -print | sort \
		| xargs $(PERL) -w $(srctree)/scripts/checkversion.pl

coccicheck:
	$(Q)$(CONFIG_SHELL) $(srctree)/scripts/$@

namespacecheck:
	$(PERL) $(srctree)/scripts/namespace.pl

export_report:
	$(PERL) $(srctree)/scripts/export_report.pl

endif #ifeq ($(config-targets),1)
endif #ifeq ($(mixed-targets),1)

PHONY += checkstack kernelrelease kernelversion image_name

# UML needs a little special treatment here.  It wants to use the host
# toolchain, so needs $(SUBARCH) passed to checkstack.pl.  Everyone
# else wants $(ARCH), including people doing cross-builds, which means
# that $(SUBARCH) doesn't work here.
ifeq ($(ARCH), um)
CHECKSTACK_ARCH := $(SUBARCH)
else
CHECKSTACK_ARCH := $(ARCH)
endif
checkstack:
	$(OBJDUMP) -d vmlinux $$(find . -name '*.ko') | \
	$(PERL) $(src)/scripts/checkstack.pl $(CHECKSTACK_ARCH)

kernelrelease:
	@echo "$(KERNELVERSION)$$($(CONFIG_SHELL) $(srctree)/scripts/setlocalversion $(srctree))"

kernelversion:
	@echo $(KERNELVERSION)

image_name:
	@echo $(KBUILD_IMAGE)

# Clear a bunch of variables before executing the submake
tools/: FORCE
	$(Q)mkdir -p $(objtree)/tools
	$(Q)$(MAKE) LDFLAGS= MAKEFLAGS="$(tools_silent) $(filter --j% -j,$(MAKEFLAGS))" O=$(abspath $(objtree)) subdir=tools -C $(src)/tools/

tools/%: FORCE
	$(Q)mkdir -p $(objtree)/tools
	$(Q)$(MAKE) LDFLAGS= MAKEFLAGS="$(tools_silent) $(filter --j% -j,$(MAKEFLAGS))" O=$(abspath $(objtree)) subdir=tools -C $(src)/tools/ $*

# Single targets
# ---------------------------------------------------------------------------
# Single targets are compatible with:
# - build with mixed source and output
# - build with separate output dir 'make O=...'
# - external modules
#
#  target-dir => where to store outputfile
#  build-dir  => directory in kernel source tree to use

ifeq ($(KBUILD_EXTMOD),)
        build-dir  = $(patsubst %/,%,$(dir $@))
        target-dir = $(dir $@)
else
        zap-slash=$(filter-out .,$(patsubst %/,%,$(dir $@)))
        build-dir  = $(KBUILD_EXTMOD)$(if $(zap-slash),/$(zap-slash))
        target-dir = $(if $(KBUILD_EXTMOD),$(dir $<),$(dir $@))
endif

%.s: %.c prepare scripts FORCE
	$(Q)$(MAKE) $(build)=$(build-dir) $(target-dir)$(notdir $@)
%.i: %.c prepare scripts FORCE
	$(Q)$(MAKE) $(build)=$(build-dir) $(target-dir)$(notdir $@)
%.o: %.c prepare scripts FORCE
	$(Q)$(MAKE) $(build)=$(build-dir) $(target-dir)$(notdir $@)
%.lst: %.c prepare scripts FORCE
	$(Q)$(MAKE) $(build)=$(build-dir) $(target-dir)$(notdir $@)
%.s: %.S prepare scripts FORCE
	$(Q)$(MAKE) $(build)=$(build-dir) $(target-dir)$(notdir $@)
%.o: %.S prepare scripts FORCE
	$(Q)$(MAKE) $(build)=$(build-dir) $(target-dir)$(notdir $@)
%.symtypes: %.c prepare scripts FORCE
	$(Q)$(MAKE) $(build)=$(build-dir) $(target-dir)$(notdir $@)
%.ll: %.c prepare scripts FORCE
	$(Q)$(MAKE) $(build)=$(build-dir) $(target-dir)$(notdir $@)

# Modules
/: prepare scripts FORCE
	$(cmd_crmodverdir)
	$(Q)$(MAKE) KBUILD_MODULES=$(if $(CONFIG_MODULES),1) \
	$(build)=$(build-dir)
# Make sure the latest headers are built for Documentation
Documentation/ samples/: headers_install
%/: prepare scripts FORCE
	$(cmd_crmodverdir)
	$(Q)$(MAKE) KBUILD_MODULES=$(if $(CONFIG_MODULES),1) \
	$(build)=$(build-dir)
%.ko: prepare scripts FORCE
	$(cmd_crmodverdir)
	$(Q)$(MAKE) KBUILD_MODULES=$(if $(CONFIG_MODULES),1)   \
	$(build)=$(build-dir) $(@:.ko=.o)
	$(Q)$(MAKE) -f $(srctree)/scripts/Makefile.modpost

# FIXME Should go into a make.lib or something
# ===========================================================================

quiet_cmd_rmdirs = $(if $(wildcard $(rm-dirs)),CLEAN   $(wildcard $(rm-dirs)))
      cmd_rmdirs = rm -rf $(rm-dirs)

quiet_cmd_rmfiles = $(if $(wildcard $(rm-files)),CLEAN   $(wildcard $(rm-files)))
      cmd_rmfiles = rm -f $(rm-files)

# Run depmod only if we have System.map and depmod is executable
quiet_cmd_depmod = DEPMOD  $(KERNELRELEASE)
      cmd_depmod = $(CONFIG_SHELL) $(srctree)/scripts/depmod.sh $(DEPMOD) \
                   $(KERNELRELEASE) "$(patsubst y,_,$(CONFIG_HAVE_UNDERSCORE_SYMBOL_PREFIX))"

# Create temporary dir for module support files
# clean it up only when building all modules
cmd_crmodverdir = $(Q)mkdir -p $(MODVERDIR) \
                  $(if $(KBUILD_MODULES),; rm -f $(MODVERDIR)/*)

# read all saved command lines

targets := $(wildcard $(sort $(targets)))
cmd_files := $(wildcard .*.cmd $(foreach f,$(targets),$(dir $(f)).$(notdir $(f)).cmd))

ifneq ($(cmd_files),)
  $(cmd_files): ;	# Do not try to update included dependency files
  include $(cmd_files)
endif

endif	# skip-makefile

PHONY += FORCE
FORCE:

# Declare the contents of the .PHONY variable as phony.  We keep that
# information in a variable so we can use it in if_changed and friends.
.PHONY: $(PHONY)<|MERGE_RESOLUTION|>--- conflicted
+++ resolved
@@ -1,13 +1,8 @@
 # SPDX-License-Identifier: GPL-2.0
 VERSION = 4
 PATCHLEVEL = 14
-<<<<<<< HEAD
-SUBLEVEL = 69
-EXTRAVERSION = -linux4sam_6.0-rc2
-=======
 SUBLEVEL = 71
 EXTRAVERSION =
->>>>>>> 1244bbb3
 NAME = Petit Gorille
 
 # *DOCUMENTATION*
