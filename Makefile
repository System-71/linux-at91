--- conflicted
+++ resolved
@@ -1,13 +1,8 @@
 # SPDX-License-Identifier: GPL-2.0
 VERSION = 4
 PATCHLEVEL = 19
-<<<<<<< HEAD
-SUBLEVEL = 78
+SUBLEVEL = 90
 EXTRAVERSION = -linux4sam-6.2-icp-rc1
-=======
-SUBLEVEL = 90
-EXTRAVERSION =
->>>>>>> 7d120bf2
 NAME = "People's Front"
 
 # *DOCUMENTATION*
