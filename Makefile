VERSION = 4
PATCHLEVEL = 9
<<<<<<< HEAD
SUBLEVEL = 109
EXTRAVERSION = -linux4sam_5.8+
=======
SUBLEVEL = 127
EXTRAVERSION =
>>>>>>> 927556eb
NAME = Roaring Lionus

# *DOCUMENTATION*
# To see a list of typical targets execute "make help"
# More info can be located in ./README
# Comments in this file are targeted only to the developer, do not
# expect to learn how to build the kernel reading this file.

# o Do not use make's built-in rules and variables
#   (this increases performance and avoids hard-to-debug behaviour);
# o Look for make include files relative to root of kernel src
MAKEFLAGS += -rR --include-dir=$(CURDIR)

# Avoid funny character set dependencies
unexport LC_ALL
LC_COLLATE=C
LC_NUMERIC=C
export LC_COLLATE LC_NUMERIC

# Avoid interference with shell env settings
unexport GREP_OPTIONS

# We are using a recursive build, so we need to do a little thinking
# to get the ordering right.
#
# Most importantly: sub-Makefiles should only ever modify files in
# their own directory. If in some directory we have a dependency on
# a file in another dir (which doesn't happen often, but it's often
# unavoidable when linking the built-in.o targets which finally
# turn into vmlinux), we will call a sub make in that other dir, and
# after that we are sure that everything which is in that other dir
# is now up to date.
#
# The only cases where we need to modify files which have global
# effects are thus separated out and done before the recursive
# descending is started. They are now explicitly listed as the
# prepare rule.

# Beautify output
# ---------------------------------------------------------------------------
#
# Normally, we echo the whole command before executing it. By making
# that echo $($(quiet)$(cmd)), we now have the possibility to set
# $(quiet) to choose other forms of output instead, e.g.
#
#         quiet_cmd_cc_o_c = Compiling $(RELDIR)/$@
#         cmd_cc_o_c       = $(CC) $(c_flags) -c -o $@ $<
#
# If $(quiet) is empty, the whole command will be printed.
# If it is set to "quiet_", only the short version will be printed.
# If it is set to "silent_", nothing will be printed at all, since
# the variable $(silent_cmd_cc_o_c) doesn't exist.
#
# A simple variant is to prefix commands with $(Q) - that's useful
# for commands that shall be hidden in non-verbose mode.
#
#	$(Q)ln $@ :<
#
# If KBUILD_VERBOSE equals 0 then the above command will be hidden.
# If KBUILD_VERBOSE equals 1 then the above command is displayed.
#
# To put more focus on warnings, be less verbose as default
# Use 'make V=1' to see the full commands

ifeq ("$(origin V)", "command line")
  KBUILD_VERBOSE = $(V)
endif
ifndef KBUILD_VERBOSE
  KBUILD_VERBOSE = 0
endif

ifeq ($(KBUILD_VERBOSE),1)
  quiet =
  Q =
else
  quiet=quiet_
  Q = @
endif

# If the user is running make -s (silent mode), suppress echoing of
# commands

ifneq ($(filter 4.%,$(MAKE_VERSION)),)	# make-4
ifneq ($(filter %s ,$(firstword x$(MAKEFLAGS))),)
  quiet=silent_
  tools_silent=s
endif
else					# make-3.8x
ifneq ($(filter s% -s%,$(MAKEFLAGS)),)
  quiet=silent_
  tools_silent=-s
endif
endif

export quiet Q KBUILD_VERBOSE

# kbuild supports saving output files in a separate directory.
# To locate output files in a separate directory two syntaxes are supported.
# In both cases the working directory must be the root of the kernel src.
# 1) O=
# Use "make O=dir/to/store/output/files/"
#
# 2) Set KBUILD_OUTPUT
# Set the environment variable KBUILD_OUTPUT to point to the directory
# where the output files shall be placed.
# export KBUILD_OUTPUT=dir/to/store/output/files/
# make
#
# The O= assignment takes precedence over the KBUILD_OUTPUT environment
# variable.

# KBUILD_SRC is set on invocation of make in OBJ directory
# KBUILD_SRC is not intended to be used by the regular user (for now)
ifeq ($(KBUILD_SRC),)

# OK, Make called in directory where kernel src resides
# Do we want to locate output files in a separate directory?
ifeq ("$(origin O)", "command line")
  KBUILD_OUTPUT := $(O)
endif

# That's our default target when none is given on the command line
PHONY := _all
_all:

# Cancel implicit rules on top Makefile
$(CURDIR)/Makefile Makefile: ;

ifneq ($(words $(subst :, ,$(CURDIR))), 1)
  $(error main directory cannot contain spaces nor colons)
endif

ifneq ($(KBUILD_OUTPUT),)
# Invoke a second make in the output directory, passing relevant variables
# check that the output directory actually exists
saved-output := $(KBUILD_OUTPUT)
KBUILD_OUTPUT := $(shell mkdir -p $(KBUILD_OUTPUT) && cd $(KBUILD_OUTPUT) \
								&& /bin/pwd)
$(if $(KBUILD_OUTPUT),, \
     $(error failed to create output directory "$(saved-output)"))

PHONY += $(MAKECMDGOALS) sub-make

$(filter-out _all sub-make $(CURDIR)/Makefile, $(MAKECMDGOALS)) _all: sub-make
	@:

sub-make:
	$(Q)$(MAKE) -C $(KBUILD_OUTPUT) KBUILD_SRC=$(CURDIR) \
	-f $(CURDIR)/Makefile $(filter-out _all sub-make,$(MAKECMDGOALS))

# Leave processing to above invocation of make
skip-makefile := 1
endif # ifneq ($(KBUILD_OUTPUT),)
endif # ifeq ($(KBUILD_SRC),)

# We process the rest of the Makefile if this is the final invocation of make
ifeq ($(skip-makefile),)

# Do not print "Entering directory ...",
# but we want to display it when entering to the output directory
# so that IDEs/editors are able to understand relative filenames.
MAKEFLAGS += --no-print-directory

# Call a source code checker (by default, "sparse") as part of the
# C compilation.
#
# Use 'make C=1' to enable checking of only re-compiled files.
# Use 'make C=2' to enable checking of *all* source files, regardless
# of whether they are re-compiled or not.
#
# See the file "Documentation/sparse.txt" for more details, including
# where to get the "sparse" utility.

ifeq ("$(origin C)", "command line")
  KBUILD_CHECKSRC = $(C)
endif
ifndef KBUILD_CHECKSRC
  KBUILD_CHECKSRC = 0
endif

# Use make M=dir to specify directory of external module to build
# Old syntax make ... SUBDIRS=$PWD is still supported
# Setting the environment variable KBUILD_EXTMOD take precedence
ifdef SUBDIRS
  KBUILD_EXTMOD ?= $(SUBDIRS)
endif

ifeq ("$(origin M)", "command line")
  KBUILD_EXTMOD := $(M)
endif

# If building an external module we do not care about the all: rule
# but instead _all depend on modules
PHONY += all
ifeq ($(KBUILD_EXTMOD),)
_all: all
else
_all: modules
endif

ifeq ($(KBUILD_SRC),)
        # building in the source tree
        srctree := .
else
        ifeq ($(KBUILD_SRC)/,$(dir $(CURDIR)))
                # building in a subdirectory of the source tree
                srctree := ..
        else
                srctree := $(KBUILD_SRC)
        endif
endif
objtree		:= .
src		:= $(srctree)
obj		:= $(objtree)

VPATH		:= $(srctree)$(if $(KBUILD_EXTMOD),:$(KBUILD_EXTMOD))

export srctree objtree VPATH

# SUBARCH tells the usermode build what the underlying arch is.  That is set
# first, and if a usermode build is happening, the "ARCH=um" on the command
# line overrides the setting of ARCH below.  If a native build is happening,
# then ARCH is assigned, getting whatever value it gets normally, and
# SUBARCH is subsequently ignored.

SUBARCH := $(shell uname -m | sed -e s/i.86/x86/ -e s/x86_64/x86/ \
				  -e s/sun4u/sparc64/ \
				  -e s/arm.*/arm/ -e s/sa110/arm/ \
				  -e s/s390x/s390/ -e s/parisc64/parisc/ \
				  -e s/ppc.*/powerpc/ -e s/mips.*/mips/ \
				  -e s/sh[234].*/sh/ -e s/aarch64.*/arm64/ )

# Cross compiling and selecting different set of gcc/bin-utils
# ---------------------------------------------------------------------------
#
# When performing cross compilation for other architectures ARCH shall be set
# to the target architecture. (See arch/* for the possibilities).
# ARCH can be set during invocation of make:
# make ARCH=ia64
# Another way is to have ARCH set in the environment.
# The default ARCH is the host where make is executed.

# CROSS_COMPILE specify the prefix used for all executables used
# during compilation. Only gcc and related bin-utils executables
# are prefixed with $(CROSS_COMPILE).
# CROSS_COMPILE can be set on the command line
# make CROSS_COMPILE=ia64-linux-
# Alternatively CROSS_COMPILE can be set in the environment.
# A third alternative is to store a setting in .config so that plain
# "make" in the configured kernel build directory always uses that.
# Default value for CROSS_COMPILE is not to prefix executables
# Note: Some architectures assign CROSS_COMPILE in their arch/*/Makefile
ARCH		?= $(SUBARCH)
CROSS_COMPILE	?= $(CONFIG_CROSS_COMPILE:"%"=%)

# Architecture as present in compile.h
UTS_MACHINE 	:= $(ARCH)
SRCARCH 	:= $(ARCH)

# Additional ARCH settings for x86
ifeq ($(ARCH),i386)
        SRCARCH := x86
endif
ifeq ($(ARCH),x86_64)
        SRCARCH := x86
endif

# Additional ARCH settings for sparc
ifeq ($(ARCH),sparc32)
       SRCARCH := sparc
endif
ifeq ($(ARCH),sparc64)
       SRCARCH := sparc
endif

# Additional ARCH settings for sh
ifeq ($(ARCH),sh64)
       SRCARCH := sh
endif

# Additional ARCH settings for tile
ifeq ($(ARCH),tilepro)
       SRCARCH := tile
endif
ifeq ($(ARCH),tilegx)
       SRCARCH := tile
endif

# Where to locate arch specific headers
hdr-arch  := $(SRCARCH)

KCONFIG_CONFIG	?= .config
export KCONFIG_CONFIG

# SHELL used by kbuild
CONFIG_SHELL := $(shell if [ -x "$$BASH" ]; then echo $$BASH; \
	  else if [ -x /bin/bash ]; then echo /bin/bash; \
	  else echo sh; fi ; fi)

HOSTCC       = gcc
HOSTCXX      = g++
HOSTCFLAGS   = -Wall -Wmissing-prototypes -Wstrict-prototypes -O2 -fomit-frame-pointer -std=gnu89
HOSTCXXFLAGS = -O2

ifeq ($(shell $(HOSTCC) -v 2>&1 | grep -c "clang version"), 1)
HOSTCFLAGS  += -Wno-unused-value -Wno-unused-parameter \
		-Wno-missing-field-initializers -fno-delete-null-pointer-checks
endif

# Decide whether to build built-in, modular, or both.
# Normally, just do built-in.

KBUILD_MODULES :=
KBUILD_BUILTIN := 1

# If we have only "make modules", don't compile built-in objects.
# When we're building modules with modversions, we need to consider
# the built-in objects during the descend as well, in order to
# make sure the checksums are up to date before we record them.

ifeq ($(MAKECMDGOALS),modules)
  KBUILD_BUILTIN := $(if $(CONFIG_MODVERSIONS),1)
endif

# If we have "make <whatever> modules", compile modules
# in addition to whatever we do anyway.
# Just "make" or "make all" shall build modules as well

ifneq ($(filter all _all modules,$(MAKECMDGOALS)),)
  KBUILD_MODULES := 1
endif

ifeq ($(MAKECMDGOALS),)
  KBUILD_MODULES := 1
endif

export KBUILD_MODULES KBUILD_BUILTIN
export KBUILD_CHECKSRC KBUILD_SRC KBUILD_EXTMOD

# We need some generic definitions (do not try to remake the file).
scripts/Kbuild.include: ;
include scripts/Kbuild.include

# Make variables (CC, etc...)
AS		= $(CROSS_COMPILE)as
LD		= $(CROSS_COMPILE)ld
CC		= $(CROSS_COMPILE)gcc
CPP		= $(CC) -E
AR		= $(CROSS_COMPILE)ar
NM		= $(CROSS_COMPILE)nm
STRIP		= $(CROSS_COMPILE)strip
OBJCOPY		= $(CROSS_COMPILE)objcopy
OBJDUMP		= $(CROSS_COMPILE)objdump
AWK		= awk
GENKSYMS	= scripts/genksyms/genksyms
INSTALLKERNEL  := installkernel
DEPMOD		= /sbin/depmod
PERL		= perl
PYTHON		= python
CHECK		= sparse

CHECKFLAGS     := -D__linux__ -Dlinux -D__STDC__ -Dunix -D__unix__ \
		  -Wbitwise -Wno-return-void $(CF)
NOSTDINC_FLAGS  =
CFLAGS_MODULE   =
AFLAGS_MODULE   =
LDFLAGS_MODULE  =
CFLAGS_KERNEL	=
AFLAGS_KERNEL	=
LDFLAGS_vmlinux =

# Use USERINCLUDE when you must reference the UAPI directories only.
USERINCLUDE    := \
		-I$(srctree)/arch/$(hdr-arch)/include/uapi \
		-I$(objtree)/arch/$(hdr-arch)/include/generated/uapi \
		-I$(srctree)/include/uapi \
		-I$(objtree)/include/generated/uapi \
                -include $(srctree)/include/linux/kconfig.h

# Use LINUXINCLUDE when you must reference the include/ directory.
# Needed to be compatible with the O= option
LINUXINCLUDE    := \
		-I$(srctree)/arch/$(hdr-arch)/include \
		-I$(objtree)/arch/$(hdr-arch)/include/generated/uapi \
		-I$(objtree)/arch/$(hdr-arch)/include/generated \
		$(if $(KBUILD_SRC), -I$(srctree)/include) \
		-I$(objtree)/include

LINUXINCLUDE	+= $(filter-out $(LINUXINCLUDE),$(USERINCLUDE))

KBUILD_AFLAGS   := -D__ASSEMBLY__
KBUILD_CFLAGS   := -Wall -Wundef -Wstrict-prototypes -Wno-trigraphs \
		   -fno-strict-aliasing -fno-common \
		   -Werror-implicit-function-declaration \
		   -Wno-format-security \
		   -std=gnu89
KBUILD_CPPFLAGS := -D__KERNEL__
KBUILD_AFLAGS_KERNEL :=
KBUILD_CFLAGS_KERNEL :=
KBUILD_AFLAGS_MODULE  := -DMODULE
KBUILD_CFLAGS_MODULE  := -DMODULE
KBUILD_LDFLAGS_MODULE := -T $(srctree)/scripts/module-common.lds
GCC_PLUGINS_CFLAGS :=

# Read KERNELRELEASE from include/config/kernel.release (if it exists)
KERNELRELEASE = $(shell cat include/config/kernel.release 2> /dev/null)
KERNELVERSION = $(VERSION)$(if $(PATCHLEVEL),.$(PATCHLEVEL)$(if $(SUBLEVEL),.$(SUBLEVEL)))$(EXTRAVERSION)

export VERSION PATCHLEVEL SUBLEVEL KERNELRELEASE KERNELVERSION
export ARCH SRCARCH CONFIG_SHELL HOSTCC HOSTCFLAGS CROSS_COMPILE AS LD CC
export CPP AR NM STRIP OBJCOPY OBJDUMP
export MAKE AWK GENKSYMS INSTALLKERNEL PERL PYTHON UTS_MACHINE
export HOSTCXX HOSTCXXFLAGS LDFLAGS_MODULE CHECK CHECKFLAGS

export KBUILD_CPPFLAGS NOSTDINC_FLAGS LINUXINCLUDE OBJCOPYFLAGS LDFLAGS
export KBUILD_CFLAGS CFLAGS_KERNEL CFLAGS_MODULE
export CFLAGS_KASAN CFLAGS_KASAN_NOSANITIZE CFLAGS_UBSAN
export KBUILD_AFLAGS AFLAGS_KERNEL AFLAGS_MODULE
export KBUILD_AFLAGS_MODULE KBUILD_CFLAGS_MODULE KBUILD_LDFLAGS_MODULE
export KBUILD_AFLAGS_KERNEL KBUILD_CFLAGS_KERNEL
export KBUILD_ARFLAGS

# When compiling out-of-tree modules, put MODVERDIR in the module
# tree rather than in the kernel tree. The kernel tree might
# even be read-only.
export MODVERDIR := $(if $(KBUILD_EXTMOD),$(firstword $(KBUILD_EXTMOD))/).tmp_versions

# Files to ignore in find ... statements

export RCS_FIND_IGNORE := \( -name SCCS -o -name BitKeeper -o -name .svn -o    \
			  -name CVS -o -name .pc -o -name .hg -o -name .git \) \
			  -prune -o
export RCS_TAR_IGNORE := --exclude SCCS --exclude BitKeeper --exclude .svn \
			 --exclude CVS --exclude .pc --exclude .hg --exclude .git

# ===========================================================================
# Rules shared between *config targets and build targets

# Basic helpers built in scripts/
PHONY += scripts_basic
scripts_basic:
	$(Q)$(MAKE) $(build)=scripts/basic
	$(Q)rm -f .tmp_quiet_recordmcount

# To avoid any implicit rule to kick in, define an empty command.
scripts/basic/%: scripts_basic ;

PHONY += outputmakefile
# outputmakefile generates a Makefile in the output directory, if using a
# separate output directory. This allows convenient use of make in the
# output directory.
outputmakefile:
ifneq ($(KBUILD_SRC),)
	$(Q)ln -fsn $(srctree) source
	$(Q)$(CONFIG_SHELL) $(srctree)/scripts/mkmakefile \
	    $(srctree) $(objtree) $(VERSION) $(PATCHLEVEL)
endif

# Support for using generic headers in asm-generic
PHONY += asm-generic
asm-generic:
	$(Q)$(MAKE) -f $(srctree)/scripts/Makefile.asm-generic \
	            src=asm obj=arch/$(SRCARCH)/include/generated/asm
	$(Q)$(MAKE) -f $(srctree)/scripts/Makefile.asm-generic \
	            src=uapi/asm obj=arch/$(SRCARCH)/include/generated/uapi/asm

# To make sure we do not include .config for any of the *config targets
# catch them early, and hand them over to scripts/kconfig/Makefile
# It is allowed to specify more targets when calling make, including
# mixing *config targets and build targets.
# For example 'make oldconfig all'.
# Detect when mixed targets is specified, and make a second invocation
# of make so .config is not included in this case either (for *config).

version_h := include/generated/uapi/linux/version.h
old_version_h := include/linux/version.h

no-dot-config-targets := clean mrproper distclean \
			 cscope gtags TAGS tags help% %docs check% coccicheck \
			 $(version_h) headers_% archheaders archscripts \
			 kernelversion %src-pkg

config-targets := 0
mixed-targets  := 0
dot-config     := 1

ifneq ($(filter $(no-dot-config-targets), $(MAKECMDGOALS)),)
	ifeq ($(filter-out $(no-dot-config-targets), $(MAKECMDGOALS)),)
		dot-config := 0
	endif
endif

ifeq ($(KBUILD_EXTMOD),)
        ifneq ($(filter config %config,$(MAKECMDGOALS)),)
                config-targets := 1
                ifneq ($(words $(MAKECMDGOALS)),1)
                        mixed-targets := 1
                endif
        endif
endif
# install and module_install need also be processed one by one
ifneq ($(filter install,$(MAKECMDGOALS)),)
        ifneq ($(filter modules_install,$(MAKECMDGOALS)),)
	        mixed-targets := 1
        endif
endif

ifeq ($(mixed-targets),1)
# ===========================================================================
# We're called with mixed targets (*config and build targets).
# Handle them one by one.

PHONY += $(MAKECMDGOALS) __build_one_by_one

$(filter-out __build_one_by_one, $(MAKECMDGOALS)): __build_one_by_one
	@:

__build_one_by_one:
	$(Q)set -e; \
	for i in $(MAKECMDGOALS); do \
		$(MAKE) -f $(srctree)/Makefile $$i; \
	done

else
ifeq ($(config-targets),1)
# ===========================================================================
# *config targets only - make sure prerequisites are updated, and descend
# in scripts/kconfig to make the *config target

# Read arch specific Makefile to set KBUILD_DEFCONFIG as needed.
# KBUILD_DEFCONFIG may point out an alternative default configuration
# used for 'make defconfig'
include arch/$(SRCARCH)/Makefile
export KBUILD_DEFCONFIG KBUILD_KCONFIG

config: scripts_basic outputmakefile FORCE
	$(Q)$(MAKE) $(build)=scripts/kconfig $@

%config: scripts_basic outputmakefile FORCE
	$(Q)$(MAKE) $(build)=scripts/kconfig $@

else
# ===========================================================================
# Build targets only - this includes vmlinux, arch specific targets, clean
# targets and others. In general all targets except *config targets.

ifeq ($(KBUILD_EXTMOD),)
# Additional helpers built in scripts/
# Carefully list dependencies so we do not try to build scripts twice
# in parallel
PHONY += scripts
scripts: scripts_basic include/config/auto.conf include/config/tristate.conf \
	 asm-generic gcc-plugins
	$(Q)$(MAKE) $(build)=$(@)

# Objects we will link into vmlinux / subdirs we need to visit
init-y		:= init/
drivers-y	:= drivers/ sound/ firmware/
net-y		:= net/
libs-y		:= lib/
core-y		:= usr/
virt-y		:= virt/
endif # KBUILD_EXTMOD

ifeq ($(dot-config),1)
# Read in config
-include include/config/auto.conf

ifeq ($(KBUILD_EXTMOD),)
# Read in dependencies to all Kconfig* files, make sure to run
# oldconfig if changes are detected.
-include include/config/auto.conf.cmd

# To avoid any implicit rule to kick in, define an empty command
$(KCONFIG_CONFIG) include/config/auto.conf.cmd: ;

# If .config is newer than include/config/auto.conf, someone tinkered
# with it and forgot to run make oldconfig.
# if auto.conf.cmd is missing then we are probably in a cleaned tree so
# we execute the config step to be sure to catch updated Kconfig files
include/config/%.conf: $(KCONFIG_CONFIG) include/config/auto.conf.cmd
	$(Q)$(MAKE) -f $(srctree)/Makefile silentoldconfig
else
# external modules needs include/generated/autoconf.h and include/config/auto.conf
# but do not care if they are up-to-date. Use auto.conf to trigger the test
PHONY += include/config/auto.conf

include/config/auto.conf:
	$(Q)test -e include/generated/autoconf.h -a -e $@ || (		\
	echo >&2;							\
	echo >&2 "  ERROR: Kernel configuration is invalid.";		\
	echo >&2 "         include/generated/autoconf.h or $@ are missing.";\
	echo >&2 "         Run 'make oldconfig && make prepare' on kernel src to fix it.";	\
	echo >&2 ;							\
	/bin/false)

endif # KBUILD_EXTMOD

else
# Dummy target needed, because used as prerequisite
include/config/auto.conf: ;
endif # $(dot-config)

# For the kernel to actually contain only the needed exported symbols,
# we have to build modules as well to determine what those symbols are.
# (this can be evaluated only once include/config/auto.conf has been included)
ifdef CONFIG_TRIM_UNUSED_KSYMS
  KBUILD_MODULES := 1
endif

# The all: target is the default when no target is given on the
# command line.
# This allow a user to issue only 'make' to build a kernel including modules
# Defaults to vmlinux, but the arch makefile usually adds further targets
all: vmlinux

KBUILD_CFLAGS	+= $(call cc-option,-fno-PIE)
KBUILD_AFLAGS	+= $(call cc-option,-fno-PIE)
CFLAGS_GCOV	:= -fprofile-arcs -ftest-coverage -fno-tree-loop-im $(call cc-disable-warning,maybe-uninitialized,)
CFLAGS_KCOV	:= $(call cc-option,-fsanitize-coverage=trace-pc,)
export CFLAGS_GCOV CFLAGS_KCOV

# The arch Makefile can set ARCH_{CPP,A,C}FLAGS to override the default
# values of the respective KBUILD_* variables
ARCH_CPPFLAGS :=
ARCH_AFLAGS :=
ARCH_CFLAGS :=
include arch/$(SRCARCH)/Makefile

KBUILD_CFLAGS	+= $(call cc-option,-fno-delete-null-pointer-checks,)
KBUILD_CFLAGS	+= $(call cc-disable-warning,frame-address,)
KBUILD_CFLAGS	+= $(call cc-disable-warning, format-truncation)
KBUILD_CFLAGS	+= $(call cc-disable-warning, format-overflow)
KBUILD_CFLAGS	+= $(call cc-disable-warning, int-in-bool-context)
KBUILD_CFLAGS	+= $(call cc-disable-warning, attribute-alias)

ifdef CONFIG_LD_DEAD_CODE_DATA_ELIMINATION
KBUILD_CFLAGS	+= $(call cc-option,-ffunction-sections,)
KBUILD_CFLAGS	+= $(call cc-option,-fdata-sections,)
endif

ifdef CONFIG_CC_OPTIMIZE_FOR_SIZE
KBUILD_CFLAGS	+= -Os $(call cc-disable-warning,maybe-uninitialized,)
else
ifdef CONFIG_PROFILE_ALL_BRANCHES
KBUILD_CFLAGS	+= -O2 $(call cc-disable-warning,maybe-uninitialized,)
else
KBUILD_CFLAGS   += -O2
endif
endif

KBUILD_CFLAGS += $(call cc-ifversion, -lt, 0409, \
			$(call cc-disable-warning,maybe-uninitialized,))

# Tell gcc to never replace conditional load with a non-conditional one
KBUILD_CFLAGS	+= $(call cc-option,--param=allow-store-data-races=0)

# check for 'asm goto'
ifeq ($(shell $(CONFIG_SHELL) $(srctree)/scripts/gcc-goto.sh $(CC) $(KBUILD_CFLAGS)), y)
	KBUILD_CFLAGS += -DCC_HAVE_ASM_GOTO
	KBUILD_AFLAGS += -DCC_HAVE_ASM_GOTO
endif

include scripts/Makefile.gcc-plugins

ifdef CONFIG_READABLE_ASM
# Disable optimizations that make assembler listings hard to read.
# reorder blocks reorders the control in the function
# ipa clone creates specialized cloned functions
# partial inlining inlines only parts of functions
KBUILD_CFLAGS += $(call cc-option,-fno-reorder-blocks,) \
                 $(call cc-option,-fno-ipa-cp-clone,) \
                 $(call cc-option,-fno-partial-inlining)
endif

ifneq ($(CONFIG_FRAME_WARN),0)
KBUILD_CFLAGS += $(call cc-option,-Wframe-larger-than=${CONFIG_FRAME_WARN})
endif

# This selects the stack protector compiler flag. Testing it is delayed
# until after .config has been reprocessed, in the prepare-compiler-check
# target.
ifdef CONFIG_CC_STACKPROTECTOR_REGULAR
  stackp-flag := -fstack-protector
  stackp-name := REGULAR
else
ifdef CONFIG_CC_STACKPROTECTOR_STRONG
  stackp-flag := -fstack-protector-strong
  stackp-name := STRONG
else
  # Force off for distro compilers that enable stack protector by default.
  stackp-flag := $(call cc-option, -fno-stack-protector)
endif
endif
# Find arch-specific stack protector compiler sanity-checking script.
ifdef CONFIG_CC_STACKPROTECTOR
  stackp-path := $(srctree)/scripts/gcc-$(SRCARCH)_$(BITS)-has-stack-protector.sh
  stackp-check := $(wildcard $(stackp-path))
endif
KBUILD_CFLAGS += $(stackp-flag)

ifeq ($(cc-name),clang)
KBUILD_CPPFLAGS += $(call cc-option,-Qunused-arguments,)
KBUILD_CPPFLAGS += $(call cc-option,-Wno-unknown-warning-option,)
KBUILD_CFLAGS += $(call cc-disable-warning, unused-variable)
KBUILD_CFLAGS += $(call cc-disable-warning, format-invalid-specifier)
KBUILD_CFLAGS += $(call cc-disable-warning, gnu)
# Quiet clang warning: comparison of unsigned expression < 0 is always false
KBUILD_CFLAGS += $(call cc-disable-warning, tautological-compare)
# CLANG uses a _MergedGlobals as optimization, but this breaks modpost, as the
# source of a reference will be _MergedGlobals and not on of the whitelisted names.
# See modpost pattern 2
KBUILD_CFLAGS += $(call cc-option, -mno-global-merge,)
KBUILD_CFLAGS += $(call cc-option, -fcatch-undefined-behavior)
else

# These warnings generated too much noise in a regular build.
# Use make W=1 to enable them (see scripts/Makefile.build)
KBUILD_CFLAGS += $(call cc-disable-warning, unused-but-set-variable)
KBUILD_CFLAGS += $(call cc-disable-warning, unused-const-variable)
endif

ifdef CONFIG_FRAME_POINTER
KBUILD_CFLAGS	+= -fno-omit-frame-pointer -fno-optimize-sibling-calls
else
# Some targets (ARM with Thumb2, for example), can't be built with frame
# pointers.  For those, we don't have FUNCTION_TRACER automatically
# select FRAME_POINTER.  However, FUNCTION_TRACER adds -pg, and this is
# incompatible with -fomit-frame-pointer with current GCC, so we don't use
# -fomit-frame-pointer with FUNCTION_TRACER.
ifndef CONFIG_FUNCTION_TRACER
KBUILD_CFLAGS	+= -fomit-frame-pointer
endif
endif

KBUILD_CFLAGS   += $(call cc-option, -fno-var-tracking-assignments)

ifdef CONFIG_DEBUG_INFO
ifdef CONFIG_DEBUG_INFO_SPLIT
KBUILD_CFLAGS   += $(call cc-option, -gsplit-dwarf, -g)
else
KBUILD_CFLAGS	+= -g
endif
KBUILD_AFLAGS	+= -Wa,-gdwarf-2
endif
ifdef CONFIG_DEBUG_INFO_DWARF4
KBUILD_CFLAGS	+= $(call cc-option, -gdwarf-4,)
endif

ifdef CONFIG_DEBUG_INFO_REDUCED
KBUILD_CFLAGS 	+= $(call cc-option, -femit-struct-debug-baseonly) \
		   $(call cc-option,-fno-var-tracking)
endif

ifdef CONFIG_FUNCTION_TRACER
ifndef CC_FLAGS_FTRACE
CC_FLAGS_FTRACE := -pg
endif
export CC_FLAGS_FTRACE
ifdef CONFIG_HAVE_FENTRY
CC_USING_FENTRY	:= $(call cc-option, -mfentry -DCC_USING_FENTRY)
endif
KBUILD_CFLAGS	+= $(CC_FLAGS_FTRACE) $(CC_USING_FENTRY)
KBUILD_AFLAGS	+= $(CC_USING_FENTRY)
ifdef CONFIG_DYNAMIC_FTRACE
	ifdef CONFIG_HAVE_C_RECORDMCOUNT
		BUILD_C_RECORDMCOUNT := y
		export BUILD_C_RECORDMCOUNT
	endif
endif
endif

# We trigger additional mismatches with less inlining
ifdef CONFIG_DEBUG_SECTION_MISMATCH
KBUILD_CFLAGS += $(call cc-option, -fno-inline-functions-called-once)
endif

# arch Makefile may override CC so keep this after arch Makefile is included
NOSTDINC_FLAGS += -nostdinc -isystem $(shell $(CC) -print-file-name=include)
CHECKFLAGS     += $(NOSTDINC_FLAGS)

# warn about C99 declaration after statement
KBUILD_CFLAGS += $(call cc-option,-Wdeclaration-after-statement,)

# disable pointer signed / unsigned warnings in gcc 4.0
KBUILD_CFLAGS += $(call cc-disable-warning, pointer-sign)

# disable invalid "can't wrap" optimizations for signed / pointers
KBUILD_CFLAGS	+= $(call cc-option,-fno-strict-overflow)

# clang sets -fmerge-all-constants by default as optimization, but this
# is non-conforming behavior for C and in fact breaks the kernel, so we
# need to disable it here generally.
KBUILD_CFLAGS	+= $(call cc-option,-fno-merge-all-constants)

# for gcc -fno-merge-all-constants disables everything, but it is fine
# to have actual conforming behavior enabled.
KBUILD_CFLAGS	+= $(call cc-option,-fmerge-constants)

# Make sure -fstack-check isn't enabled (like gentoo apparently did)
KBUILD_CFLAGS  += $(call cc-option,-fno-stack-check,)

# conserve stack if available
KBUILD_CFLAGS   += $(call cc-option,-fconserve-stack)

# disallow errors like 'EXPORT_GPL(foo);' with missing header
KBUILD_CFLAGS   += $(call cc-option,-Werror=implicit-int)

# require functions to have arguments in prototypes, not empty 'int foo()'
KBUILD_CFLAGS   += $(call cc-option,-Werror=strict-prototypes)

# Prohibit date/time macros, which would make the build non-deterministic
KBUILD_CFLAGS   += $(call cc-option,-Werror=date-time)

# enforce correct pointer usage
KBUILD_CFLAGS   += $(call cc-option,-Werror=incompatible-pointer-types)

# use the deterministic mode of AR if available
KBUILD_ARFLAGS := $(call ar-option,D)

include scripts/Makefile.kasan
include scripts/Makefile.extrawarn
include scripts/Makefile.ubsan

# Add any arch overrides and user supplied CPPFLAGS, AFLAGS and CFLAGS as the
# last assignments
KBUILD_CPPFLAGS += $(ARCH_CPPFLAGS) $(KCPPFLAGS)
KBUILD_AFLAGS   += $(ARCH_AFLAGS)   $(KAFLAGS)
KBUILD_CFLAGS   += $(ARCH_CFLAGS)   $(KCFLAGS)

# Use --build-id when available.
LDFLAGS_BUILD_ID = $(patsubst -Wl$(comma)%,%,\
			      $(call cc-ldoption, -Wl$(comma)--build-id,))
KBUILD_LDFLAGS_MODULE += $(LDFLAGS_BUILD_ID)
LDFLAGS_vmlinux += $(LDFLAGS_BUILD_ID)

ifdef CONFIG_LD_DEAD_CODE_DATA_ELIMINATION
LDFLAGS_vmlinux	+= $(call ld-option, --gc-sections,)
endif

ifeq ($(CONFIG_STRIP_ASM_SYMS),y)
LDFLAGS_vmlinux	+= $(call ld-option, -X,)
endif

# Default kernel image to build when no specific target is given.
# KBUILD_IMAGE may be overruled on the command line or
# set in the environment
# Also any assignments in arch/$(ARCH)/Makefile take precedence over
# this default value
export KBUILD_IMAGE ?= vmlinux

#
# INSTALL_PATH specifies where to place the updated kernel and system map
# images. Default is /boot, but you can set it to other values
export	INSTALL_PATH ?= /boot

#
# INSTALL_DTBS_PATH specifies a prefix for relocations required by build roots.
# Like INSTALL_MOD_PATH, it isn't defined in the Makefile, but can be passed as
# an argument if needed. Otherwise it defaults to the kernel install path
#
export INSTALL_DTBS_PATH ?= $(INSTALL_PATH)/dtbs/$(KERNELRELEASE)

#
# INSTALL_MOD_PATH specifies a prefix to MODLIB for module directory
# relocations required by build roots.  This is not defined in the
# makefile but the argument can be passed to make if needed.
#

MODLIB	= $(INSTALL_MOD_PATH)/lib/modules/$(KERNELRELEASE)
export MODLIB

#
# INSTALL_MOD_STRIP, if defined, will cause modules to be
# stripped after they are installed.  If INSTALL_MOD_STRIP is '1', then
# the default option --strip-debug will be used.  Otherwise,
# INSTALL_MOD_STRIP value will be used as the options to the strip command.

ifdef INSTALL_MOD_STRIP
ifeq ($(INSTALL_MOD_STRIP),1)
mod_strip_cmd = $(STRIP) --strip-debug
else
mod_strip_cmd = $(STRIP) $(INSTALL_MOD_STRIP)
endif # INSTALL_MOD_STRIP=1
else
mod_strip_cmd = true
endif # INSTALL_MOD_STRIP
export mod_strip_cmd

# CONFIG_MODULE_COMPRESS, if defined, will cause module to be compressed
# after they are installed in agreement with CONFIG_MODULE_COMPRESS_GZIP
# or CONFIG_MODULE_COMPRESS_XZ.

mod_compress_cmd = true
ifdef CONFIG_MODULE_COMPRESS
  ifdef CONFIG_MODULE_COMPRESS_GZIP
    mod_compress_cmd = gzip -n -f
  endif # CONFIG_MODULE_COMPRESS_GZIP
  ifdef CONFIG_MODULE_COMPRESS_XZ
    mod_compress_cmd = xz -f
  endif # CONFIG_MODULE_COMPRESS_XZ
endif # CONFIG_MODULE_COMPRESS
export mod_compress_cmd

# Select initial ramdisk compression format, default is gzip(1).
# This shall be used by the dracut(8) tool while creating an initramfs image.
#
INITRD_COMPRESS-y                  := gzip
INITRD_COMPRESS-$(CONFIG_RD_BZIP2) := bzip2
INITRD_COMPRESS-$(CONFIG_RD_LZMA)  := lzma
INITRD_COMPRESS-$(CONFIG_RD_XZ)    := xz
INITRD_COMPRESS-$(CONFIG_RD_LZO)   := lzo
INITRD_COMPRESS-$(CONFIG_RD_LZ4)   := lz4
# do not export INITRD_COMPRESS, since we didn't actually
# choose a sane default compression above.
# export INITRD_COMPRESS := $(INITRD_COMPRESS-y)

ifdef CONFIG_MODULE_SIG_ALL
$(eval $(call config_filename,MODULE_SIG_KEY))

mod_sign_cmd = scripts/sign-file $(CONFIG_MODULE_SIG_HASH) $(MODULE_SIG_KEY_SRCPREFIX)$(CONFIG_MODULE_SIG_KEY) certs/signing_key.x509
else
mod_sign_cmd = true
endif
export mod_sign_cmd


ifeq ($(KBUILD_EXTMOD),)
core-y		+= kernel/ certs/ mm/ fs/ ipc/ security/ crypto/ block/

vmlinux-dirs	:= $(patsubst %/,%,$(filter %/, $(init-y) $(init-m) \
		     $(core-y) $(core-m) $(drivers-y) $(drivers-m) \
		     $(net-y) $(net-m) $(libs-y) $(libs-m) $(virt-y)))

vmlinux-alldirs	:= $(sort $(vmlinux-dirs) $(patsubst %/,%,$(filter %/, \
		     $(init-) $(core-) $(drivers-) $(net-) $(libs-) $(virt-))))

init-y		:= $(patsubst %/, %/built-in.o, $(init-y))
core-y		:= $(patsubst %/, %/built-in.o, $(core-y))
drivers-y	:= $(patsubst %/, %/built-in.o, $(drivers-y))
net-y		:= $(patsubst %/, %/built-in.o, $(net-y))
libs-y1		:= $(patsubst %/, %/lib.a, $(libs-y))
libs-y2		:= $(patsubst %/, %/built-in.o, $(libs-y))
libs-y		:= $(libs-y1) $(libs-y2)
virt-y		:= $(patsubst %/, %/built-in.o, $(virt-y))

# Externally visible symbols (used by link-vmlinux.sh)
export KBUILD_VMLINUX_INIT := $(head-y) $(init-y)
export KBUILD_VMLINUX_MAIN := $(core-y) $(libs-y) $(drivers-y) $(net-y) $(virt-y)
export KBUILD_LDS          := arch/$(SRCARCH)/kernel/vmlinux.lds
export LDFLAGS_vmlinux
# used by scripts/pacmage/Makefile
export KBUILD_ALLDIRS := $(sort $(filter-out arch/%,$(vmlinux-alldirs)) arch Documentation include samples scripts tools)

vmlinux-deps := $(KBUILD_LDS) $(KBUILD_VMLINUX_INIT) $(KBUILD_VMLINUX_MAIN)

# Include targets which we want to execute sequentially if the rest of the
# kernel build went well. If CONFIG_TRIM_UNUSED_KSYMS is set, this might be
# evaluated more than once.
PHONY += vmlinux_prereq
vmlinux_prereq: $(vmlinux-deps) FORCE
ifdef CONFIG_HEADERS_CHECK
	$(Q)$(MAKE) -f $(srctree)/Makefile headers_check
endif
ifdef CONFIG_GDB_SCRIPTS
	$(Q)ln -fsn `cd $(srctree) && /bin/pwd`/scripts/gdb/vmlinux-gdb.py
endif
ifdef CONFIG_TRIM_UNUSED_KSYMS
	$(Q)$(CONFIG_SHELL) $(srctree)/scripts/adjust_autoksyms.sh \
	  "$(MAKE) -f $(srctree)/Makefile vmlinux"
endif

# standalone target for easier testing
include/generated/autoksyms.h: FORCE
	$(Q)$(CONFIG_SHELL) $(srctree)/scripts/adjust_autoksyms.sh true

ARCH_POSTLINK := $(wildcard $(srctree)/arch/$(SRCARCH)/Makefile.postlink)

# Final link of vmlinux with optional arch pass after final link
    cmd_link-vmlinux =                                                 \
	$(CONFIG_SHELL) $< $(LD) $(LDFLAGS) $(LDFLAGS_vmlinux) ;       \
	$(if $(ARCH_POSTLINK), $(MAKE) -f $(ARCH_POSTLINK) $@, true)

vmlinux: scripts/link-vmlinux.sh vmlinux_prereq $(vmlinux-deps) FORCE
	+$(call if_changed,link-vmlinux)

# Build samples along the rest of the kernel
ifdef CONFIG_SAMPLES
vmlinux-dirs += samples
endif

# The actual objects are generated when descending,
# make sure no implicit rule kicks in
$(sort $(vmlinux-deps)): $(vmlinux-dirs) ;

# Handle descending into subdirectories listed in $(vmlinux-dirs)
# Preset locale variables to speed up the build process. Limit locale
# tweaks to this spot to avoid wrong language settings when running
# make menuconfig etc.
# Error messages still appears in the original language

PHONY += $(vmlinux-dirs)
$(vmlinux-dirs): prepare scripts
	$(Q)$(MAKE) $(build)=$@

define filechk_kernel.release
	echo "$(KERNELVERSION)$$($(CONFIG_SHELL) $(srctree)/scripts/setlocalversion $(srctree))"
endef

# Store (new) KERNELRELEASE string in include/config/kernel.release
include/config/kernel.release: include/config/auto.conf FORCE
	$(call filechk,kernel.release)


# Things we need to do before we recursively start building the kernel
# or the modules are listed in "prepare".
# A multi level approach is used. prepareN is processed before prepareN-1.
# archprepare is used in arch Makefiles and when processed asm symlink,
# version.h and scripts_basic is processed / created.

# Listed in dependency order
PHONY += prepare archprepare prepare0 prepare1 prepare2 prepare3

# prepare3 is used to check if we are building in a separate output directory,
# and if so do:
# 1) Check that make has not been executed in the kernel src $(srctree)
prepare3: include/config/kernel.release
ifneq ($(KBUILD_SRC),)
	@$(kecho) '  Using $(srctree) as source for kernel'
	$(Q)if [ -f $(srctree)/.config -o -d $(srctree)/include/config ]; then \
		echo >&2 "  $(srctree) is not clean, please run 'make mrproper'"; \
		echo >&2 "  in the '$(srctree)' directory.";\
		/bin/false; \
	fi;
endif

# prepare2 creates a makefile if using a separate output directory.
# From this point forward, .config has been reprocessed, so any rules
# that need to depend on updated CONFIG_* values can be checked here.
prepare2: prepare3 prepare-compiler-check outputmakefile asm-generic

prepare1: prepare2 $(version_h) include/generated/utsrelease.h \
                   include/config/auto.conf
	$(cmd_crmodverdir)

archprepare: archheaders archscripts prepare1 scripts_basic

prepare0: archprepare gcc-plugins
	$(Q)$(MAKE) $(build)=.

# All the preparing..
prepare: prepare0 prepare-objtool

ifdef CONFIG_STACK_VALIDATION
  has_libelf := $(call try-run,\
		echo "int main() {}" | $(HOSTCC) -xc -o /dev/null -lelf -,1,0)
  ifeq ($(has_libelf),1)
    objtool_target := tools/objtool FORCE
  else
    $(warning "Cannot use CONFIG_STACK_VALIDATION, please install libelf-dev, libelf-devel or elfutils-libelf-devel")
    SKIP_STACK_VALIDATION := 1
    export SKIP_STACK_VALIDATION
  endif
endif

PHONY += prepare-objtool
prepare-objtool: $(objtool_target)

# Check for CONFIG flags that require compiler support. Abort the build
# after .config has been processed, but before the kernel build starts.
#
# For security-sensitive CONFIG options, we don't want to fallback and/or
# silently change which compiler flags will be used, since that leads to
# producing kernels with different security feature characteristics
# depending on the compiler used. (For example, "But I selected
# CC_STACKPROTECTOR_STRONG! Why did it build with _REGULAR?!")
PHONY += prepare-compiler-check
prepare-compiler-check: FORCE
# Make sure compiler supports requested stack protector flag.
ifdef stackp-name
  ifeq ($(call cc-option, $(stackp-flag)),)
	@echo Cannot use CONFIG_CC_STACKPROTECTOR_$(stackp-name): \
		  $(stackp-flag) not supported by compiler >&2 && exit 1
  endif
endif
# Make sure compiler does not have buggy stack-protector support.
ifdef stackp-check
  ifneq ($(shell $(CONFIG_SHELL) $(stackp-check) $(CC) $(KBUILD_CPPFLAGS) $(biarch)),y)
	@echo Cannot use CONFIG_CC_STACKPROTECTOR_$(stackp-name): \
                  $(stackp-flag) available but compiler is broken >&2 && exit 1
  endif
endif
	@:

# Generate some files
# ---------------------------------------------------------------------------

# KERNELRELEASE can change from a few different places, meaning version.h
# needs to be updated, so this check is forced on all builds

uts_len := 64
define filechk_utsrelease.h
	if [ `echo -n "$(KERNELRELEASE)" | wc -c ` -gt $(uts_len) ]; then \
	  echo '"$(KERNELRELEASE)" exceeds $(uts_len) characters' >&2;    \
	  exit 1;                                                         \
	fi;                                                               \
	(echo \#define UTS_RELEASE \"$(KERNELRELEASE)\";)
endef

define filechk_version.h
	(echo \#define LINUX_VERSION_CODE $(shell                         \
	expr $(VERSION) \* 65536 + 0$(PATCHLEVEL) \* 256 + 0$(SUBLEVEL)); \
	echo '#define KERNEL_VERSION(a,b,c) (((a) << 16) + ((b) << 8) + (c))';)
endef

$(version_h): $(srctree)/Makefile FORCE
	$(call filechk,version.h)
	$(Q)rm -f $(old_version_h)

include/generated/utsrelease.h: include/config/kernel.release FORCE
	$(call filechk,utsrelease.h)

PHONY += headerdep
headerdep:
	$(Q)find $(srctree)/include/ -name '*.h' | xargs --max-args 1 \
	$(srctree)/scripts/headerdep.pl -I$(srctree)/include

# ---------------------------------------------------------------------------
# Firmware install
INSTALL_FW_PATH=$(INSTALL_MOD_PATH)/lib/firmware
export INSTALL_FW_PATH

PHONY += firmware_install
firmware_install:
	@mkdir -p $(objtree)/firmware
	$(Q)$(MAKE) -f $(srctree)/scripts/Makefile.fwinst obj=firmware __fw_install

# ---------------------------------------------------------------------------
# Kernel headers

#Default location for installed headers
export INSTALL_HDR_PATH = $(objtree)/usr

# If we do an all arch process set dst to asm-$(hdr-arch)
hdr-dst = $(if $(KBUILD_HEADERS), dst=include/asm-$(hdr-arch), dst=include/asm)

PHONY += archheaders
archheaders:

PHONY += archscripts
archscripts:

PHONY += __headers
__headers: $(version_h) scripts_basic asm-generic archheaders archscripts
	$(Q)$(MAKE) $(build)=scripts build_unifdef

PHONY += headers_install_all
headers_install_all:
	$(Q)$(CONFIG_SHELL) $(srctree)/scripts/headers.sh install

PHONY += headers_install
headers_install: __headers
	$(if $(wildcard $(srctree)/arch/$(hdr-arch)/include/uapi/asm/Kbuild),, \
	  $(error Headers not exportable for the $(SRCARCH) architecture))
	$(Q)$(MAKE) $(hdr-inst)=include/uapi
	$(Q)$(MAKE) $(hdr-inst)=arch/$(hdr-arch)/include/uapi/asm $(hdr-dst)

PHONY += headers_check_all
headers_check_all: headers_install_all
	$(Q)$(CONFIG_SHELL) $(srctree)/scripts/headers.sh check

PHONY += headers_check
headers_check: headers_install
	$(Q)$(MAKE) $(hdr-inst)=include/uapi HDRCHECK=1
	$(Q)$(MAKE) $(hdr-inst)=arch/$(hdr-arch)/include/uapi/asm $(hdr-dst) HDRCHECK=1

# ---------------------------------------------------------------------------
# Kernel selftest

PHONY += kselftest
kselftest:
	$(Q)$(MAKE) -C tools/testing/selftests run_tests

kselftest-clean:
	$(Q)$(MAKE) -C tools/testing/selftests clean

PHONY += kselftest-merge
kselftest-merge:
	$(if $(wildcard $(objtree)/.config),, $(error No .config exists, config your kernel first!))
	$(Q)$(CONFIG_SHELL) $(srctree)/scripts/kconfig/merge_config.sh \
		-m $(objtree)/.config \
		$(srctree)/tools/testing/selftests/*/config
	+$(Q)$(MAKE) -f $(srctree)/Makefile olddefconfig

# ---------------------------------------------------------------------------
# Modules

ifdef CONFIG_MODULES

# By default, build modules as well

all: modules

# Build modules
#
# A module can be listed more than once in obj-m resulting in
# duplicate lines in modules.order files.  Those are removed
# using awk while concatenating to the final file.

PHONY += modules
modules: $(vmlinux-dirs) $(if $(KBUILD_BUILTIN),vmlinux) modules.builtin
	$(Q)$(AWK) '!x[$$0]++' $(vmlinux-dirs:%=$(objtree)/%/modules.order) > $(objtree)/modules.order
	@$(kecho) '  Building modules, stage 2.';
	$(Q)$(MAKE) -f $(srctree)/scripts/Makefile.modpost
	$(Q)$(MAKE) -f $(srctree)/scripts/Makefile.fwinst obj=firmware __fw_modbuild

modules.builtin: $(vmlinux-dirs:%=%/modules.builtin)
	$(Q)$(AWK) '!x[$$0]++' $^ > $(objtree)/modules.builtin

%/modules.builtin: include/config/auto.conf
	$(Q)$(MAKE) $(modbuiltin)=$*


# Target to prepare building external modules
PHONY += modules_prepare
modules_prepare: prepare scripts

# Target to install modules
PHONY += modules_install
modules_install: _modinst_ _modinst_post

PHONY += _modinst_
_modinst_:
	@rm -rf $(MODLIB)/kernel
	@rm -f $(MODLIB)/source
	@mkdir -p $(MODLIB)/kernel
	@ln -s `cd $(srctree) && /bin/pwd` $(MODLIB)/source
	@if [ ! $(objtree) -ef  $(MODLIB)/build ]; then \
		rm -f $(MODLIB)/build ; \
		ln -s $(CURDIR) $(MODLIB)/build ; \
	fi
	@cp -f $(objtree)/modules.order $(MODLIB)/
	@cp -f $(objtree)/modules.builtin $(MODLIB)/
	$(Q)$(MAKE) -f $(srctree)/scripts/Makefile.modinst

# This depmod is only for convenience to give the initial
# boot a modules.dep even before / is mounted read-write.  However the
# boot script depmod is the master version.
PHONY += _modinst_post
_modinst_post: _modinst_
	$(Q)$(MAKE) -f $(srctree)/scripts/Makefile.fwinst obj=firmware __fw_modinst
	$(call cmd,depmod)

ifeq ($(CONFIG_MODULE_SIG), y)
PHONY += modules_sign
modules_sign:
	$(Q)$(MAKE) -f $(srctree)/scripts/Makefile.modsign
endif

else # CONFIG_MODULES

# Modules not configured
# ---------------------------------------------------------------------------

PHONY += modules modules_install
modules modules_install:
	@echo >&2
	@echo >&2 "The present kernel configuration has modules disabled."
	@echo >&2 "Type 'make config' and enable loadable module support."
	@echo >&2 "Then build a kernel with module support enabled."
	@echo >&2
	@exit 1

endif # CONFIG_MODULES

###
# Cleaning is done on three levels.
# make clean     Delete most generated files
#                Leave enough to build external modules
# make mrproper  Delete the current configuration, and all generated files
# make distclean Remove editor backup files, patch leftover files and the like

# Directories & files removed with 'make clean'
CLEAN_DIRS  += $(MODVERDIR)

# Directories & files removed with 'make mrproper'
MRPROPER_DIRS  += include/config usr/include include/generated          \
		  arch/*/include/generated .tmp_objdiff
MRPROPER_FILES += .config .config.old .version .old_version \
		  Module.symvers tags TAGS cscope* GPATH GTAGS GRTAGS GSYMS \
		  signing_key.pem signing_key.priv signing_key.x509	\
		  x509.genkey extra_certificates signing_key.x509.keyid	\
		  signing_key.x509.signer vmlinux-gdb.py

# clean - Delete most, but leave enough to build external modules
#
clean: rm-dirs  := $(CLEAN_DIRS)
clean: rm-files := $(CLEAN_FILES)
clean-dirs      := $(addprefix _clean_, . $(vmlinux-alldirs) Documentation samples)

PHONY += $(clean-dirs) clean archclean vmlinuxclean
$(clean-dirs):
	$(Q)$(MAKE) $(clean)=$(patsubst _clean_%,%,$@)

vmlinuxclean:
	$(Q)$(CONFIG_SHELL) $(srctree)/scripts/link-vmlinux.sh clean
	$(Q)$(if $(ARCH_POSTLINK), $(MAKE) -f $(ARCH_POSTLINK) clean)

clean: archclean vmlinuxclean

# mrproper - Delete all generated files, including .config
#
mrproper: rm-dirs  := $(wildcard $(MRPROPER_DIRS))
mrproper: rm-files := $(wildcard $(MRPROPER_FILES))
mrproper-dirs      := $(addprefix _mrproper_,Documentation/DocBook scripts)

PHONY += $(mrproper-dirs) mrproper archmrproper
$(mrproper-dirs):
	$(Q)$(MAKE) $(clean)=$(patsubst _mrproper_%,%,$@)

mrproper: clean archmrproper $(mrproper-dirs)
	$(call cmd,rmdirs)
	$(call cmd,rmfiles)

# distclean
#
PHONY += distclean

distclean: mrproper
	@find $(srctree) $(RCS_FIND_IGNORE) \
		\( -name '*.orig' -o -name '*.rej' -o -name '*~' \
		-o -name '*.bak' -o -name '#*#' -o -name '.*.orig' \
		-o -name '.*.rej' -o -name '*%'  -o -name 'core' \) \
		-type f -print | xargs rm -f


# Packaging of the kernel to various formats
# ---------------------------------------------------------------------------
# rpm target kept for backward compatibility
package-dir	:= scripts/package

%src-pkg: FORCE
	$(Q)$(MAKE) $(build)=$(package-dir) $@
%pkg: include/config/kernel.release FORCE
	$(Q)$(MAKE) $(build)=$(package-dir) $@
rpm: include/config/kernel.release FORCE
	$(Q)$(MAKE) $(build)=$(package-dir) $@


# Brief documentation of the typical targets used
# ---------------------------------------------------------------------------

boards := $(wildcard $(srctree)/arch/$(SRCARCH)/configs/*_defconfig)
boards := $(sort $(notdir $(boards)))
board-dirs := $(dir $(wildcard $(srctree)/arch/$(SRCARCH)/configs/*/*_defconfig))
board-dirs := $(sort $(notdir $(board-dirs:/=)))

PHONY += help
help:
	@echo  'Cleaning targets:'
	@echo  '  clean		  - Remove most generated files but keep the config and'
	@echo  '                    enough build support to build external modules'
	@echo  '  mrproper	  - Remove all generated files + config + various backup files'
	@echo  '  distclean	  - mrproper + remove editor backup and patch files'
	@echo  ''
	@echo  'Configuration targets:'
	@$(MAKE) -f $(srctree)/scripts/kconfig/Makefile help
	@echo  ''
	@echo  'Other generic targets:'
	@echo  '  all		  - Build all targets marked with [*]'
	@echo  '* vmlinux	  - Build the bare kernel'
	@echo  '* modules	  - Build all modules'
	@echo  '  modules_install - Install all modules to INSTALL_MOD_PATH (default: /)'
	@echo  '  firmware_install- Install all firmware to INSTALL_FW_PATH'
	@echo  '                    (default: $$(INSTALL_MOD_PATH)/lib/firmware)'
	@echo  '  dir/            - Build all files in dir and below'
	@echo  '  dir/file.[ois]  - Build specified target only'
	@echo  '  dir/file.lst    - Build specified mixed source/assembly target only'
	@echo  '                    (requires a recent binutils and recent build (System.map))'
	@echo  '  dir/file.ko     - Build module including final link'
	@echo  '  modules_prepare - Set up for building external modules'
	@echo  '  tags/TAGS	  - Generate tags file for editors'
	@echo  '  cscope	  - Generate cscope index'
	@echo  '  gtags           - Generate GNU GLOBAL index'
	@echo  '  kernelrelease	  - Output the release version string (use with make -s)'
	@echo  '  kernelversion	  - Output the version stored in Makefile (use with make -s)'
	@echo  '  image_name	  - Output the image name (use with make -s)'
	@echo  '  headers_install - Install sanitised kernel headers to INSTALL_HDR_PATH'; \
	 echo  '                    (default: $(INSTALL_HDR_PATH))'; \
	 echo  ''
	@echo  'Static analysers'
	@echo  '  checkstack      - Generate a list of stack hogs'
	@echo  '  namespacecheck  - Name space analysis on compiled kernel'
	@echo  '  versioncheck    - Sanity check on version.h usage'
	@echo  '  includecheck    - Check for duplicate included header files'
	@echo  '  export_report   - List the usages of all exported symbols'
	@echo  '  headers_check   - Sanity check on exported headers'
	@echo  '  headerdep       - Detect inclusion cycles in headers'
	@$(MAKE) -f $(srctree)/scripts/Makefile.help checker-help
	@echo  ''
	@echo  'Kernel selftest'
	@echo  '  kselftest       - Build and run kernel selftest (run as root)'
	@echo  '                    Build, install, and boot kernel before'
	@echo  '                    running kselftest on it'
	@echo  '  kselftest-clean - Remove all generated kselftest files'
	@echo  '  kselftest-merge - Merge all the config dependencies of kselftest to existed'
	@echo  '                    .config.'
	@echo  ''
	@echo  'Kernel packaging:'
	@$(MAKE) $(build)=$(package-dir) help
	@echo  ''
	@echo  'Documentation targets:'
	@$(MAKE) -f $(srctree)/Documentation/Makefile.sphinx dochelp
	@echo  ''
	@$(MAKE) -f $(srctree)/Documentation/DocBook/Makefile dochelp
	@echo  ''
	@echo  'Architecture specific targets ($(SRCARCH)):'
	@$(if $(archhelp),$(archhelp),\
		echo '  No architecture specific help defined for $(SRCARCH)')
	@echo  ''
	@$(if $(boards), \
		$(foreach b, $(boards), \
		printf "  %-24s - Build for %s\\n" $(b) $(subst _defconfig,,$(b));) \
		echo '')
	@$(if $(board-dirs), \
		$(foreach b, $(board-dirs), \
		printf "  %-16s - Show %s-specific targets\\n" help-$(b) $(b);) \
		printf "  %-16s - Show all of the above\\n" help-boards; \
		echo '')

	@echo  '  make V=0|1 [targets] 0 => quiet build (default), 1 => verbose build'
	@echo  '  make V=2   [targets] 2 => give reason for rebuild of target'
	@echo  '  make O=dir [targets] Locate all output files in "dir", including .config'
	@echo  '  make C=1   [targets] Check all c source with $$CHECK (sparse by default)'
	@echo  '  make C=2   [targets] Force check of all c source with $$CHECK'
	@echo  '  make RECORDMCOUNT_WARN=1 [targets] Warn about ignored mcount sections'
	@echo  '  make W=n   [targets] Enable extra gcc checks, n=1,2,3 where'
	@echo  '		1: warnings which may be relevant and do not occur too often'
	@echo  '		2: warnings which occur quite often but may still be relevant'
	@echo  '		3: more obscure warnings, can most likely be ignored'
	@echo  '		Multiple levels can be combined with W=12 or W=123'
	@echo  ''
	@echo  'Execute "make" or "make all" to build all targets marked with [*] '
	@echo  'For further info see the ./README file'


help-board-dirs := $(addprefix help-,$(board-dirs))

help-boards: $(help-board-dirs)

boards-per-dir = $(sort $(notdir $(wildcard $(srctree)/arch/$(SRCARCH)/configs/$*/*_defconfig)))

$(help-board-dirs): help-%:
	@echo  'Architecture specific targets ($(SRCARCH) $*):'
	@$(if $(boards-per-dir), \
		$(foreach b, $(boards-per-dir), \
		printf "  %-24s - Build for %s\\n" $*/$(b) $(subst _defconfig,,$(b));) \
		echo '')


# Documentation targets
# ---------------------------------------------------------------------------
DOC_TARGETS := xmldocs sgmldocs psdocs latexdocs pdfdocs htmldocs mandocs installmandocs epubdocs cleandocs
PHONY += $(DOC_TARGETS)
$(DOC_TARGETS): scripts_basic FORCE
	$(Q)$(MAKE) $(build)=scripts build_docproc build_check-lc_ctype
	$(Q)$(MAKE) $(build)=Documentation -f $(srctree)/Documentation/Makefile.sphinx $@
	$(Q)$(MAKE) $(build)=Documentation/DocBook $@

else # KBUILD_EXTMOD

###
# External module support.
# When building external modules the kernel used as basis is considered
# read-only, and no consistency checks are made and the make
# system is not used on the basis kernel. If updates are required
# in the basis kernel ordinary make commands (without M=...) must
# be used.
#
# The following are the only valid targets when building external
# modules.
# make M=dir clean     Delete all automatically generated files
# make M=dir modules   Make all modules in specified dir
# make M=dir	       Same as 'make M=dir modules'
# make M=dir modules_install
#                      Install the modules built in the module directory
#                      Assumes install directory is already created

# We are always building modules
KBUILD_MODULES := 1
PHONY += crmodverdir
crmodverdir:
	$(cmd_crmodverdir)

PHONY += $(objtree)/Module.symvers
$(objtree)/Module.symvers:
	@test -e $(objtree)/Module.symvers || ( \
	echo; \
	echo "  WARNING: Symbol version dump $(objtree)/Module.symvers"; \
	echo "           is missing; modules will have no dependencies and modversions."; \
	echo )

module-dirs := $(addprefix _module_,$(KBUILD_EXTMOD))
PHONY += $(module-dirs) modules
$(module-dirs): crmodverdir $(objtree)/Module.symvers
	$(Q)$(MAKE) $(build)=$(patsubst _module_%,%,$@)

modules: $(module-dirs)
	@$(kecho) '  Building modules, stage 2.';
	$(Q)$(MAKE) -f $(srctree)/scripts/Makefile.modpost

PHONY += modules_install
modules_install: _emodinst_ _emodinst_post

install-dir := $(if $(INSTALL_MOD_DIR),$(INSTALL_MOD_DIR),extra)
PHONY += _emodinst_
_emodinst_:
	$(Q)mkdir -p $(MODLIB)/$(install-dir)
	$(Q)$(MAKE) -f $(srctree)/scripts/Makefile.modinst

PHONY += _emodinst_post
_emodinst_post: _emodinst_
	$(call cmd,depmod)

clean-dirs := $(addprefix _clean_,$(KBUILD_EXTMOD))

PHONY += $(clean-dirs) clean
$(clean-dirs):
	$(Q)$(MAKE) $(clean)=$(patsubst _clean_%,%,$@)

clean:	rm-dirs := $(MODVERDIR)
clean: rm-files := $(KBUILD_EXTMOD)/Module.symvers

PHONY += help
help:
	@echo  '  Building external modules.'
	@echo  '  Syntax: make -C path/to/kernel/src M=$$PWD target'
	@echo  ''
	@echo  '  modules         - default target, build the module(s)'
	@echo  '  modules_install - install the module'
	@echo  '  clean           - remove generated files in module directory only'
	@echo  ''

# Dummies...
PHONY += prepare scripts
prepare: ;
scripts: ;
endif # KBUILD_EXTMOD

clean: $(clean-dirs)
	$(call cmd,rmdirs)
	$(call cmd,rmfiles)
	@find $(if $(KBUILD_EXTMOD), $(KBUILD_EXTMOD), .) $(RCS_FIND_IGNORE) \
		\( -name '*.[oas]' -o -name '*.ko' -o -name '.*.cmd' \
		-o -name '*.ko.*' \
		-o -name '*.dwo'  \
		-o -name '*.su'  \
		-o -name '.*.d' -o -name '.*.tmp' -o -name '*.mod.c' \
		-o -name '*.symtypes' -o -name 'modules.order' \
		-o -name modules.builtin -o -name '.tmp_*.o.*' \
		-o -name '*.c.[012]*.*' \
		-o -name '*.gcno' \) -type f -print | xargs rm -f

# Generate tags for editors
# ---------------------------------------------------------------------------
quiet_cmd_tags = GEN     $@
      cmd_tags = $(CONFIG_SHELL) $(srctree)/scripts/tags.sh $@

tags TAGS cscope gtags: FORCE
	$(call cmd,tags)

# Scripts to check various things for consistency
# ---------------------------------------------------------------------------

PHONY += includecheck versioncheck coccicheck namespacecheck export_report

includecheck:
	find $(srctree)/* $(RCS_FIND_IGNORE) \
		-name '*.[hcS]' -type f -print | sort \
		| xargs $(PERL) -w $(srctree)/scripts/checkincludes.pl

versioncheck:
	find $(srctree)/* $(RCS_FIND_IGNORE) \
		-name '*.[hcS]' -type f -print | sort \
		| xargs $(PERL) -w $(srctree)/scripts/checkversion.pl

coccicheck:
	$(Q)$(CONFIG_SHELL) $(srctree)/scripts/$@

namespacecheck:
	$(PERL) $(srctree)/scripts/namespace.pl

export_report:
	$(PERL) $(srctree)/scripts/export_report.pl

endif #ifeq ($(config-targets),1)
endif #ifeq ($(mixed-targets),1)

PHONY += checkstack kernelrelease kernelversion image_name

# UML needs a little special treatment here.  It wants to use the host
# toolchain, so needs $(SUBARCH) passed to checkstack.pl.  Everyone
# else wants $(ARCH), including people doing cross-builds, which means
# that $(SUBARCH) doesn't work here.
ifeq ($(ARCH), um)
CHECKSTACK_ARCH := $(SUBARCH)
else
CHECKSTACK_ARCH := $(ARCH)
endif
checkstack:
	$(OBJDUMP) -d vmlinux $$(find . -name '*.ko') | \
	$(PERL) $(src)/scripts/checkstack.pl $(CHECKSTACK_ARCH)

kernelrelease:
	@echo "$(KERNELVERSION)$$($(CONFIG_SHELL) $(srctree)/scripts/setlocalversion $(srctree))"

kernelversion:
	@echo $(KERNELVERSION)

image_name:
	@echo $(KBUILD_IMAGE)

# Clear a bunch of variables before executing the submake
tools/: FORCE
	$(Q)mkdir -p $(objtree)/tools
	$(Q)$(MAKE) LDFLAGS= MAKEFLAGS="$(tools_silent) $(filter --j% -j,$(MAKEFLAGS))" O=$(shell cd $(objtree) && /bin/pwd) subdir=tools -C $(src)/tools/

tools/%: FORCE
	$(Q)mkdir -p $(objtree)/tools
	$(Q)$(MAKE) LDFLAGS= MAKEFLAGS="$(tools_silent) $(filter --j% -j,$(MAKEFLAGS))" O=$(shell cd $(objtree) && /bin/pwd) subdir=tools -C $(src)/tools/ $*

# Single targets
# ---------------------------------------------------------------------------
# Single targets are compatible with:
# - build with mixed source and output
# - build with separate output dir 'make O=...'
# - external modules
#
#  target-dir => where to store outputfile
#  build-dir  => directory in kernel source tree to use

ifeq ($(KBUILD_EXTMOD),)
        build-dir  = $(patsubst %/,%,$(dir $@))
        target-dir = $(dir $@)
else
        zap-slash=$(filter-out .,$(patsubst %/,%,$(dir $@)))
        build-dir  = $(KBUILD_EXTMOD)$(if $(zap-slash),/$(zap-slash))
        target-dir = $(if $(KBUILD_EXTMOD),$(dir $<),$(dir $@))
endif

%.s: %.c prepare scripts FORCE
	$(Q)$(MAKE) $(build)=$(build-dir) $(target-dir)$(notdir $@)
%.i: %.c prepare scripts FORCE
	$(Q)$(MAKE) $(build)=$(build-dir) $(target-dir)$(notdir $@)
%.o: %.c prepare scripts FORCE
	$(Q)$(MAKE) $(build)=$(build-dir) $(target-dir)$(notdir $@)
%.lst: %.c prepare scripts FORCE
	$(Q)$(MAKE) $(build)=$(build-dir) $(target-dir)$(notdir $@)
%.s: %.S prepare scripts FORCE
	$(Q)$(MAKE) $(build)=$(build-dir) $(target-dir)$(notdir $@)
%.o: %.S prepare scripts FORCE
	$(Q)$(MAKE) $(build)=$(build-dir) $(target-dir)$(notdir $@)
%.symtypes: %.c prepare scripts FORCE
	$(Q)$(MAKE) $(build)=$(build-dir) $(target-dir)$(notdir $@)

# Modules
/: prepare scripts FORCE
	$(cmd_crmodverdir)
	$(Q)$(MAKE) KBUILD_MODULES=$(if $(CONFIG_MODULES),1) \
	$(build)=$(build-dir)
# Make sure the latest headers are built for Documentation
Documentation/ samples/: headers_install
%/: prepare scripts FORCE
	$(cmd_crmodverdir)
	$(Q)$(MAKE) KBUILD_MODULES=$(if $(CONFIG_MODULES),1) \
	$(build)=$(build-dir)
%.ko: prepare scripts FORCE
	$(cmd_crmodverdir)
	$(Q)$(MAKE) KBUILD_MODULES=$(if $(CONFIG_MODULES),1)   \
	$(build)=$(build-dir) $(@:.ko=.o)
	$(Q)$(MAKE) -f $(srctree)/scripts/Makefile.modpost

# FIXME Should go into a make.lib or something
# ===========================================================================

quiet_cmd_rmdirs = $(if $(wildcard $(rm-dirs)),CLEAN   $(wildcard $(rm-dirs)))
      cmd_rmdirs = rm -rf $(rm-dirs)

quiet_cmd_rmfiles = $(if $(wildcard $(rm-files)),CLEAN   $(wildcard $(rm-files)))
      cmd_rmfiles = rm -f $(rm-files)

# Run depmod only if we have System.map and depmod is executable
quiet_cmd_depmod = DEPMOD  $(KERNELRELEASE)
      cmd_depmod = $(CONFIG_SHELL) $(srctree)/scripts/depmod.sh $(DEPMOD) \
                   $(KERNELRELEASE) "$(patsubst y,_,$(CONFIG_HAVE_UNDERSCORE_SYMBOL_PREFIX))"

# Create temporary dir for module support files
# clean it up only when building all modules
cmd_crmodverdir = $(Q)mkdir -p $(MODVERDIR) \
                  $(if $(KBUILD_MODULES),; rm -f $(MODVERDIR)/*)

# read all saved command lines

targets := $(wildcard $(sort $(targets)))
cmd_files := $(wildcard .*.cmd $(foreach f,$(targets),$(dir $(f)).$(notdir $(f)).cmd))

ifneq ($(cmd_files),)
  $(cmd_files): ;	# Do not try to update included dependency files
  include $(cmd_files)
endif

endif	# skip-makefile

PHONY += FORCE
FORCE:

# Declare the contents of the .PHONY variable as phony.  We keep that
# information in a variable so we can use it in if_changed and friends.
.PHONY: $(PHONY)<|MERGE_RESOLUTION|>--- conflicted
+++ resolved
@@ -1,12 +1,7 @@
 VERSION = 4
 PATCHLEVEL = 9
-<<<<<<< HEAD
-SUBLEVEL = 109
+SUBLEVEL = 127
 EXTRAVERSION = -linux4sam_5.8+
-=======
-SUBLEVEL = 127
-EXTRAVERSION =
->>>>>>> 927556eb
 NAME = Roaring Lionus
 
 # *DOCUMENTATION*
