--- conflicted
+++ resolved
@@ -1,13 +1,8 @@
 # SPDX-License-Identifier: GPL-2.0
 VERSION = 5
 PATCHLEVEL = 10
-<<<<<<< HEAD
-SUBLEVEL = 107
+SUBLEVEL = 108
 EXTRAVERSION = -linux4microchip-2021.10
-=======
-SUBLEVEL = 108
-EXTRAVERSION =
->>>>>>> 9940314e
 NAME = Dare mighty things
 
 # *DOCUMENTATION*
