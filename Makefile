--- conflicted
+++ resolved
@@ -1,13 +1,8 @@
 # SPDX-License-Identifier: GPL-2.0
 VERSION = 5
 PATCHLEVEL = 4
-<<<<<<< HEAD
-SUBLEVEL = 70
+SUBLEVEL = 71
 EXTRAVERSION = -linux4sam-2020.10-rc2
-=======
-SUBLEVEL = 71
-EXTRAVERSION =
->>>>>>> 85b0841a
 NAME = Kleptomaniac Octopus
 
 # *DOCUMENTATION*
