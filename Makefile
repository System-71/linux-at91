--- conflicted
+++ resolved
@@ -1,13 +1,8 @@
 # SPDX-License-Identifier: GPL-2.0
 VERSION = 4
 PATCHLEVEL = 19
-<<<<<<< HEAD
-SUBLEVEL = 76
-EXTRAVERSION = -linux4sam-6.2-rc1
-=======
 SUBLEVEL = 78
 EXTRAVERSION =
->>>>>>> 58fce206
 NAME = "People's Front"
 
 # *DOCUMENTATION*
@@ -435,6 +430,7 @@
 KBUILD_LDFLAGS_MODULE := -T $(srctree)/scripts/module-common.lds
 KBUILD_LDFLAGS :=
 GCC_PLUGINS_CFLAGS :=
+CLANG_FLAGS :=
 
 export ARCH SRCARCH CONFIG_SHELL HOSTCC KBUILD_HOSTCFLAGS CROSS_COMPILE AS LD CC
 export CPP AR NM STRIP OBJCOPY OBJDUMP KBUILD_HOSTLDFLAGS KBUILD_HOSTLDLIBS
@@ -487,7 +483,7 @@
 
 ifeq ($(cc-name),clang)
 ifneq ($(CROSS_COMPILE),)
-CLANG_FLAGS	:= --target=$(notdir $(CROSS_COMPILE:%-=%))
+CLANG_FLAGS	+= --target=$(notdir $(CROSS_COMPILE:%-=%))
 GCC_TOOLCHAIN_DIR := $(dir $(shell which $(CROSS_COMPILE)elfedit))
 CLANG_FLAGS	+= --prefix=$(GCC_TOOLCHAIN_DIR)
 GCC_TOOLCHAIN	:= $(realpath $(GCC_TOOLCHAIN_DIR)/..)
@@ -496,6 +492,7 @@
 CLANG_FLAGS	+= --gcc-toolchain=$(GCC_TOOLCHAIN)
 endif
 CLANG_FLAGS	+= -no-integrated-as
+CLANG_FLAGS	+= -Werror=unknown-warning-option
 KBUILD_CFLAGS	+= $(CLANG_FLAGS)
 KBUILD_AFLAGS	+= $(CLANG_FLAGS)
 export CLANG_FLAGS
