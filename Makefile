VERSION = 4
PATCHLEVEL = 4
<<<<<<< HEAD
SUBLEVEL = 24
EXTRAVERSION = -linux4sam_5.5
=======
SUBLEVEL = 26
EXTRAVERSION =
>>>>>>> 4ad45491
NAME = Blurry Fish Butt

# *DOCUMENTATION*
# To see a list of typical targets execute "make help"
# More info can be located in ./README
# Comments in this file are targeted only to the developer, do not
# expect to learn how to build the kernel reading this file.

# o Do not use make's built-in rules and variables
#   (this increases performance and avoids hard-to-debug behaviour);
# o Look for make include files relative to root of kernel src
MAKEFLAGS += -rR --include-dir=$(CURDIR)

# Avoid funny character set dependencies
unexport LC_ALL
LC_COLLATE=C
LC_NUMERIC=C
export LC_COLLATE LC_NUMERIC

# Avoid interference with shell env settings
unexport GREP_OPTIONS

# We are using a recursive build, so we need to do a little thinking
# to get the ordering right.
#
# Most importantly: sub-Makefiles should only ever modify files in
# their own directory. If in some directory we have a dependency on
# a file in another dir (which doesn't happen often, but it's often
# unavoidable when linking the built-in.o targets which finally
# turn into vmlinux), we will call a sub make in that other dir, and
# after that we are sure that everything which is in that other dir
# is now up to date.
#
# The only cases where we need to modify files which have global
# effects are thus separated out and done before the recursive
# descending is started. They are now explicitly listed as the
# prepare rule.

# Beautify output
# ---------------------------------------------------------------------------
#
# Normally, we echo the whole command before executing it. By making
# that echo $($(quiet)$(cmd)), we now have the possibility to set
# $(quiet) to choose other forms of output instead, e.g.
#
#         quiet_cmd_cc_o_c = Compiling $(RELDIR)/$@
#         cmd_cc_o_c       = $(CC) $(c_flags) -c -o $@ $<
#
# If $(quiet) is empty, the whole command will be printed.
# If it is set to "quiet_", only the short version will be printed.
# If it is set to "silent_", nothing will be printed at all, since
# the variable $(silent_cmd_cc_o_c) doesn't exist.
#
# A simple variant is to prefix commands with $(Q) - that's useful
# for commands that shall be hidden in non-verbose mode.
#
#	$(Q)ln $@ :<
#
# If KBUILD_VERBOSE equals 0 then the above command will be hidden.
# If KBUILD_VERBOSE equals 1 then the above command is displayed.
#
# To put more focus on warnings, be less verbose as default
# Use 'make V=1' to see the full commands

ifeq ("$(origin V)", "command line")
  KBUILD_VERBOSE = $(V)
endif
ifndef KBUILD_VERBOSE
  KBUILD_VERBOSE = 0
endif

ifeq ($(KBUILD_VERBOSE),1)
  quiet =
  Q =
else
  quiet=quiet_
  Q = @
endif

# If the user is running make -s (silent mode), suppress echoing of
# commands

ifneq ($(filter 4.%,$(MAKE_VERSION)),)	# make-4
ifneq ($(filter %s ,$(firstword x$(MAKEFLAGS))),)
  quiet=silent_
endif
else					# make-3.8x
ifneq ($(filter s% -s%,$(MAKEFLAGS)),)
  quiet=silent_
endif
endif

export quiet Q KBUILD_VERBOSE

# kbuild supports saving output files in a separate directory.
# To locate output files in a separate directory two syntaxes are supported.
# In both cases the working directory must be the root of the kernel src.
# 1) O=
# Use "make O=dir/to/store/output/files/"
#
# 2) Set KBUILD_OUTPUT
# Set the environment variable KBUILD_OUTPUT to point to the directory
# where the output files shall be placed.
# export KBUILD_OUTPUT=dir/to/store/output/files/
# make
#
# The O= assignment takes precedence over the KBUILD_OUTPUT environment
# variable.

# KBUILD_SRC is set on invocation of make in OBJ directory
# KBUILD_SRC is not intended to be used by the regular user (for now)
ifeq ($(KBUILD_SRC),)

# OK, Make called in directory where kernel src resides
# Do we want to locate output files in a separate directory?
ifeq ("$(origin O)", "command line")
  KBUILD_OUTPUT := $(O)
endif

# That's our default target when none is given on the command line
PHONY := _all
_all:

# Cancel implicit rules on top Makefile
$(CURDIR)/Makefile Makefile: ;

ifneq ($(words $(subst :, ,$(CURDIR))), 1)
  $(error main directory cannot contain spaces nor colons)
endif

ifneq ($(KBUILD_OUTPUT),)
# Invoke a second make in the output directory, passing relevant variables
# check that the output directory actually exists
saved-output := $(KBUILD_OUTPUT)
KBUILD_OUTPUT := $(shell mkdir -p $(KBUILD_OUTPUT) && cd $(KBUILD_OUTPUT) \
								&& /bin/pwd)
$(if $(KBUILD_OUTPUT),, \
     $(error failed to create output directory "$(saved-output)"))

PHONY += $(MAKECMDGOALS) sub-make

$(filter-out _all sub-make $(CURDIR)/Makefile, $(MAKECMDGOALS)) _all: sub-make
	@:

sub-make: FORCE
	$(Q)$(MAKE) -C $(KBUILD_OUTPUT) KBUILD_SRC=$(CURDIR) \
	-f $(CURDIR)/Makefile $(filter-out _all sub-make,$(MAKECMDGOALS))

# Leave processing to above invocation of make
skip-makefile := 1
endif # ifneq ($(KBUILD_OUTPUT),)
endif # ifeq ($(KBUILD_SRC),)

# We process the rest of the Makefile if this is the final invocation of make
ifeq ($(skip-makefile),)

# Do not print "Entering directory ...",
# but we want to display it when entering to the output directory
# so that IDEs/editors are able to understand relative filenames.
MAKEFLAGS += --no-print-directory

# Call a source code checker (by default, "sparse") as part of the
# C compilation.
#
# Use 'make C=1' to enable checking of only re-compiled files.
# Use 'make C=2' to enable checking of *all* source files, regardless
# of whether they are re-compiled or not.
#
# See the file "Documentation/sparse.txt" for more details, including
# where to get the "sparse" utility.

ifeq ("$(origin C)", "command line")
  KBUILD_CHECKSRC = $(C)
endif
ifndef KBUILD_CHECKSRC
  KBUILD_CHECKSRC = 0
endif

# Use make M=dir to specify directory of external module to build
# Old syntax make ... SUBDIRS=$PWD is still supported
# Setting the environment variable KBUILD_EXTMOD take precedence
ifdef SUBDIRS
  KBUILD_EXTMOD ?= $(SUBDIRS)
endif

ifeq ("$(origin M)", "command line")
  KBUILD_EXTMOD := $(M)
endif

# If building an external module we do not care about the all: rule
# but instead _all depend on modules
PHONY += all
ifeq ($(KBUILD_EXTMOD),)
_all: all
else
_all: modules
endif

ifeq ($(KBUILD_SRC),)
        # building in the source tree
        srctree := .
else
        ifeq ($(KBUILD_SRC)/,$(dir $(CURDIR)))
                # building in a subdirectory of the source tree
                srctree := ..
        else
                srctree := $(KBUILD_SRC)
        endif
endif
objtree		:= .
src		:= $(srctree)
obj		:= $(objtree)

VPATH		:= $(srctree)$(if $(KBUILD_EXTMOD),:$(KBUILD_EXTMOD))

export srctree objtree VPATH

# SUBARCH tells the usermode build what the underlying arch is.  That is set
# first, and if a usermode build is happening, the "ARCH=um" on the command
# line overrides the setting of ARCH below.  If a native build is happening,
# then ARCH is assigned, getting whatever value it gets normally, and
# SUBARCH is subsequently ignored.

SUBARCH := $(shell uname -m | sed -e s/i.86/x86/ -e s/x86_64/x86/ \
				  -e s/sun4u/sparc64/ \
				  -e s/arm.*/arm/ -e s/sa110/arm/ \
				  -e s/s390x/s390/ -e s/parisc64/parisc/ \
				  -e s/ppc.*/powerpc/ -e s/mips.*/mips/ \
				  -e s/sh[234].*/sh/ -e s/aarch64.*/arm64/ )

# Cross compiling and selecting different set of gcc/bin-utils
# ---------------------------------------------------------------------------
#
# When performing cross compilation for other architectures ARCH shall be set
# to the target architecture. (See arch/* for the possibilities).
# ARCH can be set during invocation of make:
# make ARCH=ia64
# Another way is to have ARCH set in the environment.
# The default ARCH is the host where make is executed.

# CROSS_COMPILE specify the prefix used for all executables used
# during compilation. Only gcc and related bin-utils executables
# are prefixed with $(CROSS_COMPILE).
# CROSS_COMPILE can be set on the command line
# make CROSS_COMPILE=ia64-linux-
# Alternatively CROSS_COMPILE can be set in the environment.
# A third alternative is to store a setting in .config so that plain
# "make" in the configured kernel build directory always uses that.
# Default value for CROSS_COMPILE is not to prefix executables
# Note: Some architectures assign CROSS_COMPILE in their arch/*/Makefile
ARCH		?= $(SUBARCH)
CROSS_COMPILE	?= $(CONFIG_CROSS_COMPILE:"%"=%)

# Architecture as present in compile.h
UTS_MACHINE 	:= $(ARCH)
SRCARCH 	:= $(ARCH)

# Additional ARCH settings for x86
ifeq ($(ARCH),i386)
        SRCARCH := x86
endif
ifeq ($(ARCH),x86_64)
        SRCARCH := x86
endif

# Additional ARCH settings for sparc
ifeq ($(ARCH),sparc32)
       SRCARCH := sparc
endif
ifeq ($(ARCH),sparc64)
       SRCARCH := sparc
endif

# Additional ARCH settings for sh
ifeq ($(ARCH),sh64)
       SRCARCH := sh
endif

# Additional ARCH settings for tile
ifeq ($(ARCH),tilepro)
       SRCARCH := tile
endif
ifeq ($(ARCH),tilegx)
       SRCARCH := tile
endif

# Where to locate arch specific headers
hdr-arch  := $(SRCARCH)

KCONFIG_CONFIG	?= .config
export KCONFIG_CONFIG

# SHELL used by kbuild
CONFIG_SHELL := $(shell if [ -x "$$BASH" ]; then echo $$BASH; \
	  else if [ -x /bin/bash ]; then echo /bin/bash; \
	  else echo sh; fi ; fi)

HOSTCC       = gcc
HOSTCXX      = g++
HOSTCFLAGS   = -Wall -Wmissing-prototypes -Wstrict-prototypes -O2 -fomit-frame-pointer -std=gnu89
HOSTCXXFLAGS = -O2

ifeq ($(shell $(HOSTCC) -v 2>&1 | grep -c "clang version"), 1)
HOSTCFLAGS  += -Wno-unused-value -Wno-unused-parameter \
		-Wno-missing-field-initializers -fno-delete-null-pointer-checks
endif

# Decide whether to build built-in, modular, or both.
# Normally, just do built-in.

KBUILD_MODULES :=
KBUILD_BUILTIN := 1

# If we have only "make modules", don't compile built-in objects.
# When we're building modules with modversions, we need to consider
# the built-in objects during the descend as well, in order to
# make sure the checksums are up to date before we record them.

ifeq ($(MAKECMDGOALS),modules)
  KBUILD_BUILTIN := $(if $(CONFIG_MODVERSIONS),1)
endif

# If we have "make <whatever> modules", compile modules
# in addition to whatever we do anyway.
# Just "make" or "make all" shall build modules as well

ifneq ($(filter all _all modules,$(MAKECMDGOALS)),)
  KBUILD_MODULES := 1
endif

ifeq ($(MAKECMDGOALS),)
  KBUILD_MODULES := 1
endif

export KBUILD_MODULES KBUILD_BUILTIN
export KBUILD_CHECKSRC KBUILD_SRC KBUILD_EXTMOD

# We need some generic definitions (do not try to remake the file).
scripts/Kbuild.include: ;
include scripts/Kbuild.include

# Make variables (CC, etc...)
AS		= $(CROSS_COMPILE)as
LD		= $(CROSS_COMPILE)ld
CC		= $(CROSS_COMPILE)gcc
CPP		= $(CC) -E
AR		= $(CROSS_COMPILE)ar
NM		= $(CROSS_COMPILE)nm
STRIP		= $(CROSS_COMPILE)strip
OBJCOPY		= $(CROSS_COMPILE)objcopy
OBJDUMP		= $(CROSS_COMPILE)objdump
AWK		= awk
GENKSYMS	= scripts/genksyms/genksyms
INSTALLKERNEL  := installkernel
DEPMOD		= /sbin/depmod
PERL		= perl
PYTHON		= python
CHECK		= sparse

CHECKFLAGS     := -D__linux__ -Dlinux -D__STDC__ -Dunix -D__unix__ \
		  -Wbitwise -Wno-return-void $(CF)
CFLAGS_MODULE   =
AFLAGS_MODULE   =
LDFLAGS_MODULE  =
CFLAGS_KERNEL	=
AFLAGS_KERNEL	=
CFLAGS_GCOV	= -fprofile-arcs -ftest-coverage -fno-tree-loop-im


# Use USERINCLUDE when you must reference the UAPI directories only.
USERINCLUDE    := \
		-I$(srctree)/arch/$(hdr-arch)/include/uapi \
		-Iarch/$(hdr-arch)/include/generated/uapi \
		-I$(srctree)/include/uapi \
		-Iinclude/generated/uapi \
                -include $(srctree)/include/linux/kconfig.h

# Use LINUXINCLUDE when you must reference the include/ directory.
# Needed to be compatible with the O= option
LINUXINCLUDE    := \
		-I$(srctree)/arch/$(hdr-arch)/include \
		-Iarch/$(hdr-arch)/include/generated/uapi \
		-Iarch/$(hdr-arch)/include/generated \
		$(if $(KBUILD_SRC), -I$(srctree)/include) \
		-Iinclude \
		$(USERINCLUDE)

KBUILD_CPPFLAGS := -D__KERNEL__

KBUILD_CFLAGS   := -Wall -Wundef -Wstrict-prototypes -Wno-trigraphs \
		   -fno-strict-aliasing -fno-common \
		   -Werror-implicit-function-declaration \
		   -Wno-format-security \
		   -std=gnu89

KBUILD_AFLAGS_KERNEL :=
KBUILD_CFLAGS_KERNEL :=
KBUILD_AFLAGS   := -D__ASSEMBLY__
KBUILD_AFLAGS_MODULE  := -DMODULE
KBUILD_CFLAGS_MODULE  := -DMODULE
KBUILD_LDFLAGS_MODULE := -T $(srctree)/scripts/module-common.lds

# Read KERNELRELEASE from include/config/kernel.release (if it exists)
KERNELRELEASE = $(shell cat include/config/kernel.release 2> /dev/null)
KERNELVERSION = $(VERSION)$(if $(PATCHLEVEL),.$(PATCHLEVEL)$(if $(SUBLEVEL),.$(SUBLEVEL)))$(EXTRAVERSION)

export VERSION PATCHLEVEL SUBLEVEL KERNELRELEASE KERNELVERSION
export ARCH SRCARCH CONFIG_SHELL HOSTCC HOSTCFLAGS CROSS_COMPILE AS LD CC
export CPP AR NM STRIP OBJCOPY OBJDUMP
export MAKE AWK GENKSYMS INSTALLKERNEL PERL PYTHON UTS_MACHINE
export HOSTCXX HOSTCXXFLAGS LDFLAGS_MODULE CHECK CHECKFLAGS

export KBUILD_CPPFLAGS NOSTDINC_FLAGS LINUXINCLUDE OBJCOPYFLAGS LDFLAGS
export KBUILD_CFLAGS CFLAGS_KERNEL CFLAGS_MODULE CFLAGS_GCOV CFLAGS_KASAN
export KBUILD_AFLAGS AFLAGS_KERNEL AFLAGS_MODULE
export KBUILD_AFLAGS_MODULE KBUILD_CFLAGS_MODULE KBUILD_LDFLAGS_MODULE
export KBUILD_AFLAGS_KERNEL KBUILD_CFLAGS_KERNEL
export KBUILD_ARFLAGS

# When compiling out-of-tree modules, put MODVERDIR in the module
# tree rather than in the kernel tree. The kernel tree might
# even be read-only.
export MODVERDIR := $(if $(KBUILD_EXTMOD),$(firstword $(KBUILD_EXTMOD))/).tmp_versions

# Files to ignore in find ... statements

export RCS_FIND_IGNORE := \( -name SCCS -o -name BitKeeper -o -name .svn -o    \
			  -name CVS -o -name .pc -o -name .hg -o -name .git \) \
			  -prune -o
export RCS_TAR_IGNORE := --exclude SCCS --exclude BitKeeper --exclude .svn \
			 --exclude CVS --exclude .pc --exclude .hg --exclude .git

# ===========================================================================
# Rules shared between *config targets and build targets

# Basic helpers built in scripts/
PHONY += scripts_basic
scripts_basic:
	$(Q)$(MAKE) $(build)=scripts/basic
	$(Q)rm -f .tmp_quiet_recordmcount

# To avoid any implicit rule to kick in, define an empty command.
scripts/basic/%: scripts_basic ;

PHONY += outputmakefile
# outputmakefile generates a Makefile in the output directory, if using a
# separate output directory. This allows convenient use of make in the
# output directory.
outputmakefile:
ifneq ($(KBUILD_SRC),)
	$(Q)ln -fsn $(srctree) source
	$(Q)$(CONFIG_SHELL) $(srctree)/scripts/mkmakefile \
	    $(srctree) $(objtree) $(VERSION) $(PATCHLEVEL)
endif

# Support for using generic headers in asm-generic
PHONY += asm-generic
asm-generic:
	$(Q)$(MAKE) -f $(srctree)/scripts/Makefile.asm-generic \
	            src=asm obj=arch/$(SRCARCH)/include/generated/asm
	$(Q)$(MAKE) -f $(srctree)/scripts/Makefile.asm-generic \
	            src=uapi/asm obj=arch/$(SRCARCH)/include/generated/uapi/asm

# To make sure we do not include .config for any of the *config targets
# catch them early, and hand them over to scripts/kconfig/Makefile
# It is allowed to specify more targets when calling make, including
# mixing *config targets and build targets.
# For example 'make oldconfig all'.
# Detect when mixed targets is specified, and make a second invocation
# of make so .config is not included in this case either (for *config).

version_h := include/generated/uapi/linux/version.h
old_version_h := include/linux/version.h

no-dot-config-targets := clean mrproper distclean \
			 cscope gtags TAGS tags help% %docs check% coccicheck \
			 $(version_h) headers_% archheaders archscripts \
			 kernelversion %src-pkg

config-targets := 0
mixed-targets  := 0
dot-config     := 1

ifneq ($(filter $(no-dot-config-targets), $(MAKECMDGOALS)),)
	ifeq ($(filter-out $(no-dot-config-targets), $(MAKECMDGOALS)),)
		dot-config := 0
	endif
endif

ifeq ($(KBUILD_EXTMOD),)
        ifneq ($(filter config %config,$(MAKECMDGOALS)),)
                config-targets := 1
                ifneq ($(words $(MAKECMDGOALS)),1)
                        mixed-targets := 1
                endif
        endif
endif
# install and module_install need also be processed one by one
ifneq ($(filter install,$(MAKECMDGOALS)),)
        ifneq ($(filter modules_install,$(MAKECMDGOALS)),)
	        mixed-targets := 1
        endif
endif

ifeq ($(mixed-targets),1)
# ===========================================================================
# We're called with mixed targets (*config and build targets).
# Handle them one by one.

PHONY += $(MAKECMDGOALS) __build_one_by_one

$(filter-out __build_one_by_one, $(MAKECMDGOALS)): __build_one_by_one
	@:

__build_one_by_one:
	$(Q)set -e; \
	for i in $(MAKECMDGOALS); do \
		$(MAKE) -f $(srctree)/Makefile $$i; \
	done

else
ifeq ($(config-targets),1)
# ===========================================================================
# *config targets only - make sure prerequisites are updated, and descend
# in scripts/kconfig to make the *config target

# Read arch specific Makefile to set KBUILD_DEFCONFIG as needed.
# KBUILD_DEFCONFIG may point out an alternative default configuration
# used for 'make defconfig'
include arch/$(SRCARCH)/Makefile
export KBUILD_DEFCONFIG KBUILD_KCONFIG

config: scripts_basic outputmakefile FORCE
	$(Q)$(MAKE) $(build)=scripts/kconfig $@

%config: scripts_basic outputmakefile FORCE
	$(Q)$(MAKE) $(build)=scripts/kconfig $@

else
# ===========================================================================
# Build targets only - this includes vmlinux, arch specific targets, clean
# targets and others. In general all targets except *config targets.

ifeq ($(KBUILD_EXTMOD),)
# Additional helpers built in scripts/
# Carefully list dependencies so we do not try to build scripts twice
# in parallel
PHONY += scripts
scripts: scripts_basic include/config/auto.conf include/config/tristate.conf \
	 asm-generic
	$(Q)$(MAKE) $(build)=$(@)

# Objects we will link into vmlinux / subdirs we need to visit
init-y		:= init/
drivers-y	:= drivers/ sound/ firmware/
net-y		:= net/
libs-y		:= lib/
core-y		:= usr/
virt-y		:= virt/
endif # KBUILD_EXTMOD

ifeq ($(dot-config),1)
# Read in config
-include include/config/auto.conf

ifeq ($(KBUILD_EXTMOD),)
# Read in dependencies to all Kconfig* files, make sure to run
# oldconfig if changes are detected.
-include include/config/auto.conf.cmd

# To avoid any implicit rule to kick in, define an empty command
$(KCONFIG_CONFIG) include/config/auto.conf.cmd: ;

# If .config is newer than include/config/auto.conf, someone tinkered
# with it and forgot to run make oldconfig.
# if auto.conf.cmd is missing then we are probably in a cleaned tree so
# we execute the config step to be sure to catch updated Kconfig files
include/config/%.conf: $(KCONFIG_CONFIG) include/config/auto.conf.cmd
	$(Q)$(MAKE) -f $(srctree)/Makefile silentoldconfig
else
# external modules needs include/generated/autoconf.h and include/config/auto.conf
# but do not care if they are up-to-date. Use auto.conf to trigger the test
PHONY += include/config/auto.conf

include/config/auto.conf:
	$(Q)test -e include/generated/autoconf.h -a -e $@ || (		\
	echo >&2;							\
	echo >&2 "  ERROR: Kernel configuration is invalid.";		\
	echo >&2 "         include/generated/autoconf.h or $@ are missing.";\
	echo >&2 "         Run 'make oldconfig && make prepare' on kernel src to fix it.";	\
	echo >&2 ;							\
	/bin/false)

endif # KBUILD_EXTMOD

else
# Dummy target needed, because used as prerequisite
include/config/auto.conf: ;
endif # $(dot-config)

# The all: target is the default when no target is given on the
# command line.
# This allow a user to issue only 'make' to build a kernel including modules
# Defaults to vmlinux, but the arch makefile usually adds further targets
all: vmlinux

# The arch Makefile can set ARCH_{CPP,A,C}FLAGS to override the default
# values of the respective KBUILD_* variables
ARCH_CPPFLAGS :=
ARCH_AFLAGS :=
ARCH_CFLAGS :=
include arch/$(SRCARCH)/Makefile

KBUILD_CFLAGS	+= $(call cc-option,-fno-delete-null-pointer-checks,)
KBUILD_CFLAGS	+= $(call cc-disable-warning,maybe-uninitialized,)

ifdef CONFIG_CC_OPTIMIZE_FOR_SIZE
KBUILD_CFLAGS	+= -Os
else
ifdef CONFIG_PROFILE_ALL_BRANCHES
KBUILD_CFLAGS	+= -O2
else
KBUILD_CFLAGS   += -O2
endif
endif

# Tell gcc to never replace conditional load with a non-conditional one
KBUILD_CFLAGS	+= $(call cc-option,--param=allow-store-data-races=0)

ifdef CONFIG_READABLE_ASM
# Disable optimizations that make assembler listings hard to read.
# reorder blocks reorders the control in the function
# ipa clone creates specialized cloned functions
# partial inlining inlines only parts of functions
KBUILD_CFLAGS += $(call cc-option,-fno-reorder-blocks,) \
                 $(call cc-option,-fno-ipa-cp-clone,) \
                 $(call cc-option,-fno-partial-inlining)
endif

ifneq ($(CONFIG_FRAME_WARN),0)
KBUILD_CFLAGS += $(call cc-option,-Wframe-larger-than=${CONFIG_FRAME_WARN})
endif

# Handle stack protector mode.
#
# Since kbuild can potentially perform two passes (first with the old
# .config values and then with updated .config values), we cannot error out
# if a desired compiler option is unsupported. If we were to error, kbuild
# could never get to the second pass and actually notice that we changed
# the option to something that was supported.
#
# Additionally, we don't want to fallback and/or silently change which compiler
# flags will be used, since that leads to producing kernels with different
# security feature characteristics depending on the compiler used. ("But I
# selected CC_STACKPROTECTOR_STRONG! Why did it build with _REGULAR?!")
#
# The middle ground is to warn here so that the failed option is obvious, but
# to let the build fail with bad compiler flags so that we can't produce a
# kernel when there is a CONFIG and compiler mismatch.
#
ifdef CONFIG_CC_STACKPROTECTOR_REGULAR
  stackp-flag := -fstack-protector
  ifeq ($(call cc-option, $(stackp-flag)),)
    $(warning Cannot use CONFIG_CC_STACKPROTECTOR_REGULAR: \
             -fstack-protector not supported by compiler)
  endif
else
ifdef CONFIG_CC_STACKPROTECTOR_STRONG
  stackp-flag := -fstack-protector-strong
  ifeq ($(call cc-option, $(stackp-flag)),)
    $(warning Cannot use CONFIG_CC_STACKPROTECTOR_STRONG: \
	      -fstack-protector-strong not supported by compiler)
  endif
else
  # Force off for distro compilers that enable stack protector by default.
  stackp-flag := $(call cc-option, -fno-stack-protector)
endif
endif
KBUILD_CFLAGS += $(stackp-flag)

ifeq ($(cc-name),clang)
KBUILD_CPPFLAGS += $(call cc-option,-Qunused-arguments,)
KBUILD_CPPFLAGS += $(call cc-option,-Wno-unknown-warning-option,)
KBUILD_CFLAGS += $(call cc-disable-warning, unused-variable)
KBUILD_CFLAGS += $(call cc-disable-warning, format-invalid-specifier)
KBUILD_CFLAGS += $(call cc-disable-warning, gnu)
# Quiet clang warning: comparison of unsigned expression < 0 is always false
KBUILD_CFLAGS += $(call cc-disable-warning, tautological-compare)
# CLANG uses a _MergedGlobals as optimization, but this breaks modpost, as the
# source of a reference will be _MergedGlobals and not on of the whitelisted names.
# See modpost pattern 2
KBUILD_CFLAGS += $(call cc-option, -mno-global-merge,)
KBUILD_CFLAGS += $(call cc-option, -fcatch-undefined-behavior)
else

# These warnings generated too much noise in a regular build.
# Use make W=1 to enable them (see scripts/Makefile.build)
KBUILD_CFLAGS += $(call cc-disable-warning, unused-but-set-variable)
KBUILD_CFLAGS += $(call cc-disable-warning, unused-const-variable)
endif

ifdef CONFIG_FRAME_POINTER
KBUILD_CFLAGS	+= -fno-omit-frame-pointer -fno-optimize-sibling-calls
else
# Some targets (ARM with Thumb2, for example), can't be built with frame
# pointers.  For those, we don't have FUNCTION_TRACER automatically
# select FRAME_POINTER.  However, FUNCTION_TRACER adds -pg, and this is
# incompatible with -fomit-frame-pointer with current GCC, so we don't use
# -fomit-frame-pointer with FUNCTION_TRACER.
ifndef CONFIG_FUNCTION_TRACER
KBUILD_CFLAGS	+= -fomit-frame-pointer
endif
endif

KBUILD_CFLAGS   += $(call cc-option, -fno-var-tracking-assignments)

ifdef CONFIG_DEBUG_INFO
ifdef CONFIG_DEBUG_INFO_SPLIT
KBUILD_CFLAGS   += $(call cc-option, -gsplit-dwarf, -g)
else
KBUILD_CFLAGS	+= -g
endif
KBUILD_AFLAGS	+= -Wa,-gdwarf-2
endif
ifdef CONFIG_DEBUG_INFO_DWARF4
KBUILD_CFLAGS	+= $(call cc-option, -gdwarf-4,)
endif

ifdef CONFIG_DEBUG_INFO_REDUCED
KBUILD_CFLAGS 	+= $(call cc-option, -femit-struct-debug-baseonly) \
		   $(call cc-option,-fno-var-tracking)
endif

ifdef CONFIG_FUNCTION_TRACER
ifndef CC_FLAGS_FTRACE
CC_FLAGS_FTRACE := -pg
endif
export CC_FLAGS_FTRACE
ifdef CONFIG_HAVE_FENTRY
CC_USING_FENTRY	:= $(call cc-option, -mfentry -DCC_USING_FENTRY)
endif
KBUILD_CFLAGS	+= $(CC_FLAGS_FTRACE) $(CC_USING_FENTRY)
KBUILD_AFLAGS	+= $(CC_USING_FENTRY)
ifdef CONFIG_DYNAMIC_FTRACE
	ifdef CONFIG_HAVE_C_RECORDMCOUNT
		BUILD_C_RECORDMCOUNT := y
		export BUILD_C_RECORDMCOUNT
	endif
endif
endif

# We trigger additional mismatches with less inlining
ifdef CONFIG_DEBUG_SECTION_MISMATCH
KBUILD_CFLAGS += $(call cc-option, -fno-inline-functions-called-once)
endif

# arch Makefile may override CC so keep this after arch Makefile is included
NOSTDINC_FLAGS += -nostdinc -isystem $(shell $(CC) -print-file-name=include)
CHECKFLAGS     += $(NOSTDINC_FLAGS)

# warn about C99 declaration after statement
KBUILD_CFLAGS += $(call cc-option,-Wdeclaration-after-statement,)

# disable pointer signed / unsigned warnings in gcc 4.0
KBUILD_CFLAGS += $(call cc-disable-warning, pointer-sign)

# disable invalid "can't wrap" optimizations for signed / pointers
KBUILD_CFLAGS	+= $(call cc-option,-fno-strict-overflow)

# conserve stack if available
KBUILD_CFLAGS   += $(call cc-option,-fconserve-stack)

# disallow errors like 'EXPORT_GPL(foo);' with missing header
KBUILD_CFLAGS   += $(call cc-option,-Werror=implicit-int)

# require functions to have arguments in prototypes, not empty 'int foo()'
KBUILD_CFLAGS   += $(call cc-option,-Werror=strict-prototypes)

# Prohibit date/time macros, which would make the build non-deterministic
KBUILD_CFLAGS   += $(call cc-option,-Werror=date-time)

# use the deterministic mode of AR if available
KBUILD_ARFLAGS := $(call ar-option,D)

# check for 'asm goto'
ifeq ($(shell $(CONFIG_SHELL) $(srctree)/scripts/gcc-goto.sh $(CC)), y)
	KBUILD_CFLAGS += -DCC_HAVE_ASM_GOTO
	KBUILD_AFLAGS += -DCC_HAVE_ASM_GOTO
endif

include scripts/Makefile.kasan
include scripts/Makefile.extrawarn

# Add any arch overrides and user supplied CPPFLAGS, AFLAGS and CFLAGS as the
# last assignments
KBUILD_CPPFLAGS += $(ARCH_CPPFLAGS) $(KCPPFLAGS)
KBUILD_AFLAGS   += $(ARCH_AFLAGS)   $(KAFLAGS)
KBUILD_CFLAGS   += $(ARCH_CFLAGS)   $(KCFLAGS)

# Use --build-id when available.
LDFLAGS_BUILD_ID = $(patsubst -Wl$(comma)%,%,\
			      $(call cc-ldoption, -Wl$(comma)--build-id,))
KBUILD_LDFLAGS_MODULE += $(LDFLAGS_BUILD_ID)
LDFLAGS_vmlinux += $(LDFLAGS_BUILD_ID)

ifeq ($(CONFIG_STRIP_ASM_SYMS),y)
LDFLAGS_vmlinux	+= $(call ld-option, -X,)
endif

# Default kernel image to build when no specific target is given.
# KBUILD_IMAGE may be overruled on the command line or
# set in the environment
# Also any assignments in arch/$(ARCH)/Makefile take precedence over
# this default value
export KBUILD_IMAGE ?= vmlinux

#
# INSTALL_PATH specifies where to place the updated kernel and system map
# images. Default is /boot, but you can set it to other values
export	INSTALL_PATH ?= /boot

#
# INSTALL_DTBS_PATH specifies a prefix for relocations required by build roots.
# Like INSTALL_MOD_PATH, it isn't defined in the Makefile, but can be passed as
# an argument if needed. Otherwise it defaults to the kernel install path
#
export INSTALL_DTBS_PATH ?= $(INSTALL_PATH)/dtbs/$(KERNELRELEASE)

#
# INSTALL_MOD_PATH specifies a prefix to MODLIB for module directory
# relocations required by build roots.  This is not defined in the
# makefile but the argument can be passed to make if needed.
#

MODLIB	= $(INSTALL_MOD_PATH)/lib/modules/$(KERNELRELEASE)
export MODLIB

#
# INSTALL_MOD_STRIP, if defined, will cause modules to be
# stripped after they are installed.  If INSTALL_MOD_STRIP is '1', then
# the default option --strip-debug will be used.  Otherwise,
# INSTALL_MOD_STRIP value will be used as the options to the strip command.

ifdef INSTALL_MOD_STRIP
ifeq ($(INSTALL_MOD_STRIP),1)
mod_strip_cmd = $(STRIP) --strip-debug
else
mod_strip_cmd = $(STRIP) $(INSTALL_MOD_STRIP)
endif # INSTALL_MOD_STRIP=1
else
mod_strip_cmd = true
endif # INSTALL_MOD_STRIP
export mod_strip_cmd

# CONFIG_MODULE_COMPRESS, if defined, will cause module to be compressed
# after they are installed in agreement with CONFIG_MODULE_COMPRESS_GZIP
# or CONFIG_MODULE_COMPRESS_XZ.

mod_compress_cmd = true
ifdef CONFIG_MODULE_COMPRESS
  ifdef CONFIG_MODULE_COMPRESS_GZIP
    mod_compress_cmd = gzip -n -f
  endif # CONFIG_MODULE_COMPRESS_GZIP
  ifdef CONFIG_MODULE_COMPRESS_XZ
    mod_compress_cmd = xz -f
  endif # CONFIG_MODULE_COMPRESS_XZ
endif # CONFIG_MODULE_COMPRESS
export mod_compress_cmd

# Select initial ramdisk compression format, default is gzip(1).
# This shall be used by the dracut(8) tool while creating an initramfs image.
#
INITRD_COMPRESS-y                  := gzip
INITRD_COMPRESS-$(CONFIG_RD_BZIP2) := bzip2
INITRD_COMPRESS-$(CONFIG_RD_LZMA)  := lzma
INITRD_COMPRESS-$(CONFIG_RD_XZ)    := xz
INITRD_COMPRESS-$(CONFIG_RD_LZO)   := lzo
INITRD_COMPRESS-$(CONFIG_RD_LZ4)   := lz4
# do not export INITRD_COMPRESS, since we didn't actually
# choose a sane default compression above.
# export INITRD_COMPRESS := $(INITRD_COMPRESS-y)

ifdef CONFIG_MODULE_SIG_ALL
$(eval $(call config_filename,MODULE_SIG_KEY))

mod_sign_cmd = scripts/sign-file $(CONFIG_MODULE_SIG_HASH) $(MODULE_SIG_KEY_SRCPREFIX)$(CONFIG_MODULE_SIG_KEY) certs/signing_key.x509
else
mod_sign_cmd = true
endif
export mod_sign_cmd


ifeq ($(KBUILD_EXTMOD),)
core-y		+= kernel/ certs/ mm/ fs/ ipc/ security/ crypto/ block/

vmlinux-dirs	:= $(patsubst %/,%,$(filter %/, $(init-y) $(init-m) \
		     $(core-y) $(core-m) $(drivers-y) $(drivers-m) \
		     $(net-y) $(net-m) $(libs-y) $(libs-m) $(virt-y)))

vmlinux-alldirs	:= $(sort $(vmlinux-dirs) $(patsubst %/,%,$(filter %/, \
		     $(init-) $(core-) $(drivers-) $(net-) $(libs-) $(virt-))))

init-y		:= $(patsubst %/, %/built-in.o, $(init-y))
core-y		:= $(patsubst %/, %/built-in.o, $(core-y))
drivers-y	:= $(patsubst %/, %/built-in.o, $(drivers-y))
net-y		:= $(patsubst %/, %/built-in.o, $(net-y))
libs-y1		:= $(patsubst %/, %/lib.a, $(libs-y))
libs-y2		:= $(patsubst %/, %/built-in.o, $(libs-y))
libs-y		:= $(libs-y1) $(libs-y2)
virt-y		:= $(patsubst %/, %/built-in.o, $(virt-y))

# Externally visible symbols (used by link-vmlinux.sh)
export KBUILD_VMLINUX_INIT := $(head-y) $(init-y)
export KBUILD_VMLINUX_MAIN := $(core-y) $(libs-y) $(drivers-y) $(net-y) $(virt-y)
export KBUILD_LDS          := arch/$(SRCARCH)/kernel/vmlinux.lds
export LDFLAGS_vmlinux
# used by scripts/pacmage/Makefile
export KBUILD_ALLDIRS := $(sort $(filter-out arch/%,$(vmlinux-alldirs)) arch Documentation include samples scripts tools)

vmlinux-deps := $(KBUILD_LDS) $(KBUILD_VMLINUX_INIT) $(KBUILD_VMLINUX_MAIN)

# Final link of vmlinux
      cmd_link-vmlinux = $(CONFIG_SHELL) $< $(LD) $(LDFLAGS) $(LDFLAGS_vmlinux)
quiet_cmd_link-vmlinux = LINK    $@

# Include targets which we want to
# execute if the rest of the kernel build went well.
vmlinux: scripts/link-vmlinux.sh $(vmlinux-deps) FORCE
ifdef CONFIG_HEADERS_CHECK
	$(Q)$(MAKE) -f $(srctree)/Makefile headers_check
endif
ifdef CONFIG_SAMPLES
	$(Q)$(MAKE) $(build)=samples
endif
ifdef CONFIG_BUILD_DOCSRC
	$(Q)$(MAKE) $(build)=Documentation
endif
ifdef CONFIG_GDB_SCRIPTS
	$(Q)ln -fsn `cd $(srctree) && /bin/pwd`/scripts/gdb/vmlinux-gdb.py
endif
	+$(call if_changed,link-vmlinux)

# The actual objects are generated when descending,
# make sure no implicit rule kicks in
$(sort $(vmlinux-deps)): $(vmlinux-dirs) ;

# Handle descending into subdirectories listed in $(vmlinux-dirs)
# Preset locale variables to speed up the build process. Limit locale
# tweaks to this spot to avoid wrong language settings when running
# make menuconfig etc.
# Error messages still appears in the original language

PHONY += $(vmlinux-dirs)
$(vmlinux-dirs): prepare scripts
	$(Q)$(MAKE) $(build)=$@

define filechk_kernel.release
	echo "$(KERNELVERSION)$$($(CONFIG_SHELL) $(srctree)/scripts/setlocalversion $(srctree))"
endef

# Store (new) KERNELRELEASE string in include/config/kernel.release
include/config/kernel.release: include/config/auto.conf FORCE
	$(call filechk,kernel.release)


# Things we need to do before we recursively start building the kernel
# or the modules are listed in "prepare".
# A multi level approach is used. prepareN is processed before prepareN-1.
# archprepare is used in arch Makefiles and when processed asm symlink,
# version.h and scripts_basic is processed / created.

# Listed in dependency order
PHONY += prepare archprepare prepare0 prepare1 prepare2 prepare3

# prepare3 is used to check if we are building in a separate output directory,
# and if so do:
# 1) Check that make has not been executed in the kernel src $(srctree)
prepare3: include/config/kernel.release
ifneq ($(KBUILD_SRC),)
	@$(kecho) '  Using $(srctree) as source for kernel'
	$(Q)if [ -f $(srctree)/.config -o -d $(srctree)/include/config ]; then \
		echo >&2 "  $(srctree) is not clean, please run 'make mrproper'"; \
		echo >&2 "  in the '$(srctree)' directory.";\
		/bin/false; \
	fi;
endif

# prepare2 creates a makefile if using a separate output directory
prepare2: prepare3 outputmakefile asm-generic

prepare1: prepare2 $(version_h) include/generated/utsrelease.h \
                   include/config/auto.conf
	$(cmd_crmodverdir)

archprepare: archheaders archscripts prepare1 scripts_basic

prepare0: archprepare FORCE
	$(Q)$(MAKE) $(build)=.

# All the preparing..
prepare: prepare0

# Generate some files
# ---------------------------------------------------------------------------

# KERNELRELEASE can change from a few different places, meaning version.h
# needs to be updated, so this check is forced on all builds

uts_len := 64
define filechk_utsrelease.h
	if [ `echo -n "$(KERNELRELEASE)" | wc -c ` -gt $(uts_len) ]; then \
	  echo '"$(KERNELRELEASE)" exceeds $(uts_len) characters' >&2;    \
	  exit 1;                                                         \
	fi;                                                               \
	(echo \#define UTS_RELEASE \"$(KERNELRELEASE)\";)
endef

define filechk_version.h
	(echo \#define LINUX_VERSION_CODE $(shell                         \
	expr $(VERSION) \* 65536 + 0$(PATCHLEVEL) \* 256 + 0$(SUBLEVEL)); \
	echo '#define KERNEL_VERSION(a,b,c) (((a) << 16) + ((b) << 8) + (c))';)
endef

$(version_h): $(srctree)/Makefile FORCE
	$(call filechk,version.h)
	$(Q)rm -f $(old_version_h)

include/generated/utsrelease.h: include/config/kernel.release FORCE
	$(call filechk,utsrelease.h)

PHONY += headerdep
headerdep:
	$(Q)find $(srctree)/include/ -name '*.h' | xargs --max-args 1 \
	$(srctree)/scripts/headerdep.pl -I$(srctree)/include

# ---------------------------------------------------------------------------
# Firmware install
INSTALL_FW_PATH=$(INSTALL_MOD_PATH)/lib/firmware
export INSTALL_FW_PATH

PHONY += firmware_install
firmware_install: FORCE
	@mkdir -p $(objtree)/firmware
	$(Q)$(MAKE) -f $(srctree)/scripts/Makefile.fwinst obj=firmware __fw_install

# ---------------------------------------------------------------------------
# Kernel headers

#Default location for installed headers
export INSTALL_HDR_PATH = $(objtree)/usr

# If we do an all arch process set dst to asm-$(hdr-arch)
hdr-dst = $(if $(KBUILD_HEADERS), dst=include/asm-$(hdr-arch), dst=include/asm)

PHONY += archheaders
archheaders:

PHONY += archscripts
archscripts:

PHONY += __headers
__headers: $(version_h) scripts_basic asm-generic archheaders archscripts FORCE
	$(Q)$(MAKE) $(build)=scripts build_unifdef

PHONY += headers_install_all
headers_install_all:
	$(Q)$(CONFIG_SHELL) $(srctree)/scripts/headers.sh install

PHONY += headers_install
headers_install: __headers
	$(if $(wildcard $(srctree)/arch/$(hdr-arch)/include/uapi/asm/Kbuild),, \
	  $(error Headers not exportable for the $(SRCARCH) architecture))
	$(Q)$(MAKE) $(hdr-inst)=include/uapi
	$(Q)$(MAKE) $(hdr-inst)=arch/$(hdr-arch)/include/uapi/asm $(hdr-dst)

PHONY += headers_check_all
headers_check_all: headers_install_all
	$(Q)$(CONFIG_SHELL) $(srctree)/scripts/headers.sh check

PHONY += headers_check
headers_check: headers_install
	$(Q)$(MAKE) $(hdr-inst)=include/uapi HDRCHECK=1
	$(Q)$(MAKE) $(hdr-inst)=arch/$(hdr-arch)/include/uapi/asm $(hdr-dst) HDRCHECK=1

# ---------------------------------------------------------------------------
# Kernel selftest

PHONY += kselftest
kselftest:
	$(Q)$(MAKE) -C tools/testing/selftests run_tests

kselftest-clean:
	$(Q)$(MAKE) -C tools/testing/selftests clean

# ---------------------------------------------------------------------------
# Modules

ifdef CONFIG_MODULES

# By default, build modules as well

all: modules

# Build modules
#
# A module can be listed more than once in obj-m resulting in
# duplicate lines in modules.order files.  Those are removed
# using awk while concatenating to the final file.

PHONY += modules
modules: $(vmlinux-dirs) $(if $(KBUILD_BUILTIN),vmlinux) modules.builtin
	$(Q)$(AWK) '!x[$$0]++' $(vmlinux-dirs:%=$(objtree)/%/modules.order) > $(objtree)/modules.order
	@$(kecho) '  Building modules, stage 2.';
	$(Q)$(MAKE) -f $(srctree)/scripts/Makefile.modpost
	$(Q)$(MAKE) -f $(srctree)/scripts/Makefile.fwinst obj=firmware __fw_modbuild

modules.builtin: $(vmlinux-dirs:%=%/modules.builtin)
	$(Q)$(AWK) '!x[$$0]++' $^ > $(objtree)/modules.builtin

%/modules.builtin: include/config/auto.conf
	$(Q)$(MAKE) $(modbuiltin)=$*


# Target to prepare building external modules
PHONY += modules_prepare
modules_prepare: prepare scripts

# Target to install modules
PHONY += modules_install
modules_install: _modinst_ _modinst_post

PHONY += _modinst_
_modinst_:
	@rm -rf $(MODLIB)/kernel
	@rm -f $(MODLIB)/source
	@mkdir -p $(MODLIB)/kernel
	@ln -s `cd $(srctree) && /bin/pwd` $(MODLIB)/source
	@if [ ! $(objtree) -ef  $(MODLIB)/build ]; then \
		rm -f $(MODLIB)/build ; \
		ln -s $(CURDIR) $(MODLIB)/build ; \
	fi
	@cp -f $(objtree)/modules.order $(MODLIB)/
	@cp -f $(objtree)/modules.builtin $(MODLIB)/
	$(Q)$(MAKE) -f $(srctree)/scripts/Makefile.modinst

# This depmod is only for convenience to give the initial
# boot a modules.dep even before / is mounted read-write.  However the
# boot script depmod is the master version.
PHONY += _modinst_post
_modinst_post: _modinst_
	$(Q)$(MAKE) -f $(srctree)/scripts/Makefile.fwinst obj=firmware __fw_modinst
	$(call cmd,depmod)

ifeq ($(CONFIG_MODULE_SIG), y)
PHONY += modules_sign
modules_sign:
	$(Q)$(MAKE) -f $(srctree)/scripts/Makefile.modsign
endif

else # CONFIG_MODULES

# Modules not configured
# ---------------------------------------------------------------------------

modules modules_install: FORCE
	@echo >&2
	@echo >&2 "The present kernel configuration has modules disabled."
	@echo >&2 "Type 'make config' and enable loadable module support."
	@echo >&2 "Then build a kernel with module support enabled."
	@echo >&2
	@exit 1

endif # CONFIG_MODULES

###
# Cleaning is done on three levels.
# make clean     Delete most generated files
#                Leave enough to build external modules
# make mrproper  Delete the current configuration, and all generated files
# make distclean Remove editor backup files, patch leftover files and the like

# Directories & files removed with 'make clean'
CLEAN_DIRS  += $(MODVERDIR)

# Directories & files removed with 'make mrproper'
MRPROPER_DIRS  += include/config usr/include include/generated          \
		  arch/*/include/generated .tmp_objdiff
MRPROPER_FILES += .config .config.old .version .old_version \
		  Module.symvers tags TAGS cscope* GPATH GTAGS GRTAGS GSYMS \
		  signing_key.pem signing_key.priv signing_key.x509	\
		  x509.genkey extra_certificates signing_key.x509.keyid	\
		  signing_key.x509.signer vmlinux-gdb.py

# clean - Delete most, but leave enough to build external modules
#
clean: rm-dirs  := $(CLEAN_DIRS)
clean: rm-files := $(CLEAN_FILES)
clean-dirs      := $(addprefix _clean_, . $(vmlinux-alldirs) Documentation samples)

PHONY += $(clean-dirs) clean archclean vmlinuxclean
$(clean-dirs):
	$(Q)$(MAKE) $(clean)=$(patsubst _clean_%,%,$@)

vmlinuxclean:
	$(Q)$(CONFIG_SHELL) $(srctree)/scripts/link-vmlinux.sh clean

clean: archclean vmlinuxclean

# mrproper - Delete all generated files, including .config
#
mrproper: rm-dirs  := $(wildcard $(MRPROPER_DIRS))
mrproper: rm-files := $(wildcard $(MRPROPER_FILES))
mrproper-dirs      := $(addprefix _mrproper_,Documentation/DocBook scripts)

PHONY += $(mrproper-dirs) mrproper archmrproper
$(mrproper-dirs):
	$(Q)$(MAKE) $(clean)=$(patsubst _mrproper_%,%,$@)

mrproper: clean archmrproper $(mrproper-dirs)
	$(call cmd,rmdirs)
	$(call cmd,rmfiles)

# distclean
#
PHONY += distclean

distclean: mrproper
	@find $(srctree) $(RCS_FIND_IGNORE) \
		\( -name '*.orig' -o -name '*.rej' -o -name '*~' \
		-o -name '*.bak' -o -name '#*#' -o -name '.*.orig' \
		-o -name '.*.rej' -o -name '*%'  -o -name 'core' \) \
		-type f -print | xargs rm -f


# Packaging of the kernel to various formats
# ---------------------------------------------------------------------------
# rpm target kept for backward compatibility
package-dir	:= scripts/package

%src-pkg: FORCE
	$(Q)$(MAKE) $(build)=$(package-dir) $@
%pkg: include/config/kernel.release FORCE
	$(Q)$(MAKE) $(build)=$(package-dir) $@
rpm: include/config/kernel.release FORCE
	$(Q)$(MAKE) $(build)=$(package-dir) $@


# Brief documentation of the typical targets used
# ---------------------------------------------------------------------------

boards := $(wildcard $(srctree)/arch/$(SRCARCH)/configs/*_defconfig)
boards := $(sort $(notdir $(boards)))
board-dirs := $(dir $(wildcard $(srctree)/arch/$(SRCARCH)/configs/*/*_defconfig))
board-dirs := $(sort $(notdir $(board-dirs:/=)))

help:
	@echo  'Cleaning targets:'
	@echo  '  clean		  - Remove most generated files but keep the config and'
	@echo  '                    enough build support to build external modules'
	@echo  '  mrproper	  - Remove all generated files + config + various backup files'
	@echo  '  distclean	  - mrproper + remove editor backup and patch files'
	@echo  ''
	@echo  'Configuration targets:'
	@$(MAKE) -f $(srctree)/scripts/kconfig/Makefile help
	@echo  ''
	@echo  'Other generic targets:'
	@echo  '  all		  - Build all targets marked with [*]'
	@echo  '* vmlinux	  - Build the bare kernel'
	@echo  '* modules	  - Build all modules'
	@echo  '  modules_install - Install all modules to INSTALL_MOD_PATH (default: /)'
	@echo  '  firmware_install- Install all firmware to INSTALL_FW_PATH'
	@echo  '                    (default: $$(INSTALL_MOD_PATH)/lib/firmware)'
	@echo  '  dir/            - Build all files in dir and below'
	@echo  '  dir/file.[ois]  - Build specified target only'
	@echo  '  dir/file.lst    - Build specified mixed source/assembly target only'
	@echo  '                    (requires a recent binutils and recent build (System.map))'
	@echo  '  dir/file.ko     - Build module including final link'
	@echo  '  modules_prepare - Set up for building external modules'
	@echo  '  tags/TAGS	  - Generate tags file for editors'
	@echo  '  cscope	  - Generate cscope index'
	@echo  '  gtags           - Generate GNU GLOBAL index'
	@echo  '  kernelrelease	  - Output the release version string (use with make -s)'
	@echo  '  kernelversion	  - Output the version stored in Makefile (use with make -s)'
	@echo  '  image_name	  - Output the image name (use with make -s)'
	@echo  '  headers_install - Install sanitised kernel headers to INSTALL_HDR_PATH'; \
	 echo  '                    (default: $(INSTALL_HDR_PATH))'; \
	 echo  ''
	@echo  'Static analysers'
	@echo  '  checkstack      - Generate a list of stack hogs'
	@echo  '  namespacecheck  - Name space analysis on compiled kernel'
	@echo  '  versioncheck    - Sanity check on version.h usage'
	@echo  '  includecheck    - Check for duplicate included header files'
	@echo  '  export_report   - List the usages of all exported symbols'
	@echo  '  headers_check   - Sanity check on exported headers'
	@echo  '  headerdep       - Detect inclusion cycles in headers'
	@$(MAKE) -f $(srctree)/scripts/Makefile.help checker-help
	@echo  ''
	@echo  'Kernel selftest'
	@echo  '  kselftest       - Build and run kernel selftest (run as root)'
	@echo  '                    Build, install, and boot kernel before'
	@echo  '                    running kselftest on it'
	@echo  '  kselftest-clean - Remove all generated kselftest files'
	@echo  ''
	@echo  'Kernel packaging:'
	@$(MAKE) $(build)=$(package-dir) help
	@echo  ''
	@echo  'Documentation targets:'
	@$(MAKE) -f $(srctree)/Documentation/DocBook/Makefile dochelp
	@echo  ''
	@echo  'Architecture specific targets ($(SRCARCH)):'
	@$(if $(archhelp),$(archhelp),\
		echo '  No architecture specific help defined for $(SRCARCH)')
	@echo  ''
	@$(if $(boards), \
		$(foreach b, $(boards), \
		printf "  %-24s - Build for %s\\n" $(b) $(subst _defconfig,,$(b));) \
		echo '')
	@$(if $(board-dirs), \
		$(foreach b, $(board-dirs), \
		printf "  %-16s - Show %s-specific targets\\n" help-$(b) $(b);) \
		printf "  %-16s - Show all of the above\\n" help-boards; \
		echo '')

	@echo  '  make V=0|1 [targets] 0 => quiet build (default), 1 => verbose build'
	@echo  '  make V=2   [targets] 2 => give reason for rebuild of target'
	@echo  '  make O=dir [targets] Locate all output files in "dir", including .config'
	@echo  '  make C=1   [targets] Check all c source with $$CHECK (sparse by default)'
	@echo  '  make C=2   [targets] Force check of all c source with $$CHECK'
	@echo  '  make RECORDMCOUNT_WARN=1 [targets] Warn about ignored mcount sections'
	@echo  '  make W=n   [targets] Enable extra gcc checks, n=1,2,3 where'
	@echo  '		1: warnings which may be relevant and do not occur too often'
	@echo  '		2: warnings which occur quite often but may still be relevant'
	@echo  '		3: more obscure warnings, can most likely be ignored'
	@echo  '		Multiple levels can be combined with W=12 or W=123'
	@echo  ''
	@echo  'Execute "make" or "make all" to build all targets marked with [*] '
	@echo  'For further info see the ./README file'


help-board-dirs := $(addprefix help-,$(board-dirs))

help-boards: $(help-board-dirs)

boards-per-dir = $(sort $(notdir $(wildcard $(srctree)/arch/$(SRCARCH)/configs/$*/*_defconfig)))

$(help-board-dirs): help-%:
	@echo  'Architecture specific targets ($(SRCARCH) $*):'
	@$(if $(boards-per-dir), \
		$(foreach b, $(boards-per-dir), \
		printf "  %-24s - Build for %s\\n" $*/$(b) $(subst _defconfig,,$(b));) \
		echo '')


# Documentation targets
# ---------------------------------------------------------------------------
%docs: scripts_basic FORCE
	$(Q)$(MAKE) $(build)=scripts build_docproc build_check-lc_ctype
	$(Q)$(MAKE) $(build)=Documentation/DocBook $@

else # KBUILD_EXTMOD

###
# External module support.
# When building external modules the kernel used as basis is considered
# read-only, and no consistency checks are made and the make
# system is not used on the basis kernel. If updates are required
# in the basis kernel ordinary make commands (without M=...) must
# be used.
#
# The following are the only valid targets when building external
# modules.
# make M=dir clean     Delete all automatically generated files
# make M=dir modules   Make all modules in specified dir
# make M=dir	       Same as 'make M=dir modules'
# make M=dir modules_install
#                      Install the modules built in the module directory
#                      Assumes install directory is already created

# We are always building modules
KBUILD_MODULES := 1
PHONY += crmodverdir
crmodverdir:
	$(cmd_crmodverdir)

PHONY += $(objtree)/Module.symvers
$(objtree)/Module.symvers:
	@test -e $(objtree)/Module.symvers || ( \
	echo; \
	echo "  WARNING: Symbol version dump $(objtree)/Module.symvers"; \
	echo "           is missing; modules will have no dependencies and modversions."; \
	echo )

module-dirs := $(addprefix _module_,$(KBUILD_EXTMOD))
PHONY += $(module-dirs) modules
$(module-dirs): crmodverdir $(objtree)/Module.symvers
	$(Q)$(MAKE) $(build)=$(patsubst _module_%,%,$@)

modules: $(module-dirs)
	@$(kecho) '  Building modules, stage 2.';
	$(Q)$(MAKE) -f $(srctree)/scripts/Makefile.modpost

PHONY += modules_install
modules_install: _emodinst_ _emodinst_post

install-dir := $(if $(INSTALL_MOD_DIR),$(INSTALL_MOD_DIR),extra)
PHONY += _emodinst_
_emodinst_:
	$(Q)mkdir -p $(MODLIB)/$(install-dir)
	$(Q)$(MAKE) -f $(srctree)/scripts/Makefile.modinst

PHONY += _emodinst_post
_emodinst_post: _emodinst_
	$(call cmd,depmod)

clean-dirs := $(addprefix _clean_,$(KBUILD_EXTMOD))

PHONY += $(clean-dirs) clean
$(clean-dirs):
	$(Q)$(MAKE) $(clean)=$(patsubst _clean_%,%,$@)

clean:	rm-dirs := $(MODVERDIR)
clean: rm-files := $(KBUILD_EXTMOD)/Module.symvers

help:
	@echo  '  Building external modules.'
	@echo  '  Syntax: make -C path/to/kernel/src M=$$PWD target'
	@echo  ''
	@echo  '  modules         - default target, build the module(s)'
	@echo  '  modules_install - install the module'
	@echo  '  clean           - remove generated files in module directory only'
	@echo  ''

# Dummies...
PHONY += prepare scripts
prepare: ;
scripts: ;
endif # KBUILD_EXTMOD

clean: $(clean-dirs)
	$(call cmd,rmdirs)
	$(call cmd,rmfiles)
	@find $(if $(KBUILD_EXTMOD), $(KBUILD_EXTMOD), .) $(RCS_FIND_IGNORE) \
		\( -name '*.[oas]' -o -name '*.ko' -o -name '.*.cmd' \
		-o -name '*.ko.*' \
		-o -name '*.dwo'  \
		-o -name '*.su'  \
		-o -name '.*.d' -o -name '.*.tmp' -o -name '*.mod.c' \
		-o -name '*.symtypes' -o -name 'modules.order' \
		-o -name modules.builtin -o -name '.tmp_*.o.*' \
		-o -name '*.gcno' \) -type f -print | xargs rm -f

# Generate tags for editors
# ---------------------------------------------------------------------------
quiet_cmd_tags = GEN     $@
      cmd_tags = $(CONFIG_SHELL) $(srctree)/scripts/tags.sh $@

tags TAGS cscope gtags: FORCE
	$(call cmd,tags)

# Scripts to check various things for consistency
# ---------------------------------------------------------------------------

PHONY += includecheck versioncheck coccicheck namespacecheck export_report

includecheck:
	find $(srctree)/* $(RCS_FIND_IGNORE) \
		-name '*.[hcS]' -type f -print | sort \
		| xargs $(PERL) -w $(srctree)/scripts/checkincludes.pl

versioncheck:
	find $(srctree)/* $(RCS_FIND_IGNORE) \
		-name '*.[hcS]' -type f -print | sort \
		| xargs $(PERL) -w $(srctree)/scripts/checkversion.pl

coccicheck:
	$(Q)$(CONFIG_SHELL) $(srctree)/scripts/$@

namespacecheck:
	$(PERL) $(srctree)/scripts/namespace.pl

export_report:
	$(PERL) $(srctree)/scripts/export_report.pl

endif #ifeq ($(config-targets),1)
endif #ifeq ($(mixed-targets),1)

PHONY += checkstack kernelrelease kernelversion image_name

# UML needs a little special treatment here.  It wants to use the host
# toolchain, so needs $(SUBARCH) passed to checkstack.pl.  Everyone
# else wants $(ARCH), including people doing cross-builds, which means
# that $(SUBARCH) doesn't work here.
ifeq ($(ARCH), um)
CHECKSTACK_ARCH := $(SUBARCH)
else
CHECKSTACK_ARCH := $(ARCH)
endif
checkstack:
	$(OBJDUMP) -d vmlinux $$(find . -name '*.ko') | \
	$(PERL) $(src)/scripts/checkstack.pl $(CHECKSTACK_ARCH)

kernelrelease:
	@echo "$(KERNELVERSION)$$($(CONFIG_SHELL) $(srctree)/scripts/setlocalversion $(srctree))"

kernelversion:
	@echo $(KERNELVERSION)

image_name:
	@echo $(KBUILD_IMAGE)

# Clear a bunch of variables before executing the submake
tools/: FORCE
	$(Q)mkdir -p $(objtree)/tools
	$(Q)$(MAKE) LDFLAGS= MAKEFLAGS="$(filter --j% -j,$(MAKEFLAGS))" O=$(shell cd $(objtree) && /bin/pwd) subdir=tools -C $(src)/tools/

tools/%: FORCE
	$(Q)mkdir -p $(objtree)/tools
	$(Q)$(MAKE) LDFLAGS= MAKEFLAGS="$(filter --j% -j,$(MAKEFLAGS))" O=$(shell cd $(objtree) && /bin/pwd) subdir=tools -C $(src)/tools/ $*

# Single targets
# ---------------------------------------------------------------------------
# Single targets are compatible with:
# - build with mixed source and output
# - build with separate output dir 'make O=...'
# - external modules
#
#  target-dir => where to store outputfile
#  build-dir  => directory in kernel source tree to use

ifeq ($(KBUILD_EXTMOD),)
        build-dir  = $(patsubst %/,%,$(dir $@))
        target-dir = $(dir $@)
else
        zap-slash=$(filter-out .,$(patsubst %/,%,$(dir $@)))
        build-dir  = $(KBUILD_EXTMOD)$(if $(zap-slash),/$(zap-slash))
        target-dir = $(if $(KBUILD_EXTMOD),$(dir $<),$(dir $@))
endif

%.s: %.c prepare scripts FORCE
	$(Q)$(MAKE) $(build)=$(build-dir) $(target-dir)$(notdir $@)
%.i: %.c prepare scripts FORCE
	$(Q)$(MAKE) $(build)=$(build-dir) $(target-dir)$(notdir $@)
%.o: %.c prepare scripts FORCE
	$(Q)$(MAKE) $(build)=$(build-dir) $(target-dir)$(notdir $@)
%.lst: %.c prepare scripts FORCE
	$(Q)$(MAKE) $(build)=$(build-dir) $(target-dir)$(notdir $@)
%.s: %.S prepare scripts FORCE
	$(Q)$(MAKE) $(build)=$(build-dir) $(target-dir)$(notdir $@)
%.o: %.S prepare scripts FORCE
	$(Q)$(MAKE) $(build)=$(build-dir) $(target-dir)$(notdir $@)
%.symtypes: %.c prepare scripts FORCE
	$(Q)$(MAKE) $(build)=$(build-dir) $(target-dir)$(notdir $@)

# Modules
/: prepare scripts FORCE
	$(cmd_crmodverdir)
	$(Q)$(MAKE) KBUILD_MODULES=$(if $(CONFIG_MODULES),1) \
	$(build)=$(build-dir)
# Make sure the latest headers are built for Documentation
Documentation/: headers_install
%/: prepare scripts FORCE
	$(cmd_crmodverdir)
	$(Q)$(MAKE) KBUILD_MODULES=$(if $(CONFIG_MODULES),1) \
	$(build)=$(build-dir)
%.ko: prepare scripts FORCE
	$(cmd_crmodverdir)
	$(Q)$(MAKE) KBUILD_MODULES=$(if $(CONFIG_MODULES),1)   \
	$(build)=$(build-dir) $(@:.ko=.o)
	$(Q)$(MAKE) -f $(srctree)/scripts/Makefile.modpost

# FIXME Should go into a make.lib or something
# ===========================================================================

quiet_cmd_rmdirs = $(if $(wildcard $(rm-dirs)),CLEAN   $(wildcard $(rm-dirs)))
      cmd_rmdirs = rm -rf $(rm-dirs)

quiet_cmd_rmfiles = $(if $(wildcard $(rm-files)),CLEAN   $(wildcard $(rm-files)))
      cmd_rmfiles = rm -f $(rm-files)

# Run depmod only if we have System.map and depmod is executable
quiet_cmd_depmod = DEPMOD  $(KERNELRELEASE)
      cmd_depmod = $(CONFIG_SHELL) $(srctree)/scripts/depmod.sh $(DEPMOD) \
                   $(KERNELRELEASE) "$(patsubst y,_,$(CONFIG_HAVE_UNDERSCORE_SYMBOL_PREFIX))"

# Create temporary dir for module support files
# clean it up only when building all modules
cmd_crmodverdir = $(Q)mkdir -p $(MODVERDIR) \
                  $(if $(KBUILD_MODULES),; rm -f $(MODVERDIR)/*)

# read all saved command lines

targets := $(wildcard $(sort $(targets)))
cmd_files := $(wildcard .*.cmd $(foreach f,$(targets),$(dir $(f)).$(notdir $(f)).cmd))

ifneq ($(cmd_files),)
  $(cmd_files): ;	# Do not try to update included dependency files
  include $(cmd_files)
endif

endif	# skip-makefile

PHONY += FORCE
FORCE:

# Declare the contents of the .PHONY variable as phony.  We keep that
# information in a variable so we can use it in if_changed and friends.
.PHONY: $(PHONY)<|MERGE_RESOLUTION|>--- conflicted
+++ resolved
@@ -1,12 +1,7 @@
 VERSION = 4
 PATCHLEVEL = 4
-<<<<<<< HEAD
-SUBLEVEL = 24
+SUBLEVEL = 26
 EXTRAVERSION = -linux4sam_5.5
-=======
-SUBLEVEL = 26
-EXTRAVERSION =
->>>>>>> 4ad45491
 NAME = Blurry Fish Butt
 
 # *DOCUMENTATION*
