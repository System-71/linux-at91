--- conflicted
+++ resolved
@@ -1,13 +1,8 @@
 # SPDX-License-Identifier: GPL-2.0
 VERSION = 5
 PATCHLEVEL = 4
-<<<<<<< HEAD
-SUBLEVEL = 32
-EXTRAVERSION = -linux4sam-2020.04-rc3
-=======
 SUBLEVEL = 41
 EXTRAVERSION =
->>>>>>> cbaf2369
 NAME = Kleptomaniac Octopus
 
 # *DOCUMENTATION*
