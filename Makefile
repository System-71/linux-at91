--- conflicted
+++ resolved
@@ -1,13 +1,8 @@
 # SPDX-License-Identifier: GPL-2.0
 VERSION = 5
 PATCHLEVEL = 15
-<<<<<<< HEAD
-SUBLEVEL = 53
-EXTRAVERSION = -linux4microchip+sam9x60-curiosity-2022.07
-=======
 SUBLEVEL = 60
 EXTRAVERSION =
->>>>>>> 7217df81
 NAME = Trick or Treat
 
 # *DOCUMENTATION*
