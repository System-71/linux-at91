/*
 *   fs/cifs/file.c
 *
 *   vfs operations that deal with files
 *
 *   Copyright (C) International Business Machines  Corp., 2002,2010
 *   Author(s): Steve French (sfrench@us.ibm.com)
 *              Jeremy Allison (jra@samba.org)
 *
 *   This library is free software; you can redistribute it and/or modify
 *   it under the terms of the GNU Lesser General Public License as published
 *   by the Free Software Foundation; either version 2.1 of the License, or
 *   (at your option) any later version.
 *
 *   This library is distributed in the hope that it will be useful,
 *   but WITHOUT ANY WARRANTY; without even the implied warranty of
 *   MERCHANTABILITY or FITNESS FOR A PARTICULAR PURPOSE.  See
 *   the GNU Lesser General Public License for more details.
 *
 *   You should have received a copy of the GNU Lesser General Public License
 *   along with this library; if not, write to the Free Software
 *   Foundation, Inc., 59 Temple Place, Suite 330, Boston, MA 02111-1307 USA
 */
#include <linux/fs.h>
#include <linux/backing-dev.h>
#include <linux/stat.h>
#include <linux/fcntl.h>
#include <linux/pagemap.h>
#include <linux/pagevec.h>
#include <linux/writeback.h>
#include <linux/task_io_accounting_ops.h>
#include <linux/delay.h>
#include <linux/mount.h>
#include <linux/slab.h>
#include <linux/swap.h>
#include <linux/mm.h>
#include <asm/div64.h>
#include "cifsfs.h"
#include "cifspdu.h"
#include "cifsglob.h"
#include "cifsproto.h"
#include "cifs_unicode.h"
#include "cifs_debug.h"
#include "cifs_fs_sb.h"
#include "fscache.h"
#include "smbdirect.h"
#include "fs_context.h"
#include "cifs_ioctl.h"

static inline int cifs_convert_flags(unsigned int flags)
{
	if ((flags & O_ACCMODE) == O_RDONLY)
		return GENERIC_READ;
	else if ((flags & O_ACCMODE) == O_WRONLY)
		return GENERIC_WRITE;
	else if ((flags & O_ACCMODE) == O_RDWR) {
		/* GENERIC_ALL is too much permission to request
		   can cause unnecessary access denied on create */
		/* return GENERIC_ALL; */
		return (GENERIC_READ | GENERIC_WRITE);
	}

	return (READ_CONTROL | FILE_WRITE_ATTRIBUTES | FILE_READ_ATTRIBUTES |
		FILE_WRITE_EA | FILE_APPEND_DATA | FILE_WRITE_DATA |
		FILE_READ_DATA);
}

static u32 cifs_posix_convert_flags(unsigned int flags)
{
	u32 posix_flags = 0;

	if ((flags & O_ACCMODE) == O_RDONLY)
		posix_flags = SMB_O_RDONLY;
	else if ((flags & O_ACCMODE) == O_WRONLY)
		posix_flags = SMB_O_WRONLY;
	else if ((flags & O_ACCMODE) == O_RDWR)
		posix_flags = SMB_O_RDWR;

	if (flags & O_CREAT) {
		posix_flags |= SMB_O_CREAT;
		if (flags & O_EXCL)
			posix_flags |= SMB_O_EXCL;
	} else if (flags & O_EXCL)
		cifs_dbg(FYI, "Application %s pid %d has incorrectly set O_EXCL flag but not O_CREAT on file open. Ignoring O_EXCL\n",
			 current->comm, current->tgid);

	if (flags & O_TRUNC)
		posix_flags |= SMB_O_TRUNC;
	/* be safe and imply O_SYNC for O_DSYNC */
	if (flags & O_DSYNC)
		posix_flags |= SMB_O_SYNC;
	if (flags & O_DIRECTORY)
		posix_flags |= SMB_O_DIRECTORY;
	if (flags & O_NOFOLLOW)
		posix_flags |= SMB_O_NOFOLLOW;
	if (flags & O_DIRECT)
		posix_flags |= SMB_O_DIRECT;

	return posix_flags;
}

static inline int cifs_get_disposition(unsigned int flags)
{
	if ((flags & (O_CREAT | O_EXCL)) == (O_CREAT | O_EXCL))
		return FILE_CREATE;
	else if ((flags & (O_CREAT | O_TRUNC)) == (O_CREAT | O_TRUNC))
		return FILE_OVERWRITE_IF;
	else if ((flags & O_CREAT) == O_CREAT)
		return FILE_OPEN_IF;
	else if ((flags & O_TRUNC) == O_TRUNC)
		return FILE_OVERWRITE;
	else
		return FILE_OPEN;
}

int cifs_posix_open(const char *full_path, struct inode **pinode,
			struct super_block *sb, int mode, unsigned int f_flags,
			__u32 *poplock, __u16 *pnetfid, unsigned int xid)
{
	int rc;
	FILE_UNIX_BASIC_INFO *presp_data;
	__u32 posix_flags = 0;
	struct cifs_sb_info *cifs_sb = CIFS_SB(sb);
	struct cifs_fattr fattr;
	struct tcon_link *tlink;
	struct cifs_tcon *tcon;

	cifs_dbg(FYI, "posix open %s\n", full_path);

	presp_data = kzalloc(sizeof(FILE_UNIX_BASIC_INFO), GFP_KERNEL);
	if (presp_data == NULL)
		return -ENOMEM;

	tlink = cifs_sb_tlink(cifs_sb);
	if (IS_ERR(tlink)) {
		rc = PTR_ERR(tlink);
		goto posix_open_ret;
	}

	tcon = tlink_tcon(tlink);
	mode &= ~current_umask();

	posix_flags = cifs_posix_convert_flags(f_flags);
	rc = CIFSPOSIXCreate(xid, tcon, posix_flags, mode, pnetfid, presp_data,
			     poplock, full_path, cifs_sb->local_nls,
			     cifs_remap(cifs_sb));
	cifs_put_tlink(tlink);

	if (rc)
		goto posix_open_ret;

	if (presp_data->Type == cpu_to_le32(-1))
		goto posix_open_ret; /* open ok, caller does qpathinfo */

	if (!pinode)
		goto posix_open_ret; /* caller does not need info */

	cifs_unix_basic_to_fattr(&fattr, presp_data, cifs_sb);

	/* get new inode and set it up */
	if (*pinode == NULL) {
		cifs_fill_uniqueid(sb, &fattr);
		*pinode = cifs_iget(sb, &fattr);
		if (!*pinode) {
			rc = -ENOMEM;
			goto posix_open_ret;
		}
	} else {
		cifs_revalidate_mapping(*pinode);
		rc = cifs_fattr_to_inode(*pinode, &fattr);
	}

posix_open_ret:
	kfree(presp_data);
	return rc;
}

static int
cifs_nt_open(const char *full_path, struct inode *inode, struct cifs_sb_info *cifs_sb,
	     struct cifs_tcon *tcon, unsigned int f_flags, __u32 *oplock,
	     struct cifs_fid *fid, unsigned int xid)
{
	int rc;
	int desired_access;
	int disposition;
	int create_options = CREATE_NOT_DIR;
	FILE_ALL_INFO *buf;
	struct TCP_Server_Info *server = tcon->ses->server;
	struct cifs_open_parms oparms;

	if (!server->ops->open)
		return -ENOSYS;

	desired_access = cifs_convert_flags(f_flags);

/*********************************************************************
 *  open flag mapping table:
 *
 *	POSIX Flag            CIFS Disposition
 *	----------            ----------------
 *	O_CREAT               FILE_OPEN_IF
 *	O_CREAT | O_EXCL      FILE_CREATE
 *	O_CREAT | O_TRUNC     FILE_OVERWRITE_IF
 *	O_TRUNC               FILE_OVERWRITE
 *	none of the above     FILE_OPEN
 *
 *	Note that there is not a direct match between disposition
 *	FILE_SUPERSEDE (ie create whether or not file exists although
 *	O_CREAT | O_TRUNC is similar but truncates the existing
 *	file rather than creating a new file as FILE_SUPERSEDE does
 *	(which uses the attributes / metadata passed in on open call)
 *?
 *?  O_SYNC is a reasonable match to CIFS writethrough flag
 *?  and the read write flags match reasonably.  O_LARGEFILE
 *?  is irrelevant because largefile support is always used
 *?  by this client. Flags O_APPEND, O_DIRECT, O_DIRECTORY,
 *	 O_FASYNC, O_NOFOLLOW, O_NONBLOCK need further investigation
 *********************************************************************/

	disposition = cifs_get_disposition(f_flags);

	/* BB pass O_SYNC flag through on file attributes .. BB */

	buf = kmalloc(sizeof(FILE_ALL_INFO), GFP_KERNEL);
	if (!buf)
		return -ENOMEM;

	/* O_SYNC also has bit for O_DSYNC so following check picks up either */
	if (f_flags & O_SYNC)
		create_options |= CREATE_WRITE_THROUGH;

	if (f_flags & O_DIRECT)
		create_options |= CREATE_NO_BUFFER;

	oparms.tcon = tcon;
	oparms.cifs_sb = cifs_sb;
	oparms.desired_access = desired_access;
	oparms.create_options = cifs_create_options(cifs_sb, create_options);
	oparms.disposition = disposition;
	oparms.path = full_path;
	oparms.fid = fid;
	oparms.reconnect = false;

	rc = server->ops->open(xid, &oparms, oplock, buf);

	if (rc)
		goto out;

	/* TODO: Add support for calling posix query info but with passing in fid */
	if (tcon->unix_ext)
		rc = cifs_get_inode_info_unix(&inode, full_path, inode->i_sb,
					      xid);
	else
		rc = cifs_get_inode_info(&inode, full_path, buf, inode->i_sb,
					 xid, fid);

	if (rc) {
		server->ops->close(xid, tcon, fid);
		if (rc == -ESTALE)
			rc = -EOPENSTALE;
	}

out:
	kfree(buf);
	return rc;
}

static bool
cifs_has_mand_locks(struct cifsInodeInfo *cinode)
{
	struct cifs_fid_locks *cur;
	bool has_locks = false;

	down_read(&cinode->lock_sem);
	list_for_each_entry(cur, &cinode->llist, llist) {
		if (!list_empty(&cur->locks)) {
			has_locks = true;
			break;
		}
	}
	up_read(&cinode->lock_sem);
	return has_locks;
}

void
cifs_down_write(struct rw_semaphore *sem)
{
	while (!down_write_trylock(sem))
		msleep(10);
}

static void cifsFileInfo_put_work(struct work_struct *work);

struct cifsFileInfo *
cifs_new_fileinfo(struct cifs_fid *fid, struct file *file,
		  struct tcon_link *tlink, __u32 oplock)
{
	struct dentry *dentry = file_dentry(file);
	struct inode *inode = d_inode(dentry);
	struct cifsInodeInfo *cinode = CIFS_I(inode);
	struct cifsFileInfo *cfile;
	struct cifs_fid_locks *fdlocks;
	struct cifs_tcon *tcon = tlink_tcon(tlink);
	struct TCP_Server_Info *server = tcon->ses->server;

	cfile = kzalloc(sizeof(struct cifsFileInfo), GFP_KERNEL);
	if (cfile == NULL)
		return cfile;

	fdlocks = kzalloc(sizeof(struct cifs_fid_locks), GFP_KERNEL);
	if (!fdlocks) {
		kfree(cfile);
		return NULL;
	}

	INIT_LIST_HEAD(&fdlocks->locks);
	fdlocks->cfile = cfile;
	cfile->llist = fdlocks;

	cfile->count = 1;
	cfile->pid = current->tgid;
	cfile->uid = current_fsuid();
	cfile->dentry = dget(dentry);
	cfile->f_flags = file->f_flags;
	cfile->invalidHandle = false;
<<<<<<< HEAD
	cfile->oplock_break_received = false;
	cfile->deferred_scheduled = false;
=======
	cfile->deferred_close_scheduled = false;
>>>>>>> 3b7961a3
	cfile->tlink = cifs_get_tlink(tlink);
	INIT_WORK(&cfile->oplock_break, cifs_oplock_break);
	INIT_WORK(&cfile->put, cifsFileInfo_put_work);
	INIT_DELAYED_WORK(&cfile->deferred, smb2_deferred_work_close);
	mutex_init(&cfile->fh_mutex);
	spin_lock_init(&cfile->file_info_lock);

	cifs_sb_active(inode->i_sb);

	/*
	 * If the server returned a read oplock and we have mandatory brlocks,
	 * set oplock level to None.
	 */
	if (server->ops->is_read_op(oplock) && cifs_has_mand_locks(cinode)) {
		cifs_dbg(FYI, "Reset oplock val from read to None due to mand locks\n");
		oplock = 0;
	}

	cifs_down_write(&cinode->lock_sem);
	list_add(&fdlocks->llist, &cinode->llist);
	up_write(&cinode->lock_sem);

	spin_lock(&tcon->open_file_lock);
	if (fid->pending_open->oplock != CIFS_OPLOCK_NO_CHANGE && oplock)
		oplock = fid->pending_open->oplock;
	list_del(&fid->pending_open->olist);

	fid->purge_cache = false;
	server->ops->set_fid(cfile, fid, oplock);

	list_add(&cfile->tlist, &tcon->openFileList);
	atomic_inc(&tcon->num_local_opens);

	/* if readable file instance put first in list*/
	spin_lock(&cinode->open_file_lock);
	if (file->f_mode & FMODE_READ)
		list_add(&cfile->flist, &cinode->openFileList);
	else
		list_add_tail(&cfile->flist, &cinode->openFileList);
	spin_unlock(&cinode->open_file_lock);
	spin_unlock(&tcon->open_file_lock);

	if (fid->purge_cache)
		cifs_zap_mapping(inode);

	file->private_data = cfile;
	return cfile;
}

struct cifsFileInfo *
cifsFileInfo_get(struct cifsFileInfo *cifs_file)
{
	spin_lock(&cifs_file->file_info_lock);
	cifsFileInfo_get_locked(cifs_file);
	spin_unlock(&cifs_file->file_info_lock);
	return cifs_file;
}

static void cifsFileInfo_put_final(struct cifsFileInfo *cifs_file)
{
	struct inode *inode = d_inode(cifs_file->dentry);
	struct cifsInodeInfo *cifsi = CIFS_I(inode);
	struct cifsLockInfo *li, *tmp;
	struct super_block *sb = inode->i_sb;

	/*
	 * Delete any outstanding lock records. We'll lose them when the file
	 * is closed anyway.
	 */
	cifs_down_write(&cifsi->lock_sem);
	list_for_each_entry_safe(li, tmp, &cifs_file->llist->locks, llist) {
		list_del(&li->llist);
		cifs_del_lock_waiters(li);
		kfree(li);
	}
	list_del(&cifs_file->llist->llist);
	kfree(cifs_file->llist);
	up_write(&cifsi->lock_sem);

	cifs_put_tlink(cifs_file->tlink);
	dput(cifs_file->dentry);
	cifs_sb_deactive(sb);
	kfree(cifs_file);
}

static void cifsFileInfo_put_work(struct work_struct *work)
{
	struct cifsFileInfo *cifs_file = container_of(work,
			struct cifsFileInfo, put);

	cifsFileInfo_put_final(cifs_file);
}

/**
 * cifsFileInfo_put - release a reference of file priv data
 *
 * Always potentially wait for oplock handler. See _cifsFileInfo_put().
 *
 * @cifs_file:	cifs/smb3 specific info (eg refcounts) for an open file
 */
void cifsFileInfo_put(struct cifsFileInfo *cifs_file)
{
	_cifsFileInfo_put(cifs_file, true, true);
}

/**
 * _cifsFileInfo_put - release a reference of file priv data
 *
 * This may involve closing the filehandle @cifs_file out on the
 * server. Must be called without holding tcon->open_file_lock,
 * cinode->open_file_lock and cifs_file->file_info_lock.
 *
 * If @wait_for_oplock_handler is true and we are releasing the last
 * reference, wait for any running oplock break handler of the file
 * and cancel any pending one.
 *
 * @cifs_file:	cifs/smb3 specific info (eg refcounts) for an open file
 * @wait_oplock_handler: must be false if called from oplock_break_handler
 * @offload:	not offloaded on close and oplock breaks
 *
 */
void _cifsFileInfo_put(struct cifsFileInfo *cifs_file,
		       bool wait_oplock_handler, bool offload)
{
	struct inode *inode = d_inode(cifs_file->dentry);
	struct cifs_tcon *tcon = tlink_tcon(cifs_file->tlink);
	struct TCP_Server_Info *server = tcon->ses->server;
	struct cifsInodeInfo *cifsi = CIFS_I(inode);
	struct super_block *sb = inode->i_sb;
	struct cifs_sb_info *cifs_sb = CIFS_SB(sb);
	struct cifs_fid fid;
	struct cifs_pending_open open;
	bool oplock_break_cancelled;

	spin_lock(&tcon->open_file_lock);
	spin_lock(&cifsi->open_file_lock);
	spin_lock(&cifs_file->file_info_lock);
	if (--cifs_file->count > 0) {
		spin_unlock(&cifs_file->file_info_lock);
		spin_unlock(&cifsi->open_file_lock);
		spin_unlock(&tcon->open_file_lock);
		return;
	}
	spin_unlock(&cifs_file->file_info_lock);

	if (server->ops->get_lease_key)
		server->ops->get_lease_key(inode, &fid);

	/* store open in pending opens to make sure we don't miss lease break */
	cifs_add_pending_open_locked(&fid, cifs_file->tlink, &open);

	/* remove it from the lists */
	list_del(&cifs_file->flist);
	list_del(&cifs_file->tlist);
	atomic_dec(&tcon->num_local_opens);

	if (list_empty(&cifsi->openFileList)) {
		cifs_dbg(FYI, "closing last open instance for inode %p\n",
			 d_inode(cifs_file->dentry));
		/*
		 * In strict cache mode we need invalidate mapping on the last
		 * close  because it may cause a error when we open this file
		 * again and get at least level II oplock.
		 */
		if (cifs_sb->mnt_cifs_flags & CIFS_MOUNT_STRICT_IO)
			set_bit(CIFS_INO_INVALID_MAPPING, &cifsi->flags);
		cifs_set_oplock_level(cifsi, 0);
	}

	spin_unlock(&cifsi->open_file_lock);
	spin_unlock(&tcon->open_file_lock);

	oplock_break_cancelled = wait_oplock_handler ?
		cancel_work_sync(&cifs_file->oplock_break) : false;

	if (!tcon->need_reconnect && !cifs_file->invalidHandle) {
		struct TCP_Server_Info *server = tcon->ses->server;
		unsigned int xid;

		xid = get_xid();
		if (server->ops->close_getattr)
			server->ops->close_getattr(xid, tcon, cifs_file);
		else if (server->ops->close)
			server->ops->close(xid, tcon, &cifs_file->fid);
		_free_xid(xid);
	}

	if (oplock_break_cancelled)
		cifs_done_oplock_break(cifsi);

	cifs_del_pending_open(&open);

	if (offload)
		queue_work(fileinfo_put_wq, &cifs_file->put);
	else
		cifsFileInfo_put_final(cifs_file);
}

int cifs_open(struct inode *inode, struct file *file)

{
	int rc = -EACCES;
	unsigned int xid;
	__u32 oplock;
	struct cifs_sb_info *cifs_sb;
	struct TCP_Server_Info *server;
	struct cifs_tcon *tcon;
	struct tcon_link *tlink;
	struct cifsFileInfo *cfile = NULL;
	void *page;
	const char *full_path;
	bool posix_open_ok = false;
	struct cifs_fid fid;
	struct cifs_pending_open open;

	xid = get_xid();

	cifs_sb = CIFS_SB(inode->i_sb);
	if (unlikely(cifs_forced_shutdown(cifs_sb))) {
		free_xid(xid);
		return -EIO;
	}

	tlink = cifs_sb_tlink(cifs_sb);
	if (IS_ERR(tlink)) {
		free_xid(xid);
		return PTR_ERR(tlink);
	}
	tcon = tlink_tcon(tlink);
	server = tcon->ses->server;

	page = alloc_dentry_path();
	full_path = build_path_from_dentry(file_dentry(file), page);
	if (IS_ERR(full_path)) {
		rc = PTR_ERR(full_path);
		goto out;
	}

	cifs_dbg(FYI, "inode = 0x%p file flags are 0x%x for %s\n",
		 inode, file->f_flags, full_path);

	if (file->f_flags & O_DIRECT &&
	    cifs_sb->mnt_cifs_flags & CIFS_MOUNT_STRICT_IO) {
		if (cifs_sb->mnt_cifs_flags & CIFS_MOUNT_NO_BRL)
			file->f_op = &cifs_file_direct_nobrl_ops;
		else
			file->f_op = &cifs_file_direct_ops;
	}

<<<<<<< HEAD
	spin_lock(&CIFS_I(inode)->deferred_lock);
=======
>>>>>>> 3b7961a3
	/* Get the cached handle as SMB2 close is deferred */
	rc = cifs_get_readable_path(tcon, full_path, &cfile);
	if (rc == 0) {
		if (file->f_flags == cfile->f_flags) {
			file->private_data = cfile;
<<<<<<< HEAD
=======
			spin_lock(&CIFS_I(inode)->deferred_lock);
>>>>>>> 3b7961a3
			cifs_del_deferred_close(cfile);
			spin_unlock(&CIFS_I(inode)->deferred_lock);
			goto out;
		} else {
<<<<<<< HEAD
			spin_unlock(&CIFS_I(inode)->deferred_lock);
			_cifsFileInfo_put(cfile, true, false);
		}
	} else {
		spin_unlock(&CIFS_I(inode)->deferred_lock);
=======
			_cifsFileInfo_put(cfile, true, false);
		}
>>>>>>> 3b7961a3
	}

	if (server->oplocks)
		oplock = REQ_OPLOCK;
	else
		oplock = 0;

	if (!tcon->broken_posix_open && tcon->unix_ext &&
	    cap_unix(tcon->ses) && (CIFS_UNIX_POSIX_PATH_OPS_CAP &
				le64_to_cpu(tcon->fsUnixInfo.Capability))) {
		/* can not refresh inode info since size could be stale */
		rc = cifs_posix_open(full_path, &inode, inode->i_sb,
				cifs_sb->ctx->file_mode /* ignored */,
				file->f_flags, &oplock, &fid.netfid, xid);
		if (rc == 0) {
			cifs_dbg(FYI, "posix open succeeded\n");
			posix_open_ok = true;
		} else if ((rc == -EINVAL) || (rc == -EOPNOTSUPP)) {
			if (tcon->ses->serverNOS)
				cifs_dbg(VFS, "server %s of type %s returned unexpected error on SMB posix open, disabling posix open support. Check if server update available.\n",
					 tcon->ses->ip_addr,
					 tcon->ses->serverNOS);
			tcon->broken_posix_open = true;
		} else if ((rc != -EIO) && (rc != -EREMOTE) &&
			 (rc != -EOPNOTSUPP)) /* path not found or net err */
			goto out;
		/*
		 * Else fallthrough to retry open the old way on network i/o
		 * or DFS errors.
		 */
	}

	if (server->ops->get_lease_key)
		server->ops->get_lease_key(inode, &fid);

	cifs_add_pending_open(&fid, tlink, &open);

	if (!posix_open_ok) {
		if (server->ops->get_lease_key)
			server->ops->get_lease_key(inode, &fid);

		rc = cifs_nt_open(full_path, inode, cifs_sb, tcon,
				  file->f_flags, &oplock, &fid, xid);
		if (rc) {
			cifs_del_pending_open(&open);
			goto out;
		}
	}

	cfile = cifs_new_fileinfo(&fid, file, tlink, oplock);
	if (cfile == NULL) {
		if (server->ops->close)
			server->ops->close(xid, tcon, &fid);
		cifs_del_pending_open(&open);
		rc = -ENOMEM;
		goto out;
	}

	cifs_fscache_set_inode_cookie(inode, file);

	if ((oplock & CIFS_CREATE_ACTION) && !posix_open_ok && tcon->unix_ext) {
		/*
		 * Time to set mode which we can not set earlier due to
		 * problems creating new read-only files.
		 */
		struct cifs_unix_set_info_args args = {
			.mode	= inode->i_mode,
			.uid	= INVALID_UID, /* no change */
			.gid	= INVALID_GID, /* no change */
			.ctime	= NO_CHANGE_64,
			.atime	= NO_CHANGE_64,
			.mtime	= NO_CHANGE_64,
			.device	= 0,
		};
		CIFSSMBUnixSetFileInfo(xid, tcon, &args, fid.netfid,
				       cfile->pid);
	}

out:
	free_dentry_path(page);
	free_xid(xid);
	cifs_put_tlink(tlink);
	return rc;
}

static int cifs_push_posix_locks(struct cifsFileInfo *cfile);

/*
 * Try to reacquire byte range locks that were released when session
 * to server was lost.
 */
static int
cifs_relock_file(struct cifsFileInfo *cfile)
{
	struct cifs_sb_info *cifs_sb = CIFS_SB(cfile->dentry->d_sb);
	struct cifsInodeInfo *cinode = CIFS_I(d_inode(cfile->dentry));
	struct cifs_tcon *tcon = tlink_tcon(cfile->tlink);
	int rc = 0;

	down_read_nested(&cinode->lock_sem, SINGLE_DEPTH_NESTING);
	if (cinode->can_cache_brlcks) {
		/* can cache locks - no need to relock */
		up_read(&cinode->lock_sem);
		return rc;
	}

	if (cap_unix(tcon->ses) &&
	    (CIFS_UNIX_FCNTL_CAP & le64_to_cpu(tcon->fsUnixInfo.Capability)) &&
	    ((cifs_sb->mnt_cifs_flags & CIFS_MOUNT_NOPOSIXBRL) == 0))
		rc = cifs_push_posix_locks(cfile);
	else
		rc = tcon->ses->server->ops->push_mand_locks(cfile);

	up_read(&cinode->lock_sem);
	return rc;
}

static int
cifs_reopen_file(struct cifsFileInfo *cfile, bool can_flush)
{
	int rc = -EACCES;
	unsigned int xid;
	__u32 oplock;
	struct cifs_sb_info *cifs_sb;
	struct cifs_tcon *tcon;
	struct TCP_Server_Info *server;
	struct cifsInodeInfo *cinode;
	struct inode *inode;
	void *page;
	const char *full_path;
	int desired_access;
	int disposition = FILE_OPEN;
	int create_options = CREATE_NOT_DIR;
	struct cifs_open_parms oparms;

	xid = get_xid();
	mutex_lock(&cfile->fh_mutex);
	if (!cfile->invalidHandle) {
		mutex_unlock(&cfile->fh_mutex);
		free_xid(xid);
		return 0;
	}

	inode = d_inode(cfile->dentry);
	cifs_sb = CIFS_SB(inode->i_sb);
	tcon = tlink_tcon(cfile->tlink);
	server = tcon->ses->server;

	/*
	 * Can not grab rename sem here because various ops, including those
	 * that already have the rename sem can end up causing writepage to get
	 * called and if the server was down that means we end up here, and we
	 * can never tell if the caller already has the rename_sem.
	 */
	page = alloc_dentry_path();
	full_path = build_path_from_dentry(cfile->dentry, page);
	if (IS_ERR(full_path)) {
		mutex_unlock(&cfile->fh_mutex);
		free_dentry_path(page);
		free_xid(xid);
		return PTR_ERR(full_path);
	}

	cifs_dbg(FYI, "inode = 0x%p file flags 0x%x for %s\n",
		 inode, cfile->f_flags, full_path);

	if (tcon->ses->server->oplocks)
		oplock = REQ_OPLOCK;
	else
		oplock = 0;

	if (tcon->unix_ext && cap_unix(tcon->ses) &&
	    (CIFS_UNIX_POSIX_PATH_OPS_CAP &
				le64_to_cpu(tcon->fsUnixInfo.Capability))) {
		/*
		 * O_CREAT, O_EXCL and O_TRUNC already had their effect on the
		 * original open. Must mask them off for a reopen.
		 */
		unsigned int oflags = cfile->f_flags &
						~(O_CREAT | O_EXCL | O_TRUNC);

		rc = cifs_posix_open(full_path, NULL, inode->i_sb,
				     cifs_sb->ctx->file_mode /* ignored */,
				     oflags, &oplock, &cfile->fid.netfid, xid);
		if (rc == 0) {
			cifs_dbg(FYI, "posix reopen succeeded\n");
			oparms.reconnect = true;
			goto reopen_success;
		}
		/*
		 * fallthrough to retry open the old way on errors, especially
		 * in the reconnect path it is important to retry hard
		 */
	}

	desired_access = cifs_convert_flags(cfile->f_flags);

	/* O_SYNC also has bit for O_DSYNC so following check picks up either */
	if (cfile->f_flags & O_SYNC)
		create_options |= CREATE_WRITE_THROUGH;

	if (cfile->f_flags & O_DIRECT)
		create_options |= CREATE_NO_BUFFER;

	if (server->ops->get_lease_key)
		server->ops->get_lease_key(inode, &cfile->fid);

	oparms.tcon = tcon;
	oparms.cifs_sb = cifs_sb;
	oparms.desired_access = desired_access;
	oparms.create_options = cifs_create_options(cifs_sb, create_options);
	oparms.disposition = disposition;
	oparms.path = full_path;
	oparms.fid = &cfile->fid;
	oparms.reconnect = true;

	/*
	 * Can not refresh inode by passing in file_info buf to be returned by
	 * ops->open and then calling get_inode_info with returned buf since
	 * file might have write behind data that needs to be flushed and server
	 * version of file size can be stale. If we knew for sure that inode was
	 * not dirty locally we could do this.
	 */
	rc = server->ops->open(xid, &oparms, &oplock, NULL);
	if (rc == -ENOENT && oparms.reconnect == false) {
		/* durable handle timeout is expired - open the file again */
		rc = server->ops->open(xid, &oparms, &oplock, NULL);
		/* indicate that we need to relock the file */
		oparms.reconnect = true;
	}

	if (rc) {
		mutex_unlock(&cfile->fh_mutex);
		cifs_dbg(FYI, "cifs_reopen returned 0x%x\n", rc);
		cifs_dbg(FYI, "oplock: %d\n", oplock);
		goto reopen_error_exit;
	}

reopen_success:
	cfile->invalidHandle = false;
	mutex_unlock(&cfile->fh_mutex);
	cinode = CIFS_I(inode);

	if (can_flush) {
		rc = filemap_write_and_wait(inode->i_mapping);
		if (!is_interrupt_error(rc))
			mapping_set_error(inode->i_mapping, rc);

		if (tcon->posix_extensions)
			rc = smb311_posix_get_inode_info(&inode, full_path, inode->i_sb, xid);
		else if (tcon->unix_ext)
			rc = cifs_get_inode_info_unix(&inode, full_path,
						      inode->i_sb, xid);
		else
			rc = cifs_get_inode_info(&inode, full_path, NULL,
						 inode->i_sb, xid, NULL);
	}
	/*
	 * Else we are writing out data to server already and could deadlock if
	 * we tried to flush data, and since we do not know if we have data that
	 * would invalidate the current end of file on the server we can not go
	 * to the server to get the new inode info.
	 */

	/*
	 * If the server returned a read oplock and we have mandatory brlocks,
	 * set oplock level to None.
	 */
	if (server->ops->is_read_op(oplock) && cifs_has_mand_locks(cinode)) {
		cifs_dbg(FYI, "Reset oplock val from read to None due to mand locks\n");
		oplock = 0;
	}

	server->ops->set_fid(cfile, &cfile->fid, oplock);
	if (oparms.reconnect)
		cifs_relock_file(cfile);

reopen_error_exit:
	free_dentry_path(page);
	free_xid(xid);
	return rc;
}

void smb2_deferred_work_close(struct work_struct *work)
{
	struct cifsFileInfo *cfile = container_of(work,
			struct cifsFileInfo, deferred.work);

	spin_lock(&CIFS_I(d_inode(cfile->dentry))->deferred_lock);
<<<<<<< HEAD
	if (!cfile->deferred_scheduled) {
		spin_unlock(&CIFS_I(d_inode(cfile->dentry))->deferred_lock);
		return;
	}
	cifs_del_deferred_close(cfile);
	cfile->deferred_scheduled = false;
=======
	cifs_del_deferred_close(cfile);
	cfile->deferred_close_scheduled = false;
>>>>>>> 3b7961a3
	spin_unlock(&CIFS_I(d_inode(cfile->dentry))->deferred_lock);
	_cifsFileInfo_put(cfile, true, false);
}

int cifs_close(struct inode *inode, struct file *file)
{
	struct cifsFileInfo *cfile;
	struct cifsInodeInfo *cinode = CIFS_I(inode);
	struct cifs_sb_info *cifs_sb = CIFS_SB(inode->i_sb);
	struct cifs_deferred_close *dclose;

	if (file->private_data != NULL) {
		cfile = file->private_data;
		file->private_data = NULL;
		dclose = kmalloc(sizeof(struct cifs_deferred_close), GFP_KERNEL);
		if ((cinode->oplock == CIFS_CACHE_RHW_FLG) &&
<<<<<<< HEAD
=======
		    cinode->lease_granted &&
>>>>>>> 3b7961a3
		    dclose) {
			if (test_bit(CIFS_INO_MODIFIED_ATTR, &cinode->flags))
				inode->i_ctime = inode->i_mtime = current_time(inode);
			spin_lock(&cinode->deferred_lock);
			cifs_add_deferred_close(cfile, dclose);
<<<<<<< HEAD
			if (cfile->deferred_scheduled) {
				mod_delayed_work(deferredclose_wq,
						&cfile->deferred, cifs_sb->ctx->acregmax);
=======
			if (cfile->deferred_close_scheduled &&
			    delayed_work_pending(&cfile->deferred)) {
				/*
				 * If there is no pending work, mod_delayed_work queues new work.
				 * So, Increase the ref count to avoid use-after-free.
				 */
				if (!mod_delayed_work(deferredclose_wq,
						&cfile->deferred, cifs_sb->ctx->acregmax))
					cifsFileInfo_get(cfile);
>>>>>>> 3b7961a3
			} else {
				/* Deferred close for files */
				queue_delayed_work(deferredclose_wq,
						&cfile->deferred, cifs_sb->ctx->acregmax);
<<<<<<< HEAD
				cfile->deferred_scheduled = true;
=======
				cfile->deferred_close_scheduled = true;
>>>>>>> 3b7961a3
				spin_unlock(&cinode->deferred_lock);
				return 0;
			}
			spin_unlock(&cinode->deferred_lock);
			_cifsFileInfo_put(cfile, true, false);
		} else {
			_cifsFileInfo_put(cfile, true, false);
			kfree(dclose);
		}
	}

	/* return code from the ->release op is always ignored */
	return 0;
}

void
cifs_reopen_persistent_handles(struct cifs_tcon *tcon)
{
	struct cifsFileInfo *open_file;
	struct list_head *tmp;
	struct list_head *tmp1;
	struct list_head tmp_list;

	if (!tcon->use_persistent || !tcon->need_reopen_files)
		return;

	tcon->need_reopen_files = false;

	cifs_dbg(FYI, "Reopen persistent handles\n");
	INIT_LIST_HEAD(&tmp_list);

	/* list all files open on tree connection, reopen resilient handles  */
	spin_lock(&tcon->open_file_lock);
	list_for_each(tmp, &tcon->openFileList) {
		open_file = list_entry(tmp, struct cifsFileInfo, tlist);
		if (!open_file->invalidHandle)
			continue;
		cifsFileInfo_get(open_file);
		list_add_tail(&open_file->rlist, &tmp_list);
	}
	spin_unlock(&tcon->open_file_lock);

	list_for_each_safe(tmp, tmp1, &tmp_list) {
		open_file = list_entry(tmp, struct cifsFileInfo, rlist);
		if (cifs_reopen_file(open_file, false /* do not flush */))
			tcon->need_reopen_files = true;
		list_del_init(&open_file->rlist);
		cifsFileInfo_put(open_file);
	}
}

int cifs_closedir(struct inode *inode, struct file *file)
{
	int rc = 0;
	unsigned int xid;
	struct cifsFileInfo *cfile = file->private_data;
	struct cifs_tcon *tcon;
	struct TCP_Server_Info *server;
	char *buf;

	cifs_dbg(FYI, "Closedir inode = 0x%p\n", inode);

	if (cfile == NULL)
		return rc;

	xid = get_xid();
	tcon = tlink_tcon(cfile->tlink);
	server = tcon->ses->server;

	cifs_dbg(FYI, "Freeing private data in close dir\n");
	spin_lock(&cfile->file_info_lock);
	if (server->ops->dir_needs_close(cfile)) {
		cfile->invalidHandle = true;
		spin_unlock(&cfile->file_info_lock);
		if (server->ops->close_dir)
			rc = server->ops->close_dir(xid, tcon, &cfile->fid);
		else
			rc = -ENOSYS;
		cifs_dbg(FYI, "Closing uncompleted readdir with rc %d\n", rc);
		/* not much we can do if it fails anyway, ignore rc */
		rc = 0;
	} else
		spin_unlock(&cfile->file_info_lock);

	buf = cfile->srch_inf.ntwrk_buf_start;
	if (buf) {
		cifs_dbg(FYI, "closedir free smb buf in srch struct\n");
		cfile->srch_inf.ntwrk_buf_start = NULL;
		if (cfile->srch_inf.smallBuf)
			cifs_small_buf_release(buf);
		else
			cifs_buf_release(buf);
	}

	cifs_put_tlink(cfile->tlink);
	kfree(file->private_data);
	file->private_data = NULL;
	/* BB can we lock the filestruct while this is going on? */
	free_xid(xid);
	return rc;
}

static struct cifsLockInfo *
cifs_lock_init(__u64 offset, __u64 length, __u8 type, __u16 flags)
{
	struct cifsLockInfo *lock =
		kmalloc(sizeof(struct cifsLockInfo), GFP_KERNEL);
	if (!lock)
		return lock;
	lock->offset = offset;
	lock->length = length;
	lock->type = type;
	lock->pid = current->tgid;
	lock->flags = flags;
	INIT_LIST_HEAD(&lock->blist);
	init_waitqueue_head(&lock->block_q);
	return lock;
}

void
cifs_del_lock_waiters(struct cifsLockInfo *lock)
{
	struct cifsLockInfo *li, *tmp;
	list_for_each_entry_safe(li, tmp, &lock->blist, blist) {
		list_del_init(&li->blist);
		wake_up(&li->block_q);
	}
}

#define CIFS_LOCK_OP	0
#define CIFS_READ_OP	1
#define CIFS_WRITE_OP	2

/* @rw_check : 0 - no op, 1 - read, 2 - write */
static bool
cifs_find_fid_lock_conflict(struct cifs_fid_locks *fdlocks, __u64 offset,
			    __u64 length, __u8 type, __u16 flags,
			    struct cifsFileInfo *cfile,
			    struct cifsLockInfo **conf_lock, int rw_check)
{
	struct cifsLockInfo *li;
	struct cifsFileInfo *cur_cfile = fdlocks->cfile;
	struct TCP_Server_Info *server = tlink_tcon(cfile->tlink)->ses->server;

	list_for_each_entry(li, &fdlocks->locks, llist) {
		if (offset + length <= li->offset ||
		    offset >= li->offset + li->length)
			continue;
		if (rw_check != CIFS_LOCK_OP && current->tgid == li->pid &&
		    server->ops->compare_fids(cfile, cur_cfile)) {
			/* shared lock prevents write op through the same fid */
			if (!(li->type & server->vals->shared_lock_type) ||
			    rw_check != CIFS_WRITE_OP)
				continue;
		}
		if ((type & server->vals->shared_lock_type) &&
		    ((server->ops->compare_fids(cfile, cur_cfile) &&
		     current->tgid == li->pid) || type == li->type))
			continue;
		if (rw_check == CIFS_LOCK_OP &&
		    (flags & FL_OFDLCK) && (li->flags & FL_OFDLCK) &&
		    server->ops->compare_fids(cfile, cur_cfile))
			continue;
		if (conf_lock)
			*conf_lock = li;
		return true;
	}
	return false;
}

bool
cifs_find_lock_conflict(struct cifsFileInfo *cfile, __u64 offset, __u64 length,
			__u8 type, __u16 flags,
			struct cifsLockInfo **conf_lock, int rw_check)
{
	bool rc = false;
	struct cifs_fid_locks *cur;
	struct cifsInodeInfo *cinode = CIFS_I(d_inode(cfile->dentry));

	list_for_each_entry(cur, &cinode->llist, llist) {
		rc = cifs_find_fid_lock_conflict(cur, offset, length, type,
						 flags, cfile, conf_lock,
						 rw_check);
		if (rc)
			break;
	}

	return rc;
}

/*
 * Check if there is another lock that prevents us to set the lock (mandatory
 * style). If such a lock exists, update the flock structure with its
 * properties. Otherwise, set the flock type to F_UNLCK if we can cache brlocks
 * or leave it the same if we can't. Returns 0 if we don't need to request to
 * the server or 1 otherwise.
 */
static int
cifs_lock_test(struct cifsFileInfo *cfile, __u64 offset, __u64 length,
	       __u8 type, struct file_lock *flock)
{
	int rc = 0;
	struct cifsLockInfo *conf_lock;
	struct cifsInodeInfo *cinode = CIFS_I(d_inode(cfile->dentry));
	struct TCP_Server_Info *server = tlink_tcon(cfile->tlink)->ses->server;
	bool exist;

	down_read(&cinode->lock_sem);

	exist = cifs_find_lock_conflict(cfile, offset, length, type,
					flock->fl_flags, &conf_lock,
					CIFS_LOCK_OP);
	if (exist) {
		flock->fl_start = conf_lock->offset;
		flock->fl_end = conf_lock->offset + conf_lock->length - 1;
		flock->fl_pid = conf_lock->pid;
		if (conf_lock->type & server->vals->shared_lock_type)
			flock->fl_type = F_RDLCK;
		else
			flock->fl_type = F_WRLCK;
	} else if (!cinode->can_cache_brlcks)
		rc = 1;
	else
		flock->fl_type = F_UNLCK;

	up_read(&cinode->lock_sem);
	return rc;
}

static void
cifs_lock_add(struct cifsFileInfo *cfile, struct cifsLockInfo *lock)
{
	struct cifsInodeInfo *cinode = CIFS_I(d_inode(cfile->dentry));
	cifs_down_write(&cinode->lock_sem);
	list_add_tail(&lock->llist, &cfile->llist->locks);
	up_write(&cinode->lock_sem);
}

/*
 * Set the byte-range lock (mandatory style). Returns:
 * 1) 0, if we set the lock and don't need to request to the server;
 * 2) 1, if no locks prevent us but we need to request to the server;
 * 3) -EACCES, if there is a lock that prevents us and wait is false.
 */
static int
cifs_lock_add_if(struct cifsFileInfo *cfile, struct cifsLockInfo *lock,
		 bool wait)
{
	struct cifsLockInfo *conf_lock;
	struct cifsInodeInfo *cinode = CIFS_I(d_inode(cfile->dentry));
	bool exist;
	int rc = 0;

try_again:
	exist = false;
	cifs_down_write(&cinode->lock_sem);

	exist = cifs_find_lock_conflict(cfile, lock->offset, lock->length,
					lock->type, lock->flags, &conf_lock,
					CIFS_LOCK_OP);
	if (!exist && cinode->can_cache_brlcks) {
		list_add_tail(&lock->llist, &cfile->llist->locks);
		up_write(&cinode->lock_sem);
		return rc;
	}

	if (!exist)
		rc = 1;
	else if (!wait)
		rc = -EACCES;
	else {
		list_add_tail(&lock->blist, &conf_lock->blist);
		up_write(&cinode->lock_sem);
		rc = wait_event_interruptible(lock->block_q,
					(lock->blist.prev == &lock->blist) &&
					(lock->blist.next == &lock->blist));
		if (!rc)
			goto try_again;
		cifs_down_write(&cinode->lock_sem);
		list_del_init(&lock->blist);
	}

	up_write(&cinode->lock_sem);
	return rc;
}

/*
 * Check if there is another lock that prevents us to set the lock (posix
 * style). If such a lock exists, update the flock structure with its
 * properties. Otherwise, set the flock type to F_UNLCK if we can cache brlocks
 * or leave it the same if we can't. Returns 0 if we don't need to request to
 * the server or 1 otherwise.
 */
static int
cifs_posix_lock_test(struct file *file, struct file_lock *flock)
{
	int rc = 0;
	struct cifsInodeInfo *cinode = CIFS_I(file_inode(file));
	unsigned char saved_type = flock->fl_type;

	if ((flock->fl_flags & FL_POSIX) == 0)
		return 1;

	down_read(&cinode->lock_sem);
	posix_test_lock(file, flock);

	if (flock->fl_type == F_UNLCK && !cinode->can_cache_brlcks) {
		flock->fl_type = saved_type;
		rc = 1;
	}

	up_read(&cinode->lock_sem);
	return rc;
}

/*
 * Set the byte-range lock (posix style). Returns:
 * 1) <0, if the error occurs while setting the lock;
 * 2) 0, if we set the lock and don't need to request to the server;
 * 3) FILE_LOCK_DEFERRED, if we will wait for some other file_lock;
 * 4) FILE_LOCK_DEFERRED + 1, if we need to request to the server.
 */
static int
cifs_posix_lock_set(struct file *file, struct file_lock *flock)
{
	struct cifsInodeInfo *cinode = CIFS_I(file_inode(file));
	int rc = FILE_LOCK_DEFERRED + 1;

	if ((flock->fl_flags & FL_POSIX) == 0)
		return rc;

	cifs_down_write(&cinode->lock_sem);
	if (!cinode->can_cache_brlcks) {
		up_write(&cinode->lock_sem);
		return rc;
	}

	rc = posix_lock_file(file, flock, NULL);
	up_write(&cinode->lock_sem);
	return rc;
}

int
cifs_push_mandatory_locks(struct cifsFileInfo *cfile)
{
	unsigned int xid;
	int rc = 0, stored_rc;
	struct cifsLockInfo *li, *tmp;
	struct cifs_tcon *tcon;
	unsigned int num, max_num, max_buf;
	LOCKING_ANDX_RANGE *buf, *cur;
	static const int types[] = {
		LOCKING_ANDX_LARGE_FILES,
		LOCKING_ANDX_SHARED_LOCK | LOCKING_ANDX_LARGE_FILES
	};
	int i;

	xid = get_xid();
	tcon = tlink_tcon(cfile->tlink);

	/*
	 * Accessing maxBuf is racy with cifs_reconnect - need to store value
	 * and check it before using.
	 */
	max_buf = tcon->ses->server->maxBuf;
	if (max_buf < (sizeof(struct smb_hdr) + sizeof(LOCKING_ANDX_RANGE))) {
		free_xid(xid);
		return -EINVAL;
	}

	BUILD_BUG_ON(sizeof(struct smb_hdr) + sizeof(LOCKING_ANDX_RANGE) >
		     PAGE_SIZE);
	max_buf = min_t(unsigned int, max_buf - sizeof(struct smb_hdr),
			PAGE_SIZE);
	max_num = (max_buf - sizeof(struct smb_hdr)) /
						sizeof(LOCKING_ANDX_RANGE);
	buf = kcalloc(max_num, sizeof(LOCKING_ANDX_RANGE), GFP_KERNEL);
	if (!buf) {
		free_xid(xid);
		return -ENOMEM;
	}

	for (i = 0; i < 2; i++) {
		cur = buf;
		num = 0;
		list_for_each_entry_safe(li, tmp, &cfile->llist->locks, llist) {
			if (li->type != types[i])
				continue;
			cur->Pid = cpu_to_le16(li->pid);
			cur->LengthLow = cpu_to_le32((u32)li->length);
			cur->LengthHigh = cpu_to_le32((u32)(li->length>>32));
			cur->OffsetLow = cpu_to_le32((u32)li->offset);
			cur->OffsetHigh = cpu_to_le32((u32)(li->offset>>32));
			if (++num == max_num) {
				stored_rc = cifs_lockv(xid, tcon,
						       cfile->fid.netfid,
						       (__u8)li->type, 0, num,
						       buf);
				if (stored_rc)
					rc = stored_rc;
				cur = buf;
				num = 0;
			} else
				cur++;
		}

		if (num) {
			stored_rc = cifs_lockv(xid, tcon, cfile->fid.netfid,
					       (__u8)types[i], 0, num, buf);
			if (stored_rc)
				rc = stored_rc;
		}
	}

	kfree(buf);
	free_xid(xid);
	return rc;
}

static __u32
hash_lockowner(fl_owner_t owner)
{
	return cifs_lock_secret ^ hash32_ptr((const void *)owner);
}

struct lock_to_push {
	struct list_head llist;
	__u64 offset;
	__u64 length;
	__u32 pid;
	__u16 netfid;
	__u8 type;
};

static int
cifs_push_posix_locks(struct cifsFileInfo *cfile)
{
	struct inode *inode = d_inode(cfile->dentry);
	struct cifs_tcon *tcon = tlink_tcon(cfile->tlink);
	struct file_lock *flock;
	struct file_lock_context *flctx = inode->i_flctx;
	unsigned int count = 0, i;
	int rc = 0, xid, type;
	struct list_head locks_to_send, *el;
	struct lock_to_push *lck, *tmp;
	__u64 length;

	xid = get_xid();

	if (!flctx)
		goto out;

	spin_lock(&flctx->flc_lock);
	list_for_each(el, &flctx->flc_posix) {
		count++;
	}
	spin_unlock(&flctx->flc_lock);

	INIT_LIST_HEAD(&locks_to_send);

	/*
	 * Allocating count locks is enough because no FL_POSIX locks can be
	 * added to the list while we are holding cinode->lock_sem that
	 * protects locking operations of this inode.
	 */
	for (i = 0; i < count; i++) {
		lck = kmalloc(sizeof(struct lock_to_push), GFP_KERNEL);
		if (!lck) {
			rc = -ENOMEM;
			goto err_out;
		}
		list_add_tail(&lck->llist, &locks_to_send);
	}

	el = locks_to_send.next;
	spin_lock(&flctx->flc_lock);
	list_for_each_entry(flock, &flctx->flc_posix, fl_list) {
		if (el == &locks_to_send) {
			/*
			 * The list ended. We don't have enough allocated
			 * structures - something is really wrong.
			 */
			cifs_dbg(VFS, "Can't push all brlocks!\n");
			break;
		}
		length = 1 + flock->fl_end - flock->fl_start;
		if (flock->fl_type == F_RDLCK || flock->fl_type == F_SHLCK)
			type = CIFS_RDLCK;
		else
			type = CIFS_WRLCK;
		lck = list_entry(el, struct lock_to_push, llist);
		lck->pid = hash_lockowner(flock->fl_owner);
		lck->netfid = cfile->fid.netfid;
		lck->length = length;
		lck->type = type;
		lck->offset = flock->fl_start;
	}
	spin_unlock(&flctx->flc_lock);

	list_for_each_entry_safe(lck, tmp, &locks_to_send, llist) {
		int stored_rc;

		stored_rc = CIFSSMBPosixLock(xid, tcon, lck->netfid, lck->pid,
					     lck->offset, lck->length, NULL,
					     lck->type, 0);
		if (stored_rc)
			rc = stored_rc;
		list_del(&lck->llist);
		kfree(lck);
	}

out:
	free_xid(xid);
	return rc;
err_out:
	list_for_each_entry_safe(lck, tmp, &locks_to_send, llist) {
		list_del(&lck->llist);
		kfree(lck);
	}
	goto out;
}

static int
cifs_push_locks(struct cifsFileInfo *cfile)
{
	struct cifs_sb_info *cifs_sb = CIFS_SB(cfile->dentry->d_sb);
	struct cifsInodeInfo *cinode = CIFS_I(d_inode(cfile->dentry));
	struct cifs_tcon *tcon = tlink_tcon(cfile->tlink);
	int rc = 0;

	/* we are going to update can_cache_brlcks here - need a write access */
	cifs_down_write(&cinode->lock_sem);
	if (!cinode->can_cache_brlcks) {
		up_write(&cinode->lock_sem);
		return rc;
	}

	if (cap_unix(tcon->ses) &&
	    (CIFS_UNIX_FCNTL_CAP & le64_to_cpu(tcon->fsUnixInfo.Capability)) &&
	    ((cifs_sb->mnt_cifs_flags & CIFS_MOUNT_NOPOSIXBRL) == 0))
		rc = cifs_push_posix_locks(cfile);
	else
		rc = tcon->ses->server->ops->push_mand_locks(cfile);

	cinode->can_cache_brlcks = false;
	up_write(&cinode->lock_sem);
	return rc;
}

static void
cifs_read_flock(struct file_lock *flock, __u32 *type, int *lock, int *unlock,
		bool *wait_flag, struct TCP_Server_Info *server)
{
	if (flock->fl_flags & FL_POSIX)
		cifs_dbg(FYI, "Posix\n");
	if (flock->fl_flags & FL_FLOCK)
		cifs_dbg(FYI, "Flock\n");
	if (flock->fl_flags & FL_SLEEP) {
		cifs_dbg(FYI, "Blocking lock\n");
		*wait_flag = true;
	}
	if (flock->fl_flags & FL_ACCESS)
		cifs_dbg(FYI, "Process suspended by mandatory locking - not implemented yet\n");
	if (flock->fl_flags & FL_LEASE)
		cifs_dbg(FYI, "Lease on file - not implemented yet\n");
	if (flock->fl_flags &
	    (~(FL_POSIX | FL_FLOCK | FL_SLEEP |
	       FL_ACCESS | FL_LEASE | FL_CLOSE | FL_OFDLCK)))
		cifs_dbg(FYI, "Unknown lock flags 0x%x\n", flock->fl_flags);

	*type = server->vals->large_lock_type;
	if (flock->fl_type == F_WRLCK) {
		cifs_dbg(FYI, "F_WRLCK\n");
		*type |= server->vals->exclusive_lock_type;
		*lock = 1;
	} else if (flock->fl_type == F_UNLCK) {
		cifs_dbg(FYI, "F_UNLCK\n");
		*type |= server->vals->unlock_lock_type;
		*unlock = 1;
		/* Check if unlock includes more than one lock range */
	} else if (flock->fl_type == F_RDLCK) {
		cifs_dbg(FYI, "F_RDLCK\n");
		*type |= server->vals->shared_lock_type;
		*lock = 1;
	} else if (flock->fl_type == F_EXLCK) {
		cifs_dbg(FYI, "F_EXLCK\n");
		*type |= server->vals->exclusive_lock_type;
		*lock = 1;
	} else if (flock->fl_type == F_SHLCK) {
		cifs_dbg(FYI, "F_SHLCK\n");
		*type |= server->vals->shared_lock_type;
		*lock = 1;
	} else
		cifs_dbg(FYI, "Unknown type of lock\n");
}

static int
cifs_getlk(struct file *file, struct file_lock *flock, __u32 type,
	   bool wait_flag, bool posix_lck, unsigned int xid)
{
	int rc = 0;
	__u64 length = 1 + flock->fl_end - flock->fl_start;
	struct cifsFileInfo *cfile = (struct cifsFileInfo *)file->private_data;
	struct cifs_tcon *tcon = tlink_tcon(cfile->tlink);
	struct TCP_Server_Info *server = tcon->ses->server;
	__u16 netfid = cfile->fid.netfid;

	if (posix_lck) {
		int posix_lock_type;

		rc = cifs_posix_lock_test(file, flock);
		if (!rc)
			return rc;

		if (type & server->vals->shared_lock_type)
			posix_lock_type = CIFS_RDLCK;
		else
			posix_lock_type = CIFS_WRLCK;
		rc = CIFSSMBPosixLock(xid, tcon, netfid,
				      hash_lockowner(flock->fl_owner),
				      flock->fl_start, length, flock,
				      posix_lock_type, wait_flag);
		return rc;
	}

	rc = cifs_lock_test(cfile, flock->fl_start, length, type, flock);
	if (!rc)
		return rc;

	/* BB we could chain these into one lock request BB */
	rc = server->ops->mand_lock(xid, cfile, flock->fl_start, length, type,
				    1, 0, false);
	if (rc == 0) {
		rc = server->ops->mand_lock(xid, cfile, flock->fl_start, length,
					    type, 0, 1, false);
		flock->fl_type = F_UNLCK;
		if (rc != 0)
			cifs_dbg(VFS, "Error unlocking previously locked range %d during test of lock\n",
				 rc);
		return 0;
	}

	if (type & server->vals->shared_lock_type) {
		flock->fl_type = F_WRLCK;
		return 0;
	}

	type &= ~server->vals->exclusive_lock_type;

	rc = server->ops->mand_lock(xid, cfile, flock->fl_start, length,
				    type | server->vals->shared_lock_type,
				    1, 0, false);
	if (rc == 0) {
		rc = server->ops->mand_lock(xid, cfile, flock->fl_start, length,
			type | server->vals->shared_lock_type, 0, 1, false);
		flock->fl_type = F_RDLCK;
		if (rc != 0)
			cifs_dbg(VFS, "Error unlocking previously locked range %d during test of lock\n",
				 rc);
	} else
		flock->fl_type = F_WRLCK;

	return 0;
}

void
cifs_move_llist(struct list_head *source, struct list_head *dest)
{
	struct list_head *li, *tmp;
	list_for_each_safe(li, tmp, source)
		list_move(li, dest);
}

void
cifs_free_llist(struct list_head *llist)
{
	struct cifsLockInfo *li, *tmp;
	list_for_each_entry_safe(li, tmp, llist, llist) {
		cifs_del_lock_waiters(li);
		list_del(&li->llist);
		kfree(li);
	}
}

int
cifs_unlock_range(struct cifsFileInfo *cfile, struct file_lock *flock,
		  unsigned int xid)
{
	int rc = 0, stored_rc;
	static const int types[] = {
		LOCKING_ANDX_LARGE_FILES,
		LOCKING_ANDX_SHARED_LOCK | LOCKING_ANDX_LARGE_FILES
	};
	unsigned int i;
	unsigned int max_num, num, max_buf;
	LOCKING_ANDX_RANGE *buf, *cur;
	struct cifs_tcon *tcon = tlink_tcon(cfile->tlink);
	struct cifsInodeInfo *cinode = CIFS_I(d_inode(cfile->dentry));
	struct cifsLockInfo *li, *tmp;
	__u64 length = 1 + flock->fl_end - flock->fl_start;
	struct list_head tmp_llist;

	INIT_LIST_HEAD(&tmp_llist);

	/*
	 * Accessing maxBuf is racy with cifs_reconnect - need to store value
	 * and check it before using.
	 */
	max_buf = tcon->ses->server->maxBuf;
	if (max_buf < (sizeof(struct smb_hdr) + sizeof(LOCKING_ANDX_RANGE)))
		return -EINVAL;

	BUILD_BUG_ON(sizeof(struct smb_hdr) + sizeof(LOCKING_ANDX_RANGE) >
		     PAGE_SIZE);
	max_buf = min_t(unsigned int, max_buf - sizeof(struct smb_hdr),
			PAGE_SIZE);
	max_num = (max_buf - sizeof(struct smb_hdr)) /
						sizeof(LOCKING_ANDX_RANGE);
	buf = kcalloc(max_num, sizeof(LOCKING_ANDX_RANGE), GFP_KERNEL);
	if (!buf)
		return -ENOMEM;

	cifs_down_write(&cinode->lock_sem);
	for (i = 0; i < 2; i++) {
		cur = buf;
		num = 0;
		list_for_each_entry_safe(li, tmp, &cfile->llist->locks, llist) {
			if (flock->fl_start > li->offset ||
			    (flock->fl_start + length) <
			    (li->offset + li->length))
				continue;
			if (current->tgid != li->pid)
				continue;
			if (types[i] != li->type)
				continue;
			if (cinode->can_cache_brlcks) {
				/*
				 * We can cache brlock requests - simply remove
				 * a lock from the file's list.
				 */
				list_del(&li->llist);
				cifs_del_lock_waiters(li);
				kfree(li);
				continue;
			}
			cur->Pid = cpu_to_le16(li->pid);
			cur->LengthLow = cpu_to_le32((u32)li->length);
			cur->LengthHigh = cpu_to_le32((u32)(li->length>>32));
			cur->OffsetLow = cpu_to_le32((u32)li->offset);
			cur->OffsetHigh = cpu_to_le32((u32)(li->offset>>32));
			/*
			 * We need to save a lock here to let us add it again to
			 * the file's list if the unlock range request fails on
			 * the server.
			 */
			list_move(&li->llist, &tmp_llist);
			if (++num == max_num) {
				stored_rc = cifs_lockv(xid, tcon,
						       cfile->fid.netfid,
						       li->type, num, 0, buf);
				if (stored_rc) {
					/*
					 * We failed on the unlock range
					 * request - add all locks from the tmp
					 * list to the head of the file's list.
					 */
					cifs_move_llist(&tmp_llist,
							&cfile->llist->locks);
					rc = stored_rc;
				} else
					/*
					 * The unlock range request succeed -
					 * free the tmp list.
					 */
					cifs_free_llist(&tmp_llist);
				cur = buf;
				num = 0;
			} else
				cur++;
		}
		if (num) {
			stored_rc = cifs_lockv(xid, tcon, cfile->fid.netfid,
					       types[i], num, 0, buf);
			if (stored_rc) {
				cifs_move_llist(&tmp_llist,
						&cfile->llist->locks);
				rc = stored_rc;
			} else
				cifs_free_llist(&tmp_llist);
		}
	}

	up_write(&cinode->lock_sem);
	kfree(buf);
	return rc;
}

static int
cifs_setlk(struct file *file, struct file_lock *flock, __u32 type,
	   bool wait_flag, bool posix_lck, int lock, int unlock,
	   unsigned int xid)
{
	int rc = 0;
	__u64 length = 1 + flock->fl_end - flock->fl_start;
	struct cifsFileInfo *cfile = (struct cifsFileInfo *)file->private_data;
	struct cifs_tcon *tcon = tlink_tcon(cfile->tlink);
	struct TCP_Server_Info *server = tcon->ses->server;
	struct inode *inode = d_inode(cfile->dentry);

	if (posix_lck) {
		int posix_lock_type;

		rc = cifs_posix_lock_set(file, flock);
		if (rc <= FILE_LOCK_DEFERRED)
			return rc;

		if (type & server->vals->shared_lock_type)
			posix_lock_type = CIFS_RDLCK;
		else
			posix_lock_type = CIFS_WRLCK;

		if (unlock == 1)
			posix_lock_type = CIFS_UNLCK;

		rc = CIFSSMBPosixLock(xid, tcon, cfile->fid.netfid,
				      hash_lockowner(flock->fl_owner),
				      flock->fl_start, length,
				      NULL, posix_lock_type, wait_flag);
		goto out;
	}

	if (lock) {
		struct cifsLockInfo *lock;

		lock = cifs_lock_init(flock->fl_start, length, type,
				      flock->fl_flags);
		if (!lock)
			return -ENOMEM;

		rc = cifs_lock_add_if(cfile, lock, wait_flag);
		if (rc < 0) {
			kfree(lock);
			return rc;
		}
		if (!rc)
			goto out;

		/*
		 * Windows 7 server can delay breaking lease from read to None
		 * if we set a byte-range lock on a file - break it explicitly
		 * before sending the lock to the server to be sure the next
		 * read won't conflict with non-overlapted locks due to
		 * pagereading.
		 */
		if (!CIFS_CACHE_WRITE(CIFS_I(inode)) &&
					CIFS_CACHE_READ(CIFS_I(inode))) {
			cifs_zap_mapping(inode);
			cifs_dbg(FYI, "Set no oplock for inode=%p due to mand locks\n",
				 inode);
			CIFS_I(inode)->oplock = 0;
		}

		rc = server->ops->mand_lock(xid, cfile, flock->fl_start, length,
					    type, 1, 0, wait_flag);
		if (rc) {
			kfree(lock);
			return rc;
		}

		cifs_lock_add(cfile, lock);
	} else if (unlock)
		rc = server->ops->mand_unlock_range(cfile, flock, xid);

out:
	if ((flock->fl_flags & FL_POSIX) || (flock->fl_flags & FL_FLOCK)) {
		/*
		 * If this is a request to remove all locks because we
		 * are closing the file, it doesn't matter if the
		 * unlocking failed as both cifs.ko and the SMB server
		 * remove the lock on file close
		 */
		if (rc) {
			cifs_dbg(VFS, "%s failed rc=%d\n", __func__, rc);
			if (!(flock->fl_flags & FL_CLOSE))
				return rc;
		}
		rc = locks_lock_file_wait(file, flock);
	}
	return rc;
}

int cifs_flock(struct file *file, int cmd, struct file_lock *fl)
{
	int rc, xid;
	int lock = 0, unlock = 0;
	bool wait_flag = false;
	bool posix_lck = false;
	struct cifs_sb_info *cifs_sb;
	struct cifs_tcon *tcon;
	struct cifsFileInfo *cfile;
	__u32 type;

	rc = -EACCES;
	xid = get_xid();

	if (!(fl->fl_flags & FL_FLOCK))
		return -ENOLCK;

	cfile = (struct cifsFileInfo *)file->private_data;
	tcon = tlink_tcon(cfile->tlink);

	cifs_read_flock(fl, &type, &lock, &unlock, &wait_flag,
			tcon->ses->server);
	cifs_sb = CIFS_FILE_SB(file);

	if (cap_unix(tcon->ses) &&
	    (CIFS_UNIX_FCNTL_CAP & le64_to_cpu(tcon->fsUnixInfo.Capability)) &&
	    ((cifs_sb->mnt_cifs_flags & CIFS_MOUNT_NOPOSIXBRL) == 0))
		posix_lck = true;

	if (!lock && !unlock) {
		/*
		 * if no lock or unlock then nothing to do since we do not
		 * know what it is
		 */
		free_xid(xid);
		return -EOPNOTSUPP;
	}

	rc = cifs_setlk(file, fl, type, wait_flag, posix_lck, lock, unlock,
			xid);
	free_xid(xid);
	return rc;


}

int cifs_lock(struct file *file, int cmd, struct file_lock *flock)
{
	int rc, xid;
	int lock = 0, unlock = 0;
	bool wait_flag = false;
	bool posix_lck = false;
	struct cifs_sb_info *cifs_sb;
	struct cifs_tcon *tcon;
	struct cifsFileInfo *cfile;
	__u32 type;

	rc = -EACCES;
	xid = get_xid();

	cifs_dbg(FYI, "Lock parm: 0x%x flockflags: 0x%x flocktype: 0x%x start: %lld end: %lld\n",
		 cmd, flock->fl_flags, flock->fl_type,
		 flock->fl_start, flock->fl_end);

	cfile = (struct cifsFileInfo *)file->private_data;
	tcon = tlink_tcon(cfile->tlink);

	cifs_read_flock(flock, &type, &lock, &unlock, &wait_flag,
			tcon->ses->server);
	cifs_sb = CIFS_FILE_SB(file);

	if (cap_unix(tcon->ses) &&
	    (CIFS_UNIX_FCNTL_CAP & le64_to_cpu(tcon->fsUnixInfo.Capability)) &&
	    ((cifs_sb->mnt_cifs_flags & CIFS_MOUNT_NOPOSIXBRL) == 0))
		posix_lck = true;
	/*
	 * BB add code here to normalize offset and length to account for
	 * negative length which we can not accept over the wire.
	 */
	if (IS_GETLK(cmd)) {
		rc = cifs_getlk(file, flock, type, wait_flag, posix_lck, xid);
		free_xid(xid);
		return rc;
	}

	if (!lock && !unlock) {
		/*
		 * if no lock or unlock then nothing to do since we do not
		 * know what it is
		 */
		free_xid(xid);
		return -EOPNOTSUPP;
	}

	rc = cifs_setlk(file, flock, type, wait_flag, posix_lck, lock, unlock,
			xid);
	free_xid(xid);
	return rc;
}

/*
 * update the file size (if needed) after a write. Should be called with
 * the inode->i_lock held
 */
void
cifs_update_eof(struct cifsInodeInfo *cifsi, loff_t offset,
		      unsigned int bytes_written)
{
	loff_t end_of_write = offset + bytes_written;

	if (end_of_write > cifsi->server_eof)
		cifsi->server_eof = end_of_write;
}

static ssize_t
cifs_write(struct cifsFileInfo *open_file, __u32 pid, const char *write_data,
	   size_t write_size, loff_t *offset)
{
	int rc = 0;
	unsigned int bytes_written = 0;
	unsigned int total_written;
	struct cifs_tcon *tcon;
	struct TCP_Server_Info *server;
	unsigned int xid;
	struct dentry *dentry = open_file->dentry;
	struct cifsInodeInfo *cifsi = CIFS_I(d_inode(dentry));
	struct cifs_io_parms io_parms = {0};

	cifs_dbg(FYI, "write %zd bytes to offset %lld of %pd\n",
		 write_size, *offset, dentry);

	tcon = tlink_tcon(open_file->tlink);
	server = tcon->ses->server;

	if (!server->ops->sync_write)
		return -ENOSYS;

	xid = get_xid();

	for (total_written = 0; write_size > total_written;
	     total_written += bytes_written) {
		rc = -EAGAIN;
		while (rc == -EAGAIN) {
			struct kvec iov[2];
			unsigned int len;

			if (open_file->invalidHandle) {
				/* we could deadlock if we called
				   filemap_fdatawait from here so tell
				   reopen_file not to flush data to
				   server now */
				rc = cifs_reopen_file(open_file, false);
				if (rc != 0)
					break;
			}

			len = min(server->ops->wp_retry_size(d_inode(dentry)),
				  (unsigned int)write_size - total_written);
			/* iov[0] is reserved for smb header */
			iov[1].iov_base = (char *)write_data + total_written;
			iov[1].iov_len = len;
			io_parms.pid = pid;
			io_parms.tcon = tcon;
			io_parms.offset = *offset;
			io_parms.length = len;
			rc = server->ops->sync_write(xid, &open_file->fid,
					&io_parms, &bytes_written, iov, 1);
		}
		if (rc || (bytes_written == 0)) {
			if (total_written)
				break;
			else {
				free_xid(xid);
				return rc;
			}
		} else {
			spin_lock(&d_inode(dentry)->i_lock);
			cifs_update_eof(cifsi, *offset, bytes_written);
			spin_unlock(&d_inode(dentry)->i_lock);
			*offset += bytes_written;
		}
	}

	cifs_stats_bytes_written(tcon, total_written);

	if (total_written > 0) {
		spin_lock(&d_inode(dentry)->i_lock);
		if (*offset > d_inode(dentry)->i_size) {
			i_size_write(d_inode(dentry), *offset);
			d_inode(dentry)->i_blocks = (512 - 1 + *offset) >> 9;
		}
		spin_unlock(&d_inode(dentry)->i_lock);
	}
	mark_inode_dirty_sync(d_inode(dentry));
	free_xid(xid);
	return total_written;
}

struct cifsFileInfo *find_readable_file(struct cifsInodeInfo *cifs_inode,
					bool fsuid_only)
{
	struct cifsFileInfo *open_file = NULL;
	struct cifs_sb_info *cifs_sb = CIFS_SB(cifs_inode->vfs_inode.i_sb);

	/* only filter by fsuid on multiuser mounts */
	if (!(cifs_sb->mnt_cifs_flags & CIFS_MOUNT_MULTIUSER))
		fsuid_only = false;

	spin_lock(&cifs_inode->open_file_lock);
	/* we could simply get the first_list_entry since write-only entries
	   are always at the end of the list but since the first entry might
	   have a close pending, we go through the whole list */
	list_for_each_entry(open_file, &cifs_inode->openFileList, flist) {
		if (fsuid_only && !uid_eq(open_file->uid, current_fsuid()))
			continue;
		if (OPEN_FMODE(open_file->f_flags) & FMODE_READ) {
<<<<<<< HEAD
			if ((!open_file->invalidHandle) &&
				(!open_file->oplock_break_received)) {
=======
			if ((!open_file->invalidHandle)) {
>>>>>>> 3b7961a3
				/* found a good file */
				/* lock it so it will not be closed on us */
				cifsFileInfo_get(open_file);
				spin_unlock(&cifs_inode->open_file_lock);
				return open_file;
			} /* else might as well continue, and look for
			     another, or simply have the caller reopen it
			     again rather than trying to fix this handle */
		} else /* write only file */
			break; /* write only files are last so must be done */
	}
	spin_unlock(&cifs_inode->open_file_lock);
	return NULL;
}

/* Return -EBADF if no handle is found and general rc otherwise */
int
cifs_get_writable_file(struct cifsInodeInfo *cifs_inode, int flags,
		       struct cifsFileInfo **ret_file)
{
	struct cifsFileInfo *open_file, *inv_file = NULL;
	struct cifs_sb_info *cifs_sb;
	bool any_available = false;
	int rc = -EBADF;
	unsigned int refind = 0;
	bool fsuid_only = flags & FIND_WR_FSUID_ONLY;
	bool with_delete = flags & FIND_WR_WITH_DELETE;
	*ret_file = NULL;

	/*
	 * Having a null inode here (because mapping->host was set to zero by
	 * the VFS or MM) should not happen but we had reports of on oops (due
	 * to it being zero) during stress testcases so we need to check for it
	 */

	if (cifs_inode == NULL) {
		cifs_dbg(VFS, "Null inode passed to cifs_writeable_file\n");
		dump_stack();
		return rc;
	}

	cifs_sb = CIFS_SB(cifs_inode->vfs_inode.i_sb);

	/* only filter by fsuid on multiuser mounts */
	if (!(cifs_sb->mnt_cifs_flags & CIFS_MOUNT_MULTIUSER))
		fsuid_only = false;

	spin_lock(&cifs_inode->open_file_lock);
refind_writable:
	if (refind > MAX_REOPEN_ATT) {
		spin_unlock(&cifs_inode->open_file_lock);
		return rc;
	}
	list_for_each_entry(open_file, &cifs_inode->openFileList, flist) {
		if (!any_available && open_file->pid != current->tgid)
			continue;
		if (fsuid_only && !uid_eq(open_file->uid, current_fsuid()))
			continue;
		if (with_delete && !(open_file->fid.access & DELETE))
			continue;
		if (OPEN_FMODE(open_file->f_flags) & FMODE_WRITE) {
			if (!open_file->invalidHandle) {
				/* found a good writable file */
				cifsFileInfo_get(open_file);
				spin_unlock(&cifs_inode->open_file_lock);
				*ret_file = open_file;
				return 0;
			} else {
				if (!inv_file)
					inv_file = open_file;
			}
		}
	}
	/* couldn't find useable FH with same pid, try any available */
	if (!any_available) {
		any_available = true;
		goto refind_writable;
	}

	if (inv_file) {
		any_available = false;
		cifsFileInfo_get(inv_file);
	}

	spin_unlock(&cifs_inode->open_file_lock);

	if (inv_file) {
		rc = cifs_reopen_file(inv_file, false);
		if (!rc) {
			*ret_file = inv_file;
			return 0;
		}

		spin_lock(&cifs_inode->open_file_lock);
		list_move_tail(&inv_file->flist, &cifs_inode->openFileList);
		spin_unlock(&cifs_inode->open_file_lock);
		cifsFileInfo_put(inv_file);
		++refind;
		inv_file = NULL;
		spin_lock(&cifs_inode->open_file_lock);
		goto refind_writable;
	}

	return rc;
}

struct cifsFileInfo *
find_writable_file(struct cifsInodeInfo *cifs_inode, int flags)
{
	struct cifsFileInfo *cfile;
	int rc;

	rc = cifs_get_writable_file(cifs_inode, flags, &cfile);
	if (rc)
		cifs_dbg(FYI, "Couldn't find writable handle rc=%d\n", rc);

	return cfile;
}

int
cifs_get_writable_path(struct cifs_tcon *tcon, const char *name,
		       int flags,
		       struct cifsFileInfo **ret_file)
{
	struct cifsFileInfo *cfile;
	void *page = alloc_dentry_path();

	*ret_file = NULL;

	spin_lock(&tcon->open_file_lock);
	list_for_each_entry(cfile, &tcon->openFileList, tlist) {
		struct cifsInodeInfo *cinode;
		const char *full_path = build_path_from_dentry(cfile->dentry, page);
		if (IS_ERR(full_path)) {
			spin_unlock(&tcon->open_file_lock);
			free_dentry_path(page);
			return PTR_ERR(full_path);
		}
		if (strcmp(full_path, name))
			continue;

		cinode = CIFS_I(d_inode(cfile->dentry));
		spin_unlock(&tcon->open_file_lock);
		free_dentry_path(page);
		return cifs_get_writable_file(cinode, flags, ret_file);
	}

	spin_unlock(&tcon->open_file_lock);
	free_dentry_path(page);
	return -ENOENT;
}

int
cifs_get_readable_path(struct cifs_tcon *tcon, const char *name,
		       struct cifsFileInfo **ret_file)
{
	struct cifsFileInfo *cfile;
	void *page = alloc_dentry_path();

	*ret_file = NULL;

	spin_lock(&tcon->open_file_lock);
	list_for_each_entry(cfile, &tcon->openFileList, tlist) {
		struct cifsInodeInfo *cinode;
		const char *full_path = build_path_from_dentry(cfile->dentry, page);
		if (IS_ERR(full_path)) {
			spin_unlock(&tcon->open_file_lock);
			free_dentry_path(page);
			return PTR_ERR(full_path);
		}
		if (strcmp(full_path, name))
			continue;

		cinode = CIFS_I(d_inode(cfile->dentry));
		spin_unlock(&tcon->open_file_lock);
		free_dentry_path(page);
		*ret_file = find_readable_file(cinode, 0);
		return *ret_file ? 0 : -ENOENT;
	}

	spin_unlock(&tcon->open_file_lock);
	free_dentry_path(page);
	return -ENOENT;
}

static int cifs_partialpagewrite(struct page *page, unsigned from, unsigned to)
{
	struct address_space *mapping = page->mapping;
	loff_t offset = (loff_t)page->index << PAGE_SHIFT;
	char *write_data;
	int rc = -EFAULT;
	int bytes_written = 0;
	struct inode *inode;
	struct cifsFileInfo *open_file;

	if (!mapping || !mapping->host)
		return -EFAULT;

	inode = page->mapping->host;

	offset += (loff_t)from;
	write_data = kmap(page);
	write_data += from;

	if ((to > PAGE_SIZE) || (from > to)) {
		kunmap(page);
		return -EIO;
	}

	/* racing with truncate? */
	if (offset > mapping->host->i_size) {
		kunmap(page);
		return 0; /* don't care */
	}

	/* check to make sure that we are not extending the file */
	if (mapping->host->i_size - offset < (loff_t)to)
		to = (unsigned)(mapping->host->i_size - offset);

	rc = cifs_get_writable_file(CIFS_I(mapping->host), FIND_WR_ANY,
				    &open_file);
	if (!rc) {
		bytes_written = cifs_write(open_file, open_file->pid,
					   write_data, to - from, &offset);
		cifsFileInfo_put(open_file);
		/* Does mm or vfs already set times? */
		inode->i_atime = inode->i_mtime = current_time(inode);
		if ((bytes_written > 0) && (offset))
			rc = 0;
		else if (bytes_written < 0)
			rc = bytes_written;
		else
			rc = -EFAULT;
	} else {
		cifs_dbg(FYI, "No writable handle for write page rc=%d\n", rc);
		if (!is_retryable_error(rc))
			rc = -EIO;
	}

	kunmap(page);
	return rc;
}

static struct cifs_writedata *
wdata_alloc_and_fillpages(pgoff_t tofind, struct address_space *mapping,
			  pgoff_t end, pgoff_t *index,
			  unsigned int *found_pages)
{
	struct cifs_writedata *wdata;

	wdata = cifs_writedata_alloc((unsigned int)tofind,
				     cifs_writev_complete);
	if (!wdata)
		return NULL;

	*found_pages = find_get_pages_range_tag(mapping, index, end,
				PAGECACHE_TAG_DIRTY, tofind, wdata->pages);
	return wdata;
}

static unsigned int
wdata_prepare_pages(struct cifs_writedata *wdata, unsigned int found_pages,
		    struct address_space *mapping,
		    struct writeback_control *wbc,
		    pgoff_t end, pgoff_t *index, pgoff_t *next, bool *done)
{
	unsigned int nr_pages = 0, i;
	struct page *page;

	for (i = 0; i < found_pages; i++) {
		page = wdata->pages[i];
		/*
		 * At this point we hold neither the i_pages lock nor the
		 * page lock: the page may be truncated or invalidated
		 * (changing page->mapping to NULL), or even swizzled
		 * back from swapper_space to tmpfs file mapping
		 */

		if (nr_pages == 0)
			lock_page(page);
		else if (!trylock_page(page))
			break;

		if (unlikely(page->mapping != mapping)) {
			unlock_page(page);
			break;
		}

		if (!wbc->range_cyclic && page->index > end) {
			*done = true;
			unlock_page(page);
			break;
		}

		if (*next && (page->index != *next)) {
			/* Not next consecutive page */
			unlock_page(page);
			break;
		}

		if (wbc->sync_mode != WB_SYNC_NONE)
			wait_on_page_writeback(page);

		if (PageWriteback(page) ||
				!clear_page_dirty_for_io(page)) {
			unlock_page(page);
			break;
		}

		/*
		 * This actually clears the dirty bit in the radix tree.
		 * See cifs_writepage() for more commentary.
		 */
		set_page_writeback(page);
		if (page_offset(page) >= i_size_read(mapping->host)) {
			*done = true;
			unlock_page(page);
			end_page_writeback(page);
			break;
		}

		wdata->pages[i] = page;
		*next = page->index + 1;
		++nr_pages;
	}

	/* reset index to refind any pages skipped */
	if (nr_pages == 0)
		*index = wdata->pages[0]->index + 1;

	/* put any pages we aren't going to use */
	for (i = nr_pages; i < found_pages; i++) {
		put_page(wdata->pages[i]);
		wdata->pages[i] = NULL;
	}

	return nr_pages;
}

static int
wdata_send_pages(struct cifs_writedata *wdata, unsigned int nr_pages,
		 struct address_space *mapping, struct writeback_control *wbc)
{
	int rc;

	wdata->sync_mode = wbc->sync_mode;
	wdata->nr_pages = nr_pages;
	wdata->offset = page_offset(wdata->pages[0]);
	wdata->pagesz = PAGE_SIZE;
	wdata->tailsz = min(i_size_read(mapping->host) -
			page_offset(wdata->pages[nr_pages - 1]),
			(loff_t)PAGE_SIZE);
	wdata->bytes = ((nr_pages - 1) * PAGE_SIZE) + wdata->tailsz;
	wdata->pid = wdata->cfile->pid;

	rc = adjust_credits(wdata->server, &wdata->credits, wdata->bytes);
	if (rc)
		return rc;

	if (wdata->cfile->invalidHandle)
		rc = -EAGAIN;
	else
		rc = wdata->server->ops->async_writev(wdata,
						      cifs_writedata_release);

	return rc;
}

static int cifs_writepages(struct address_space *mapping,
			   struct writeback_control *wbc)
{
	struct inode *inode = mapping->host;
	struct cifs_sb_info *cifs_sb = CIFS_SB(inode->i_sb);
	struct TCP_Server_Info *server;
	bool done = false, scanned = false, range_whole = false;
	pgoff_t end, index;
	struct cifs_writedata *wdata;
	struct cifsFileInfo *cfile = NULL;
	int rc = 0;
	int saved_rc = 0;
	unsigned int xid;

	/*
	 * If wsize is smaller than the page cache size, default to writing
	 * one page at a time via cifs_writepage
	 */
	if (cifs_sb->ctx->wsize < PAGE_SIZE)
		return generic_writepages(mapping, wbc);

	xid = get_xid();
	if (wbc->range_cyclic) {
		index = mapping->writeback_index; /* Start from prev offset */
		end = -1;
	} else {
		index = wbc->range_start >> PAGE_SHIFT;
		end = wbc->range_end >> PAGE_SHIFT;
		if (wbc->range_start == 0 && wbc->range_end == LLONG_MAX)
			range_whole = true;
		scanned = true;
	}
	server = cifs_pick_channel(cifs_sb_master_tcon(cifs_sb)->ses);

retry:
	while (!done && index <= end) {
		unsigned int i, nr_pages, found_pages, wsize;
		pgoff_t next = 0, tofind, saved_index = index;
		struct cifs_credits credits_on_stack;
		struct cifs_credits *credits = &credits_on_stack;
		int get_file_rc = 0;

		if (cfile)
			cifsFileInfo_put(cfile);

		rc = cifs_get_writable_file(CIFS_I(inode), FIND_WR_ANY, &cfile);

		/* in case of an error store it to return later */
		if (rc)
			get_file_rc = rc;

		rc = server->ops->wait_mtu_credits(server, cifs_sb->ctx->wsize,
						   &wsize, credits);
		if (rc != 0) {
			done = true;
			break;
		}

		tofind = min((wsize / PAGE_SIZE) - 1, end - index) + 1;

		wdata = wdata_alloc_and_fillpages(tofind, mapping, end, &index,
						  &found_pages);
		if (!wdata) {
			rc = -ENOMEM;
			done = true;
			add_credits_and_wake_if(server, credits, 0);
			break;
		}

		if (found_pages == 0) {
			kref_put(&wdata->refcount, cifs_writedata_release);
			add_credits_and_wake_if(server, credits, 0);
			break;
		}

		nr_pages = wdata_prepare_pages(wdata, found_pages, mapping, wbc,
					       end, &index, &next, &done);

		/* nothing to write? */
		if (nr_pages == 0) {
			kref_put(&wdata->refcount, cifs_writedata_release);
			add_credits_and_wake_if(server, credits, 0);
			continue;
		}

		wdata->credits = credits_on_stack;
		wdata->cfile = cfile;
		wdata->server = server;
		cfile = NULL;

		if (!wdata->cfile) {
			cifs_dbg(VFS, "No writable handle in writepages rc=%d\n",
				 get_file_rc);
			if (is_retryable_error(get_file_rc))
				rc = get_file_rc;
			else
				rc = -EBADF;
		} else
			rc = wdata_send_pages(wdata, nr_pages, mapping, wbc);

		for (i = 0; i < nr_pages; ++i)
			unlock_page(wdata->pages[i]);

		/* send failure -- clean up the mess */
		if (rc != 0) {
			add_credits_and_wake_if(server, &wdata->credits, 0);
			for (i = 0; i < nr_pages; ++i) {
				if (is_retryable_error(rc))
					redirty_page_for_writepage(wbc,
							   wdata->pages[i]);
				else
					SetPageError(wdata->pages[i]);
				end_page_writeback(wdata->pages[i]);
				put_page(wdata->pages[i]);
			}
			if (!is_retryable_error(rc))
				mapping_set_error(mapping, rc);
		}
		kref_put(&wdata->refcount, cifs_writedata_release);

		if (wbc->sync_mode == WB_SYNC_ALL && rc == -EAGAIN) {
			index = saved_index;
			continue;
		}

		/* Return immediately if we received a signal during writing */
		if (is_interrupt_error(rc)) {
			done = true;
			break;
		}

		if (rc != 0 && saved_rc == 0)
			saved_rc = rc;

		wbc->nr_to_write -= nr_pages;
		if (wbc->nr_to_write <= 0)
			done = true;

		index = next;
	}

	if (!scanned && !done) {
		/*
		 * We hit the last page and there is more work to be done: wrap
		 * back to the start of the file
		 */
		scanned = true;
		index = 0;
		goto retry;
	}

	if (saved_rc != 0)
		rc = saved_rc;

	if (wbc->range_cyclic || (range_whole && wbc->nr_to_write > 0))
		mapping->writeback_index = index;

	if (cfile)
		cifsFileInfo_put(cfile);
	free_xid(xid);
	/* Indication to update ctime and mtime as close is deferred */
	set_bit(CIFS_INO_MODIFIED_ATTR, &CIFS_I(inode)->flags);
	return rc;
}

static int
cifs_writepage_locked(struct page *page, struct writeback_control *wbc)
{
	int rc;
	unsigned int xid;

	xid = get_xid();
/* BB add check for wbc flags */
	get_page(page);
	if (!PageUptodate(page))
		cifs_dbg(FYI, "ppw - page not up to date\n");

	/*
	 * Set the "writeback" flag, and clear "dirty" in the radix tree.
	 *
	 * A writepage() implementation always needs to do either this,
	 * or re-dirty the page with "redirty_page_for_writepage()" in
	 * the case of a failure.
	 *
	 * Just unlocking the page will cause the radix tree tag-bits
	 * to fail to update with the state of the page correctly.
	 */
	set_page_writeback(page);
retry_write:
	rc = cifs_partialpagewrite(page, 0, PAGE_SIZE);
	if (is_retryable_error(rc)) {
		if (wbc->sync_mode == WB_SYNC_ALL && rc == -EAGAIN)
			goto retry_write;
		redirty_page_for_writepage(wbc, page);
	} else if (rc != 0) {
		SetPageError(page);
		mapping_set_error(page->mapping, rc);
	} else {
		SetPageUptodate(page);
	}
	end_page_writeback(page);
	put_page(page);
	free_xid(xid);
	return rc;
}

static int cifs_writepage(struct page *page, struct writeback_control *wbc)
{
	int rc = cifs_writepage_locked(page, wbc);
	unlock_page(page);
	return rc;
}

static int cifs_write_end(struct file *file, struct address_space *mapping,
			loff_t pos, unsigned len, unsigned copied,
			struct page *page, void *fsdata)
{
	int rc;
	struct inode *inode = mapping->host;
	struct cifsFileInfo *cfile = file->private_data;
	struct cifs_sb_info *cifs_sb = CIFS_SB(cfile->dentry->d_sb);
	__u32 pid;

	if (cifs_sb->mnt_cifs_flags & CIFS_MOUNT_RWPIDFORWARD)
		pid = cfile->pid;
	else
		pid = current->tgid;

	cifs_dbg(FYI, "write_end for page %p from pos %lld with %d bytes\n",
		 page, pos, copied);

	if (PageChecked(page)) {
		if (copied == len)
			SetPageUptodate(page);
		ClearPageChecked(page);
	} else if (!PageUptodate(page) && copied == PAGE_SIZE)
		SetPageUptodate(page);

	if (!PageUptodate(page)) {
		char *page_data;
		unsigned offset = pos & (PAGE_SIZE - 1);
		unsigned int xid;

		xid = get_xid();
		/* this is probably better than directly calling
		   partialpage_write since in this function the file handle is
		   known which we might as well	leverage */
		/* BB check if anything else missing out of ppw
		   such as updating last write time */
		page_data = kmap(page);
		rc = cifs_write(cfile, pid, page_data + offset, copied, &pos);
		/* if (rc < 0) should we set writebehind rc? */
		kunmap(page);

		free_xid(xid);
	} else {
		rc = copied;
		pos += copied;
		set_page_dirty(page);
	}

	if (rc > 0) {
		spin_lock(&inode->i_lock);
		if (pos > inode->i_size) {
			i_size_write(inode, pos);
			inode->i_blocks = (512 - 1 + pos) >> 9;
		}
		spin_unlock(&inode->i_lock);
	}

	unlock_page(page);
	put_page(page);
	/* Indication to update ctime and mtime as close is deferred */
	set_bit(CIFS_INO_MODIFIED_ATTR, &CIFS_I(inode)->flags);

	return rc;
}

int cifs_strict_fsync(struct file *file, loff_t start, loff_t end,
		      int datasync)
{
	unsigned int xid;
	int rc = 0;
	struct cifs_tcon *tcon;
	struct TCP_Server_Info *server;
	struct cifsFileInfo *smbfile = file->private_data;
	struct inode *inode = file_inode(file);
	struct cifs_sb_info *cifs_sb = CIFS_SB(inode->i_sb);

	rc = file_write_and_wait_range(file, start, end);
	if (rc) {
		trace_cifs_fsync_err(inode->i_ino, rc);
		return rc;
	}

	xid = get_xid();

	cifs_dbg(FYI, "Sync file - name: %pD datasync: 0x%x\n",
		 file, datasync);

	if (!CIFS_CACHE_READ(CIFS_I(inode))) {
		rc = cifs_zap_mapping(inode);
		if (rc) {
			cifs_dbg(FYI, "rc: %d during invalidate phase\n", rc);
			rc = 0; /* don't care about it in fsync */
		}
	}

	tcon = tlink_tcon(smbfile->tlink);
	if (!(cifs_sb->mnt_cifs_flags & CIFS_MOUNT_NOSSYNC)) {
		server = tcon->ses->server;
		if (server->ops->flush)
			rc = server->ops->flush(xid, tcon, &smbfile->fid);
		else
			rc = -ENOSYS;
	}

	free_xid(xid);
	return rc;
}

int cifs_fsync(struct file *file, loff_t start, loff_t end, int datasync)
{
	unsigned int xid;
	int rc = 0;
	struct cifs_tcon *tcon;
	struct TCP_Server_Info *server;
	struct cifsFileInfo *smbfile = file->private_data;
	struct cifs_sb_info *cifs_sb = CIFS_FILE_SB(file);

	rc = file_write_and_wait_range(file, start, end);
	if (rc) {
		trace_cifs_fsync_err(file_inode(file)->i_ino, rc);
		return rc;
	}

	xid = get_xid();

	cifs_dbg(FYI, "Sync file - name: %pD datasync: 0x%x\n",
		 file, datasync);

	tcon = tlink_tcon(smbfile->tlink);
	if (!(cifs_sb->mnt_cifs_flags & CIFS_MOUNT_NOSSYNC)) {
		server = tcon->ses->server;
		if (server->ops->flush)
			rc = server->ops->flush(xid, tcon, &smbfile->fid);
		else
			rc = -ENOSYS;
	}

	free_xid(xid);
	return rc;
}

/*
 * As file closes, flush all cached write data for this inode checking
 * for write behind errors.
 */
int cifs_flush(struct file *file, fl_owner_t id)
{
	struct inode *inode = file_inode(file);
	int rc = 0;

	if (file->f_mode & FMODE_WRITE)
		rc = filemap_write_and_wait(inode->i_mapping);

	cifs_dbg(FYI, "Flush inode %p file %p rc %d\n", inode, file, rc);
	if (rc)
		trace_cifs_flush_err(inode->i_ino, rc);
	return rc;
}

static int
cifs_write_allocate_pages(struct page **pages, unsigned long num_pages)
{
	int rc = 0;
	unsigned long i;

	for (i = 0; i < num_pages; i++) {
		pages[i] = alloc_page(GFP_KERNEL|__GFP_HIGHMEM);
		if (!pages[i]) {
			/*
			 * save number of pages we have already allocated and
			 * return with ENOMEM error
			 */
			num_pages = i;
			rc = -ENOMEM;
			break;
		}
	}

	if (rc) {
		for (i = 0; i < num_pages; i++)
			put_page(pages[i]);
	}
	return rc;
}

static inline
size_t get_numpages(const size_t wsize, const size_t len, size_t *cur_len)
{
	size_t num_pages;
	size_t clen;

	clen = min_t(const size_t, len, wsize);
	num_pages = DIV_ROUND_UP(clen, PAGE_SIZE);

	if (cur_len)
		*cur_len = clen;

	return num_pages;
}

static void
cifs_uncached_writedata_release(struct kref *refcount)
{
	int i;
	struct cifs_writedata *wdata = container_of(refcount,
					struct cifs_writedata, refcount);

	kref_put(&wdata->ctx->refcount, cifs_aio_ctx_release);
	for (i = 0; i < wdata->nr_pages; i++)
		put_page(wdata->pages[i]);
	cifs_writedata_release(refcount);
}

static void collect_uncached_write_data(struct cifs_aio_ctx *ctx);

static void
cifs_uncached_writev_complete(struct work_struct *work)
{
	struct cifs_writedata *wdata = container_of(work,
					struct cifs_writedata, work);
	struct inode *inode = d_inode(wdata->cfile->dentry);
	struct cifsInodeInfo *cifsi = CIFS_I(inode);

	spin_lock(&inode->i_lock);
	cifs_update_eof(cifsi, wdata->offset, wdata->bytes);
	if (cifsi->server_eof > inode->i_size)
		i_size_write(inode, cifsi->server_eof);
	spin_unlock(&inode->i_lock);

	complete(&wdata->done);
	collect_uncached_write_data(wdata->ctx);
	/* the below call can possibly free the last ref to aio ctx */
	kref_put(&wdata->refcount, cifs_uncached_writedata_release);
}

static int
wdata_fill_from_iovec(struct cifs_writedata *wdata, struct iov_iter *from,
		      size_t *len, unsigned long *num_pages)
{
	size_t save_len, copied, bytes, cur_len = *len;
	unsigned long i, nr_pages = *num_pages;

	save_len = cur_len;
	for (i = 0; i < nr_pages; i++) {
		bytes = min_t(const size_t, cur_len, PAGE_SIZE);
		copied = copy_page_from_iter(wdata->pages[i], 0, bytes, from);
		cur_len -= copied;
		/*
		 * If we didn't copy as much as we expected, then that
		 * may mean we trod into an unmapped area. Stop copying
		 * at that point. On the next pass through the big
		 * loop, we'll likely end up getting a zero-length
		 * write and bailing out of it.
		 */
		if (copied < bytes)
			break;
	}
	cur_len = save_len - cur_len;
	*len = cur_len;

	/*
	 * If we have no data to send, then that probably means that
	 * the copy above failed altogether. That's most likely because
	 * the address in the iovec was bogus. Return -EFAULT and let
	 * the caller free anything we allocated and bail out.
	 */
	if (!cur_len)
		return -EFAULT;

	/*
	 * i + 1 now represents the number of pages we actually used in
	 * the copy phase above.
	 */
	*num_pages = i + 1;
	return 0;
}

static int
cifs_resend_wdata(struct cifs_writedata *wdata, struct list_head *wdata_list,
	struct cifs_aio_ctx *ctx)
{
	unsigned int wsize;
	struct cifs_credits credits;
	int rc;
	struct TCP_Server_Info *server = wdata->server;

	do {
		if (wdata->cfile->invalidHandle) {
			rc = cifs_reopen_file(wdata->cfile, false);
			if (rc == -EAGAIN)
				continue;
			else if (rc)
				break;
		}


		/*
		 * Wait for credits to resend this wdata.
		 * Note: we are attempting to resend the whole wdata not in
		 * segments
		 */
		do {
			rc = server->ops->wait_mtu_credits(server, wdata->bytes,
						&wsize, &credits);
			if (rc)
				goto fail;

			if (wsize < wdata->bytes) {
				add_credits_and_wake_if(server, &credits, 0);
				msleep(1000);
			}
		} while (wsize < wdata->bytes);
		wdata->credits = credits;

		rc = adjust_credits(server, &wdata->credits, wdata->bytes);

		if (!rc) {
			if (wdata->cfile->invalidHandle)
				rc = -EAGAIN;
			else {
#ifdef CONFIG_CIFS_SMB_DIRECT
				if (wdata->mr) {
					wdata->mr->need_invalidate = true;
					smbd_deregister_mr(wdata->mr);
					wdata->mr = NULL;
				}
#endif
				rc = server->ops->async_writev(wdata,
					cifs_uncached_writedata_release);
			}
		}

		/* If the write was successfully sent, we are done */
		if (!rc) {
			list_add_tail(&wdata->list, wdata_list);
			return 0;
		}

		/* Roll back credits and retry if needed */
		add_credits_and_wake_if(server, &wdata->credits, 0);
	} while (rc == -EAGAIN);

fail:
	kref_put(&wdata->refcount, cifs_uncached_writedata_release);
	return rc;
}

static int
cifs_write_from_iter(loff_t offset, size_t len, struct iov_iter *from,
		     struct cifsFileInfo *open_file,
		     struct cifs_sb_info *cifs_sb, struct list_head *wdata_list,
		     struct cifs_aio_ctx *ctx)
{
	int rc = 0;
	size_t cur_len;
	unsigned long nr_pages, num_pages, i;
	struct cifs_writedata *wdata;
	struct iov_iter saved_from = *from;
	loff_t saved_offset = offset;
	pid_t pid;
	struct TCP_Server_Info *server;
	struct page **pagevec;
	size_t start;
	unsigned int xid;

	if (cifs_sb->mnt_cifs_flags & CIFS_MOUNT_RWPIDFORWARD)
		pid = open_file->pid;
	else
		pid = current->tgid;

	server = cifs_pick_channel(tlink_tcon(open_file->tlink)->ses);
	xid = get_xid();

	do {
		unsigned int wsize;
		struct cifs_credits credits_on_stack;
		struct cifs_credits *credits = &credits_on_stack;

		if (open_file->invalidHandle) {
			rc = cifs_reopen_file(open_file, false);
			if (rc == -EAGAIN)
				continue;
			else if (rc)
				break;
		}

		rc = server->ops->wait_mtu_credits(server, cifs_sb->ctx->wsize,
						   &wsize, credits);
		if (rc)
			break;

		cur_len = min_t(const size_t, len, wsize);

		if (ctx->direct_io) {
			ssize_t result;

			result = iov_iter_get_pages_alloc(
				from, &pagevec, cur_len, &start);
			if (result < 0) {
				cifs_dbg(VFS,
					 "direct_writev couldn't get user pages (rc=%zd) iter type %d iov_offset %zd count %zd\n",
					 result, iov_iter_type(from),
					 from->iov_offset, from->count);
				dump_stack();

				rc = result;
				add_credits_and_wake_if(server, credits, 0);
				break;
			}
			cur_len = (size_t)result;
			iov_iter_advance(from, cur_len);

			nr_pages =
				(cur_len + start + PAGE_SIZE - 1) / PAGE_SIZE;

			wdata = cifs_writedata_direct_alloc(pagevec,
					     cifs_uncached_writev_complete);
			if (!wdata) {
				rc = -ENOMEM;
				add_credits_and_wake_if(server, credits, 0);
				break;
			}


			wdata->page_offset = start;
			wdata->tailsz =
				nr_pages > 1 ?
					cur_len - (PAGE_SIZE - start) -
					(nr_pages - 2) * PAGE_SIZE :
					cur_len;
		} else {
			nr_pages = get_numpages(wsize, len, &cur_len);
			wdata = cifs_writedata_alloc(nr_pages,
					     cifs_uncached_writev_complete);
			if (!wdata) {
				rc = -ENOMEM;
				add_credits_and_wake_if(server, credits, 0);
				break;
			}

			rc = cifs_write_allocate_pages(wdata->pages, nr_pages);
			if (rc) {
				kvfree(wdata->pages);
				kfree(wdata);
				add_credits_and_wake_if(server, credits, 0);
				break;
			}

			num_pages = nr_pages;
			rc = wdata_fill_from_iovec(
				wdata, from, &cur_len, &num_pages);
			if (rc) {
				for (i = 0; i < nr_pages; i++)
					put_page(wdata->pages[i]);
				kvfree(wdata->pages);
				kfree(wdata);
				add_credits_and_wake_if(server, credits, 0);
				break;
			}

			/*
			 * Bring nr_pages down to the number of pages we
			 * actually used, and free any pages that we didn't use.
			 */
			for ( ; nr_pages > num_pages; nr_pages--)
				put_page(wdata->pages[nr_pages - 1]);

			wdata->tailsz = cur_len - ((nr_pages - 1) * PAGE_SIZE);
		}

		wdata->sync_mode = WB_SYNC_ALL;
		wdata->nr_pages = nr_pages;
		wdata->offset = (__u64)offset;
		wdata->cfile = cifsFileInfo_get(open_file);
		wdata->server = server;
		wdata->pid = pid;
		wdata->bytes = cur_len;
		wdata->pagesz = PAGE_SIZE;
		wdata->credits = credits_on_stack;
		wdata->ctx = ctx;
		kref_get(&ctx->refcount);

		rc = adjust_credits(server, &wdata->credits, wdata->bytes);

		if (!rc) {
			if (wdata->cfile->invalidHandle)
				rc = -EAGAIN;
			else
				rc = server->ops->async_writev(wdata,
					cifs_uncached_writedata_release);
		}

		if (rc) {
			add_credits_and_wake_if(server, &wdata->credits, 0);
			kref_put(&wdata->refcount,
				 cifs_uncached_writedata_release);
			if (rc == -EAGAIN) {
				*from = saved_from;
				iov_iter_advance(from, offset - saved_offset);
				continue;
			}
			break;
		}

		list_add_tail(&wdata->list, wdata_list);
		offset += cur_len;
		len -= cur_len;
	} while (len > 0);

	free_xid(xid);
	return rc;
}

static void collect_uncached_write_data(struct cifs_aio_ctx *ctx)
{
	struct cifs_writedata *wdata, *tmp;
	struct cifs_tcon *tcon;
	struct cifs_sb_info *cifs_sb;
	struct dentry *dentry = ctx->cfile->dentry;
	int rc;

	tcon = tlink_tcon(ctx->cfile->tlink);
	cifs_sb = CIFS_SB(dentry->d_sb);

	mutex_lock(&ctx->aio_mutex);

	if (list_empty(&ctx->list)) {
		mutex_unlock(&ctx->aio_mutex);
		return;
	}

	rc = ctx->rc;
	/*
	 * Wait for and collect replies for any successful sends in order of
	 * increasing offset. Once an error is hit, then return without waiting
	 * for any more replies.
	 */
restart_loop:
	list_for_each_entry_safe(wdata, tmp, &ctx->list, list) {
		if (!rc) {
			if (!try_wait_for_completion(&wdata->done)) {
				mutex_unlock(&ctx->aio_mutex);
				return;
			}

			if (wdata->result)
				rc = wdata->result;
			else
				ctx->total_len += wdata->bytes;

			/* resend call if it's a retryable error */
			if (rc == -EAGAIN) {
				struct list_head tmp_list;
				struct iov_iter tmp_from = ctx->iter;

				INIT_LIST_HEAD(&tmp_list);
				list_del_init(&wdata->list);

				if (ctx->direct_io)
					rc = cifs_resend_wdata(
						wdata, &tmp_list, ctx);
				else {
					iov_iter_advance(&tmp_from,
						 wdata->offset - ctx->pos);

					rc = cifs_write_from_iter(wdata->offset,
						wdata->bytes, &tmp_from,
						ctx->cfile, cifs_sb, &tmp_list,
						ctx);

					kref_put(&wdata->refcount,
						cifs_uncached_writedata_release);
				}

				list_splice(&tmp_list, &ctx->list);
				goto restart_loop;
			}
		}
		list_del_init(&wdata->list);
		kref_put(&wdata->refcount, cifs_uncached_writedata_release);
	}

	cifs_stats_bytes_written(tcon, ctx->total_len);
	set_bit(CIFS_INO_INVALID_MAPPING, &CIFS_I(dentry->d_inode)->flags);

	ctx->rc = (rc == 0) ? ctx->total_len : rc;

	mutex_unlock(&ctx->aio_mutex);

	if (ctx->iocb && ctx->iocb->ki_complete)
		ctx->iocb->ki_complete(ctx->iocb, ctx->rc, 0);
	else
		complete(&ctx->done);
}

static ssize_t __cifs_writev(
	struct kiocb *iocb, struct iov_iter *from, bool direct)
{
	struct file *file = iocb->ki_filp;
	ssize_t total_written = 0;
	struct cifsFileInfo *cfile;
	struct cifs_tcon *tcon;
	struct cifs_sb_info *cifs_sb;
	struct cifs_aio_ctx *ctx;
	struct iov_iter saved_from = *from;
	size_t len = iov_iter_count(from);
	int rc;

	/*
	 * iov_iter_get_pages_alloc doesn't work with ITER_KVEC.
	 * In this case, fall back to non-direct write function.
	 * this could be improved by getting pages directly in ITER_KVEC
	 */
	if (direct && iov_iter_is_kvec(from)) {
		cifs_dbg(FYI, "use non-direct cifs_writev for kvec I/O\n");
		direct = false;
	}

	rc = generic_write_checks(iocb, from);
	if (rc <= 0)
		return rc;

	cifs_sb = CIFS_FILE_SB(file);
	cfile = file->private_data;
	tcon = tlink_tcon(cfile->tlink);

	if (!tcon->ses->server->ops->async_writev)
		return -ENOSYS;

	ctx = cifs_aio_ctx_alloc();
	if (!ctx)
		return -ENOMEM;

	ctx->cfile = cifsFileInfo_get(cfile);

	if (!is_sync_kiocb(iocb))
		ctx->iocb = iocb;

	ctx->pos = iocb->ki_pos;

	if (direct) {
		ctx->direct_io = true;
		ctx->iter = *from;
		ctx->len = len;
	} else {
		rc = setup_aio_ctx_iter(ctx, from, WRITE);
		if (rc) {
			kref_put(&ctx->refcount, cifs_aio_ctx_release);
			return rc;
		}
	}

	/* grab a lock here due to read response handlers can access ctx */
	mutex_lock(&ctx->aio_mutex);

	rc = cifs_write_from_iter(iocb->ki_pos, ctx->len, &saved_from,
				  cfile, cifs_sb, &ctx->list, ctx);

	/*
	 * If at least one write was successfully sent, then discard any rc
	 * value from the later writes. If the other write succeeds, then
	 * we'll end up returning whatever was written. If it fails, then
	 * we'll get a new rc value from that.
	 */
	if (!list_empty(&ctx->list))
		rc = 0;

	mutex_unlock(&ctx->aio_mutex);

	if (rc) {
		kref_put(&ctx->refcount, cifs_aio_ctx_release);
		return rc;
	}

	if (!is_sync_kiocb(iocb)) {
		kref_put(&ctx->refcount, cifs_aio_ctx_release);
		return -EIOCBQUEUED;
	}

	rc = wait_for_completion_killable(&ctx->done);
	if (rc) {
		mutex_lock(&ctx->aio_mutex);
		ctx->rc = rc = -EINTR;
		total_written = ctx->total_len;
		mutex_unlock(&ctx->aio_mutex);
	} else {
		rc = ctx->rc;
		total_written = ctx->total_len;
	}

	kref_put(&ctx->refcount, cifs_aio_ctx_release);

	if (unlikely(!total_written))
		return rc;

	iocb->ki_pos += total_written;
	return total_written;
}

ssize_t cifs_direct_writev(struct kiocb *iocb, struct iov_iter *from)
{
	return __cifs_writev(iocb, from, true);
}

ssize_t cifs_user_writev(struct kiocb *iocb, struct iov_iter *from)
{
	return __cifs_writev(iocb, from, false);
}

static ssize_t
cifs_writev(struct kiocb *iocb, struct iov_iter *from)
{
	struct file *file = iocb->ki_filp;
	struct cifsFileInfo *cfile = (struct cifsFileInfo *)file->private_data;
	struct inode *inode = file->f_mapping->host;
	struct cifsInodeInfo *cinode = CIFS_I(inode);
	struct TCP_Server_Info *server = tlink_tcon(cfile->tlink)->ses->server;
	ssize_t rc;

	inode_lock(inode);
	/*
	 * We need to hold the sem to be sure nobody modifies lock list
	 * with a brlock that prevents writing.
	 */
	down_read(&cinode->lock_sem);

	rc = generic_write_checks(iocb, from);
	if (rc <= 0)
		goto out;

	if (!cifs_find_lock_conflict(cfile, iocb->ki_pos, iov_iter_count(from),
				     server->vals->exclusive_lock_type, 0,
				     NULL, CIFS_WRITE_OP))
		rc = __generic_file_write_iter(iocb, from);
	else
		rc = -EACCES;
out:
	up_read(&cinode->lock_sem);
	inode_unlock(inode);

	if (rc > 0)
		rc = generic_write_sync(iocb, rc);
	return rc;
}

ssize_t
cifs_strict_writev(struct kiocb *iocb, struct iov_iter *from)
{
	struct inode *inode = file_inode(iocb->ki_filp);
	struct cifsInodeInfo *cinode = CIFS_I(inode);
	struct cifs_sb_info *cifs_sb = CIFS_SB(inode->i_sb);
	struct cifsFileInfo *cfile = (struct cifsFileInfo *)
						iocb->ki_filp->private_data;
	struct cifs_tcon *tcon = tlink_tcon(cfile->tlink);
	ssize_t written;

	written = cifs_get_writer(cinode);
	if (written)
		return written;

	if (CIFS_CACHE_WRITE(cinode)) {
		if (cap_unix(tcon->ses) &&
		(CIFS_UNIX_FCNTL_CAP & le64_to_cpu(tcon->fsUnixInfo.Capability))
		  && ((cifs_sb->mnt_cifs_flags & CIFS_MOUNT_NOPOSIXBRL) == 0)) {
			written = generic_file_write_iter(iocb, from);
			goto out;
		}
		written = cifs_writev(iocb, from);
		goto out;
	}
	/*
	 * For non-oplocked files in strict cache mode we need to write the data
	 * to the server exactly from the pos to pos+len-1 rather than flush all
	 * affected pages because it may cause a error with mandatory locks on
	 * these pages but not on the region from pos to ppos+len-1.
	 */
	written = cifs_user_writev(iocb, from);
	if (CIFS_CACHE_READ(cinode)) {
		/*
		 * We have read level caching and we have just sent a write
		 * request to the server thus making data in the cache stale.
		 * Zap the cache and set oplock/lease level to NONE to avoid
		 * reading stale data from the cache. All subsequent read
		 * operations will read new data from the server.
		 */
		cifs_zap_mapping(inode);
		cifs_dbg(FYI, "Set Oplock/Lease to NONE for inode=%p after write\n",
			 inode);
		cinode->oplock = 0;
	}
out:
	cifs_put_writer(cinode);
	return written;
}

static struct cifs_readdata *
cifs_readdata_direct_alloc(struct page **pages, work_func_t complete)
{
	struct cifs_readdata *rdata;

	rdata = kzalloc(sizeof(*rdata), GFP_KERNEL);
	if (rdata != NULL) {
		rdata->pages = pages;
		kref_init(&rdata->refcount);
		INIT_LIST_HEAD(&rdata->list);
		init_completion(&rdata->done);
		INIT_WORK(&rdata->work, complete);
	}

	return rdata;
}

static struct cifs_readdata *
cifs_readdata_alloc(unsigned int nr_pages, work_func_t complete)
{
	struct page **pages =
		kcalloc(nr_pages, sizeof(struct page *), GFP_KERNEL);
	struct cifs_readdata *ret = NULL;

	if (pages) {
		ret = cifs_readdata_direct_alloc(pages, complete);
		if (!ret)
			kfree(pages);
	}

	return ret;
}

void
cifs_readdata_release(struct kref *refcount)
{
	struct cifs_readdata *rdata = container_of(refcount,
					struct cifs_readdata, refcount);
#ifdef CONFIG_CIFS_SMB_DIRECT
	if (rdata->mr) {
		smbd_deregister_mr(rdata->mr);
		rdata->mr = NULL;
	}
#endif
	if (rdata->cfile)
		cifsFileInfo_put(rdata->cfile);

	kvfree(rdata->pages);
	kfree(rdata);
}

static int
cifs_read_allocate_pages(struct cifs_readdata *rdata, unsigned int nr_pages)
{
	int rc = 0;
	struct page *page;
	unsigned int i;

	for (i = 0; i < nr_pages; i++) {
		page = alloc_page(GFP_KERNEL|__GFP_HIGHMEM);
		if (!page) {
			rc = -ENOMEM;
			break;
		}
		rdata->pages[i] = page;
	}

	if (rc) {
		unsigned int nr_page_failed = i;

		for (i = 0; i < nr_page_failed; i++) {
			put_page(rdata->pages[i]);
			rdata->pages[i] = NULL;
		}
	}
	return rc;
}

static void
cifs_uncached_readdata_release(struct kref *refcount)
{
	struct cifs_readdata *rdata = container_of(refcount,
					struct cifs_readdata, refcount);
	unsigned int i;

	kref_put(&rdata->ctx->refcount, cifs_aio_ctx_release);
	for (i = 0; i < rdata->nr_pages; i++) {
		put_page(rdata->pages[i]);
	}
	cifs_readdata_release(refcount);
}

/**
 * cifs_readdata_to_iov - copy data from pages in response to an iovec
 * @rdata:	the readdata response with list of pages holding data
 * @iter:	destination for our data
 *
 * This function copies data from a list of pages in a readdata response into
 * an array of iovecs. It will first calculate where the data should go
 * based on the info in the readdata and then copy the data into that spot.
 */
static int
cifs_readdata_to_iov(struct cifs_readdata *rdata, struct iov_iter *iter)
{
	size_t remaining = rdata->got_bytes;
	unsigned int i;

	for (i = 0; i < rdata->nr_pages; i++) {
		struct page *page = rdata->pages[i];
		size_t copy = min_t(size_t, remaining, PAGE_SIZE);
		size_t written;

		if (unlikely(iov_iter_is_pipe(iter))) {
			void *addr = kmap_atomic(page);

			written = copy_to_iter(addr, copy, iter);
			kunmap_atomic(addr);
		} else
			written = copy_page_to_iter(page, 0, copy, iter);
		remaining -= written;
		if (written < copy && iov_iter_count(iter) > 0)
			break;
	}
	return remaining ? -EFAULT : 0;
}

static void collect_uncached_read_data(struct cifs_aio_ctx *ctx);

static void
cifs_uncached_readv_complete(struct work_struct *work)
{
	struct cifs_readdata *rdata = container_of(work,
						struct cifs_readdata, work);

	complete(&rdata->done);
	collect_uncached_read_data(rdata->ctx);
	/* the below call can possibly free the last ref to aio ctx */
	kref_put(&rdata->refcount, cifs_uncached_readdata_release);
}

static int
uncached_fill_pages(struct TCP_Server_Info *server,
		    struct cifs_readdata *rdata, struct iov_iter *iter,
		    unsigned int len)
{
	int result = 0;
	unsigned int i;
	unsigned int nr_pages = rdata->nr_pages;
	unsigned int page_offset = rdata->page_offset;

	rdata->got_bytes = 0;
	rdata->tailsz = PAGE_SIZE;
	for (i = 0; i < nr_pages; i++) {
		struct page *page = rdata->pages[i];
		size_t n;
		unsigned int segment_size = rdata->pagesz;

		if (i == 0)
			segment_size -= page_offset;
		else
			page_offset = 0;


		if (len <= 0) {
			/* no need to hold page hostage */
			rdata->pages[i] = NULL;
			rdata->nr_pages--;
			put_page(page);
			continue;
		}

		n = len;
		if (len >= segment_size)
			/* enough data to fill the page */
			n = segment_size;
		else
			rdata->tailsz = len;
		len -= n;

		if (iter)
			result = copy_page_from_iter(
					page, page_offset, n, iter);
#ifdef CONFIG_CIFS_SMB_DIRECT
		else if (rdata->mr)
			result = n;
#endif
		else
			result = cifs_read_page_from_socket(
					server, page, page_offset, n);
		if (result < 0)
			break;

		rdata->got_bytes += result;
	}

	return rdata->got_bytes > 0 && result != -ECONNABORTED ?
						rdata->got_bytes : result;
}

static int
cifs_uncached_read_into_pages(struct TCP_Server_Info *server,
			      struct cifs_readdata *rdata, unsigned int len)
{
	return uncached_fill_pages(server, rdata, NULL, len);
}

static int
cifs_uncached_copy_into_pages(struct TCP_Server_Info *server,
			      struct cifs_readdata *rdata,
			      struct iov_iter *iter)
{
	return uncached_fill_pages(server, rdata, iter, iter->count);
}

static int cifs_resend_rdata(struct cifs_readdata *rdata,
			struct list_head *rdata_list,
			struct cifs_aio_ctx *ctx)
{
	unsigned int rsize;
	struct cifs_credits credits;
	int rc;
	struct TCP_Server_Info *server;

	/* XXX: should we pick a new channel here? */
	server = rdata->server;

	do {
		if (rdata->cfile->invalidHandle) {
			rc = cifs_reopen_file(rdata->cfile, true);
			if (rc == -EAGAIN)
				continue;
			else if (rc)
				break;
		}

		/*
		 * Wait for credits to resend this rdata.
		 * Note: we are attempting to resend the whole rdata not in
		 * segments
		 */
		do {
			rc = server->ops->wait_mtu_credits(server, rdata->bytes,
						&rsize, &credits);

			if (rc)
				goto fail;

			if (rsize < rdata->bytes) {
				add_credits_and_wake_if(server, &credits, 0);
				msleep(1000);
			}
		} while (rsize < rdata->bytes);
		rdata->credits = credits;

		rc = adjust_credits(server, &rdata->credits, rdata->bytes);
		if (!rc) {
			if (rdata->cfile->invalidHandle)
				rc = -EAGAIN;
			else {
#ifdef CONFIG_CIFS_SMB_DIRECT
				if (rdata->mr) {
					rdata->mr->need_invalidate = true;
					smbd_deregister_mr(rdata->mr);
					rdata->mr = NULL;
				}
#endif
				rc = server->ops->async_readv(rdata);
			}
		}

		/* If the read was successfully sent, we are done */
		if (!rc) {
			/* Add to aio pending list */
			list_add_tail(&rdata->list, rdata_list);
			return 0;
		}

		/* Roll back credits and retry if needed */
		add_credits_and_wake_if(server, &rdata->credits, 0);
	} while (rc == -EAGAIN);

fail:
	kref_put(&rdata->refcount, cifs_uncached_readdata_release);
	return rc;
}

static int
cifs_send_async_read(loff_t offset, size_t len, struct cifsFileInfo *open_file,
		     struct cifs_sb_info *cifs_sb, struct list_head *rdata_list,
		     struct cifs_aio_ctx *ctx)
{
	struct cifs_readdata *rdata;
	unsigned int npages, rsize;
	struct cifs_credits credits_on_stack;
	struct cifs_credits *credits = &credits_on_stack;
	size_t cur_len;
	int rc;
	pid_t pid;
	struct TCP_Server_Info *server;
	struct page **pagevec;
	size_t start;
	struct iov_iter direct_iov = ctx->iter;

	server = cifs_pick_channel(tlink_tcon(open_file->tlink)->ses);

	if (cifs_sb->mnt_cifs_flags & CIFS_MOUNT_RWPIDFORWARD)
		pid = open_file->pid;
	else
		pid = current->tgid;

	if (ctx->direct_io)
		iov_iter_advance(&direct_iov, offset - ctx->pos);

	do {
		if (open_file->invalidHandle) {
			rc = cifs_reopen_file(open_file, true);
			if (rc == -EAGAIN)
				continue;
			else if (rc)
				break;
		}

		rc = server->ops->wait_mtu_credits(server, cifs_sb->ctx->rsize,
						   &rsize, credits);
		if (rc)
			break;

		cur_len = min_t(const size_t, len, rsize);

		if (ctx->direct_io) {
			ssize_t result;

			result = iov_iter_get_pages_alloc(
					&direct_iov, &pagevec,
					cur_len, &start);
			if (result < 0) {
				cifs_dbg(VFS,
					 "Couldn't get user pages (rc=%zd) iter type %d iov_offset %zd count %zd\n",
					 result, iov_iter_type(&direct_iov),
					 direct_iov.iov_offset,
					 direct_iov.count);
				dump_stack();

				rc = result;
				add_credits_and_wake_if(server, credits, 0);
				break;
			}
			cur_len = (size_t)result;
			iov_iter_advance(&direct_iov, cur_len);

			rdata = cifs_readdata_direct_alloc(
					pagevec, cifs_uncached_readv_complete);
			if (!rdata) {
				add_credits_and_wake_if(server, credits, 0);
				rc = -ENOMEM;
				break;
			}

			npages = (cur_len + start + PAGE_SIZE-1) / PAGE_SIZE;
			rdata->page_offset = start;
			rdata->tailsz = npages > 1 ?
				cur_len-(PAGE_SIZE-start)-(npages-2)*PAGE_SIZE :
				cur_len;

		} else {

			npages = DIV_ROUND_UP(cur_len, PAGE_SIZE);
			/* allocate a readdata struct */
			rdata = cifs_readdata_alloc(npages,
					    cifs_uncached_readv_complete);
			if (!rdata) {
				add_credits_and_wake_if(server, credits, 0);
				rc = -ENOMEM;
				break;
			}

			rc = cifs_read_allocate_pages(rdata, npages);
			if (rc) {
				kvfree(rdata->pages);
				kfree(rdata);
				add_credits_and_wake_if(server, credits, 0);
				break;
			}

			rdata->tailsz = PAGE_SIZE;
		}

		rdata->server = server;
		rdata->cfile = cifsFileInfo_get(open_file);
		rdata->nr_pages = npages;
		rdata->offset = offset;
		rdata->bytes = cur_len;
		rdata->pid = pid;
		rdata->pagesz = PAGE_SIZE;
		rdata->read_into_pages = cifs_uncached_read_into_pages;
		rdata->copy_into_pages = cifs_uncached_copy_into_pages;
		rdata->credits = credits_on_stack;
		rdata->ctx = ctx;
		kref_get(&ctx->refcount);

		rc = adjust_credits(server, &rdata->credits, rdata->bytes);

		if (!rc) {
			if (rdata->cfile->invalidHandle)
				rc = -EAGAIN;
			else
				rc = server->ops->async_readv(rdata);
		}

		if (rc) {
			add_credits_and_wake_if(server, &rdata->credits, 0);
			kref_put(&rdata->refcount,
				cifs_uncached_readdata_release);
			if (rc == -EAGAIN) {
				iov_iter_revert(&direct_iov, cur_len);
				continue;
			}
			break;
		}

		list_add_tail(&rdata->list, rdata_list);
		offset += cur_len;
		len -= cur_len;
	} while (len > 0);

	return rc;
}

static void
collect_uncached_read_data(struct cifs_aio_ctx *ctx)
{
	struct cifs_readdata *rdata, *tmp;
	struct iov_iter *to = &ctx->iter;
	struct cifs_sb_info *cifs_sb;
	int rc;

	cifs_sb = CIFS_SB(ctx->cfile->dentry->d_sb);

	mutex_lock(&ctx->aio_mutex);

	if (list_empty(&ctx->list)) {
		mutex_unlock(&ctx->aio_mutex);
		return;
	}

	rc = ctx->rc;
	/* the loop below should proceed in the order of increasing offsets */
again:
	list_for_each_entry_safe(rdata, tmp, &ctx->list, list) {
		if (!rc) {
			if (!try_wait_for_completion(&rdata->done)) {
				mutex_unlock(&ctx->aio_mutex);
				return;
			}

			if (rdata->result == -EAGAIN) {
				/* resend call if it's a retryable error */
				struct list_head tmp_list;
				unsigned int got_bytes = rdata->got_bytes;

				list_del_init(&rdata->list);
				INIT_LIST_HEAD(&tmp_list);

				/*
				 * Got a part of data and then reconnect has
				 * happened -- fill the buffer and continue
				 * reading.
				 */
				if (got_bytes && got_bytes < rdata->bytes) {
					rc = 0;
					if (!ctx->direct_io)
						rc = cifs_readdata_to_iov(rdata, to);
					if (rc) {
						kref_put(&rdata->refcount,
							cifs_uncached_readdata_release);
						continue;
					}
				}

				if (ctx->direct_io) {
					/*
					 * Re-use rdata as this is a
					 * direct I/O
					 */
					rc = cifs_resend_rdata(
						rdata,
						&tmp_list, ctx);
				} else {
					rc = cifs_send_async_read(
						rdata->offset + got_bytes,
						rdata->bytes - got_bytes,
						rdata->cfile, cifs_sb,
						&tmp_list, ctx);

					kref_put(&rdata->refcount,
						cifs_uncached_readdata_release);
				}

				list_splice(&tmp_list, &ctx->list);

				goto again;
			} else if (rdata->result)
				rc = rdata->result;
			else if (!ctx->direct_io)
				rc = cifs_readdata_to_iov(rdata, to);

			/* if there was a short read -- discard anything left */
			if (rdata->got_bytes && rdata->got_bytes < rdata->bytes)
				rc = -ENODATA;

			ctx->total_len += rdata->got_bytes;
		}
		list_del_init(&rdata->list);
		kref_put(&rdata->refcount, cifs_uncached_readdata_release);
	}

	if (!ctx->direct_io)
		ctx->total_len = ctx->len - iov_iter_count(to);

	/* mask nodata case */
	if (rc == -ENODATA)
		rc = 0;

	ctx->rc = (rc == 0) ? (ssize_t)ctx->total_len : rc;

	mutex_unlock(&ctx->aio_mutex);

	if (ctx->iocb && ctx->iocb->ki_complete)
		ctx->iocb->ki_complete(ctx->iocb, ctx->rc, 0);
	else
		complete(&ctx->done);
}

static ssize_t __cifs_readv(
	struct kiocb *iocb, struct iov_iter *to, bool direct)
{
	size_t len;
	struct file *file = iocb->ki_filp;
	struct cifs_sb_info *cifs_sb;
	struct cifsFileInfo *cfile;
	struct cifs_tcon *tcon;
	ssize_t rc, total_read = 0;
	loff_t offset = iocb->ki_pos;
	struct cifs_aio_ctx *ctx;

	/*
	 * iov_iter_get_pages_alloc() doesn't work with ITER_KVEC,
	 * fall back to data copy read path
	 * this could be improved by getting pages directly in ITER_KVEC
	 */
	if (direct && iov_iter_is_kvec(to)) {
		cifs_dbg(FYI, "use non-direct cifs_user_readv for kvec I/O\n");
		direct = false;
	}

	len = iov_iter_count(to);
	if (!len)
		return 0;

	cifs_sb = CIFS_FILE_SB(file);
	cfile = file->private_data;
	tcon = tlink_tcon(cfile->tlink);

	if (!tcon->ses->server->ops->async_readv)
		return -ENOSYS;

	if ((file->f_flags & O_ACCMODE) == O_WRONLY)
		cifs_dbg(FYI, "attempting read on write only file instance\n");

	ctx = cifs_aio_ctx_alloc();
	if (!ctx)
		return -ENOMEM;

	ctx->cfile = cifsFileInfo_get(cfile);

	if (!is_sync_kiocb(iocb))
		ctx->iocb = iocb;

	if (iter_is_iovec(to))
		ctx->should_dirty = true;

	if (direct) {
		ctx->pos = offset;
		ctx->direct_io = true;
		ctx->iter = *to;
		ctx->len = len;
	} else {
		rc = setup_aio_ctx_iter(ctx, to, READ);
		if (rc) {
			kref_put(&ctx->refcount, cifs_aio_ctx_release);
			return rc;
		}
		len = ctx->len;
	}

	/* grab a lock here due to read response handlers can access ctx */
	mutex_lock(&ctx->aio_mutex);

	rc = cifs_send_async_read(offset, len, cfile, cifs_sb, &ctx->list, ctx);

	/* if at least one read request send succeeded, then reset rc */
	if (!list_empty(&ctx->list))
		rc = 0;

	mutex_unlock(&ctx->aio_mutex);

	if (rc) {
		kref_put(&ctx->refcount, cifs_aio_ctx_release);
		return rc;
	}

	if (!is_sync_kiocb(iocb)) {
		kref_put(&ctx->refcount, cifs_aio_ctx_release);
		return -EIOCBQUEUED;
	}

	rc = wait_for_completion_killable(&ctx->done);
	if (rc) {
		mutex_lock(&ctx->aio_mutex);
		ctx->rc = rc = -EINTR;
		total_read = ctx->total_len;
		mutex_unlock(&ctx->aio_mutex);
	} else {
		rc = ctx->rc;
		total_read = ctx->total_len;
	}

	kref_put(&ctx->refcount, cifs_aio_ctx_release);

	if (total_read) {
		iocb->ki_pos += total_read;
		return total_read;
	}
	return rc;
}

ssize_t cifs_direct_readv(struct kiocb *iocb, struct iov_iter *to)
{
	return __cifs_readv(iocb, to, true);
}

ssize_t cifs_user_readv(struct kiocb *iocb, struct iov_iter *to)
{
	return __cifs_readv(iocb, to, false);
}

ssize_t
cifs_strict_readv(struct kiocb *iocb, struct iov_iter *to)
{
	struct inode *inode = file_inode(iocb->ki_filp);
	struct cifsInodeInfo *cinode = CIFS_I(inode);
	struct cifs_sb_info *cifs_sb = CIFS_SB(inode->i_sb);
	struct cifsFileInfo *cfile = (struct cifsFileInfo *)
						iocb->ki_filp->private_data;
	struct cifs_tcon *tcon = tlink_tcon(cfile->tlink);
	int rc = -EACCES;

	/*
	 * In strict cache mode we need to read from the server all the time
	 * if we don't have level II oplock because the server can delay mtime
	 * change - so we can't make a decision about inode invalidating.
	 * And we can also fail with pagereading if there are mandatory locks
	 * on pages affected by this read but not on the region from pos to
	 * pos+len-1.
	 */
	if (!CIFS_CACHE_READ(cinode))
		return cifs_user_readv(iocb, to);

	if (cap_unix(tcon->ses) &&
	    (CIFS_UNIX_FCNTL_CAP & le64_to_cpu(tcon->fsUnixInfo.Capability)) &&
	    ((cifs_sb->mnt_cifs_flags & CIFS_MOUNT_NOPOSIXBRL) == 0))
		return generic_file_read_iter(iocb, to);

	/*
	 * We need to hold the sem to be sure nobody modifies lock list
	 * with a brlock that prevents reading.
	 */
	down_read(&cinode->lock_sem);
	if (!cifs_find_lock_conflict(cfile, iocb->ki_pos, iov_iter_count(to),
				     tcon->ses->server->vals->shared_lock_type,
				     0, NULL, CIFS_READ_OP))
		rc = generic_file_read_iter(iocb, to);
	up_read(&cinode->lock_sem);
	return rc;
}

static ssize_t
cifs_read(struct file *file, char *read_data, size_t read_size, loff_t *offset)
{
	int rc = -EACCES;
	unsigned int bytes_read = 0;
	unsigned int total_read;
	unsigned int current_read_size;
	unsigned int rsize;
	struct cifs_sb_info *cifs_sb;
	struct cifs_tcon *tcon;
	struct TCP_Server_Info *server;
	unsigned int xid;
	char *cur_offset;
	struct cifsFileInfo *open_file;
	struct cifs_io_parms io_parms = {0};
	int buf_type = CIFS_NO_BUFFER;
	__u32 pid;

	xid = get_xid();
	cifs_sb = CIFS_FILE_SB(file);

	/* FIXME: set up handlers for larger reads and/or convert to async */
	rsize = min_t(unsigned int, cifs_sb->ctx->rsize, CIFSMaxBufSize);

	if (file->private_data == NULL) {
		rc = -EBADF;
		free_xid(xid);
		return rc;
	}
	open_file = file->private_data;
	tcon = tlink_tcon(open_file->tlink);
	server = cifs_pick_channel(tcon->ses);

	if (!server->ops->sync_read) {
		free_xid(xid);
		return -ENOSYS;
	}

	if (cifs_sb->mnt_cifs_flags & CIFS_MOUNT_RWPIDFORWARD)
		pid = open_file->pid;
	else
		pid = current->tgid;

	if ((file->f_flags & O_ACCMODE) == O_WRONLY)
		cifs_dbg(FYI, "attempting read on write only file instance\n");

	for (total_read = 0, cur_offset = read_data; read_size > total_read;
	     total_read += bytes_read, cur_offset += bytes_read) {
		do {
			current_read_size = min_t(uint, read_size - total_read,
						  rsize);
			/*
			 * For windows me and 9x we do not want to request more
			 * than it negotiated since it will refuse the read
			 * then.
			 */
			if (!(tcon->ses->capabilities &
				tcon->ses->server->vals->cap_large_files)) {
				current_read_size = min_t(uint,
					current_read_size, CIFSMaxBufSize);
			}
			if (open_file->invalidHandle) {
				rc = cifs_reopen_file(open_file, true);
				if (rc != 0)
					break;
			}
			io_parms.pid = pid;
			io_parms.tcon = tcon;
			io_parms.offset = *offset;
			io_parms.length = current_read_size;
			io_parms.server = server;
			rc = server->ops->sync_read(xid, &open_file->fid, &io_parms,
						    &bytes_read, &cur_offset,
						    &buf_type);
		} while (rc == -EAGAIN);

		if (rc || (bytes_read == 0)) {
			if (total_read) {
				break;
			} else {
				free_xid(xid);
				return rc;
			}
		} else {
			cifs_stats_bytes_read(tcon, total_read);
			*offset += bytes_read;
		}
	}
	free_xid(xid);
	return total_read;
}

/*
 * If the page is mmap'ed into a process' page tables, then we need to make
 * sure that it doesn't change while being written back.
 */
static vm_fault_t
cifs_page_mkwrite(struct vm_fault *vmf)
{
	struct page *page = vmf->page;

	lock_page(page);
	return VM_FAULT_LOCKED;
}

static const struct vm_operations_struct cifs_file_vm_ops = {
	.fault = filemap_fault,
	.map_pages = filemap_map_pages,
	.page_mkwrite = cifs_page_mkwrite,
};

int cifs_file_strict_mmap(struct file *file, struct vm_area_struct *vma)
{
	int xid, rc = 0;
	struct inode *inode = file_inode(file);

	xid = get_xid();

	if (!CIFS_CACHE_READ(CIFS_I(inode)))
		rc = cifs_zap_mapping(inode);
	if (!rc)
		rc = generic_file_mmap(file, vma);
	if (!rc)
		vma->vm_ops = &cifs_file_vm_ops;

	free_xid(xid);
	return rc;
}

int cifs_file_mmap(struct file *file, struct vm_area_struct *vma)
{
	int rc, xid;

	xid = get_xid();

	rc = cifs_revalidate_file(file);
	if (rc)
		cifs_dbg(FYI, "Validation prior to mmap failed, error=%d\n",
			 rc);
	if (!rc)
		rc = generic_file_mmap(file, vma);
	if (!rc)
		vma->vm_ops = &cifs_file_vm_ops;

	free_xid(xid);
	return rc;
}

static void
cifs_readv_complete(struct work_struct *work)
{
	unsigned int i, got_bytes;
	struct cifs_readdata *rdata = container_of(work,
						struct cifs_readdata, work);

	got_bytes = rdata->got_bytes;
	for (i = 0; i < rdata->nr_pages; i++) {
		struct page *page = rdata->pages[i];

		lru_cache_add(page);

		if (rdata->result == 0 ||
		    (rdata->result == -EAGAIN && got_bytes)) {
			flush_dcache_page(page);
			SetPageUptodate(page);
		}

		unlock_page(page);

		if (rdata->result == 0 ||
		    (rdata->result == -EAGAIN && got_bytes))
			cifs_readpage_to_fscache(rdata->mapping->host, page);

		got_bytes -= min_t(unsigned int, PAGE_SIZE, got_bytes);

		put_page(page);
		rdata->pages[i] = NULL;
	}
	kref_put(&rdata->refcount, cifs_readdata_release);
}

static int
readpages_fill_pages(struct TCP_Server_Info *server,
		     struct cifs_readdata *rdata, struct iov_iter *iter,
		     unsigned int len)
{
	int result = 0;
	unsigned int i;
	u64 eof;
	pgoff_t eof_index;
	unsigned int nr_pages = rdata->nr_pages;
	unsigned int page_offset = rdata->page_offset;

	/* determine the eof that the server (probably) has */
	eof = CIFS_I(rdata->mapping->host)->server_eof;
	eof_index = eof ? (eof - 1) >> PAGE_SHIFT : 0;
	cifs_dbg(FYI, "eof=%llu eof_index=%lu\n", eof, eof_index);

	rdata->got_bytes = 0;
	rdata->tailsz = PAGE_SIZE;
	for (i = 0; i < nr_pages; i++) {
		struct page *page = rdata->pages[i];
		unsigned int to_read = rdata->pagesz;
		size_t n;

		if (i == 0)
			to_read -= page_offset;
		else
			page_offset = 0;

		n = to_read;

		if (len >= to_read) {
			len -= to_read;
		} else if (len > 0) {
			/* enough for partial page, fill and zero the rest */
			zero_user(page, len + page_offset, to_read - len);
			n = rdata->tailsz = len;
			len = 0;
		} else if (page->index > eof_index) {
			/*
			 * The VFS will not try to do readahead past the
			 * i_size, but it's possible that we have outstanding
			 * writes with gaps in the middle and the i_size hasn't
			 * caught up yet. Populate those with zeroed out pages
			 * to prevent the VFS from repeatedly attempting to
			 * fill them until the writes are flushed.
			 */
			zero_user(page, 0, PAGE_SIZE);
			lru_cache_add(page);
			flush_dcache_page(page);
			SetPageUptodate(page);
			unlock_page(page);
			put_page(page);
			rdata->pages[i] = NULL;
			rdata->nr_pages--;
			continue;
		} else {
			/* no need to hold page hostage */
			lru_cache_add(page);
			unlock_page(page);
			put_page(page);
			rdata->pages[i] = NULL;
			rdata->nr_pages--;
			continue;
		}

		if (iter)
			result = copy_page_from_iter(
					page, page_offset, n, iter);
#ifdef CONFIG_CIFS_SMB_DIRECT
		else if (rdata->mr)
			result = n;
#endif
		else
			result = cifs_read_page_from_socket(
					server, page, page_offset, n);
		if (result < 0)
			break;

		rdata->got_bytes += result;
	}

	return rdata->got_bytes > 0 && result != -ECONNABORTED ?
						rdata->got_bytes : result;
}

static int
cifs_readpages_read_into_pages(struct TCP_Server_Info *server,
			       struct cifs_readdata *rdata, unsigned int len)
{
	return readpages_fill_pages(server, rdata, NULL, len);
}

static int
cifs_readpages_copy_into_pages(struct TCP_Server_Info *server,
			       struct cifs_readdata *rdata,
			       struct iov_iter *iter)
{
	return readpages_fill_pages(server, rdata, iter, iter->count);
}

static int
readpages_get_pages(struct address_space *mapping, struct list_head *page_list,
		    unsigned int rsize, struct list_head *tmplist,
		    unsigned int *nr_pages, loff_t *offset, unsigned int *bytes)
{
	struct page *page, *tpage;
	unsigned int expected_index;
	int rc;
	gfp_t gfp = readahead_gfp_mask(mapping);

	INIT_LIST_HEAD(tmplist);

	page = lru_to_page(page_list);

	/*
	 * Lock the page and put it in the cache. Since no one else
	 * should have access to this page, we're safe to simply set
	 * PG_locked without checking it first.
	 */
	__SetPageLocked(page);
	rc = add_to_page_cache_locked(page, mapping,
				      page->index, gfp);

	/* give up if we can't stick it in the cache */
	if (rc) {
		__ClearPageLocked(page);
		return rc;
	}

	/* move first page to the tmplist */
	*offset = (loff_t)page->index << PAGE_SHIFT;
	*bytes = PAGE_SIZE;
	*nr_pages = 1;
	list_move_tail(&page->lru, tmplist);

	/* now try and add more pages onto the request */
	expected_index = page->index + 1;
	list_for_each_entry_safe_reverse(page, tpage, page_list, lru) {
		/* discontinuity ? */
		if (page->index != expected_index)
			break;

		/* would this page push the read over the rsize? */
		if (*bytes + PAGE_SIZE > rsize)
			break;

		__SetPageLocked(page);
		rc = add_to_page_cache_locked(page, mapping, page->index, gfp);
		if (rc) {
			__ClearPageLocked(page);
			break;
		}
		list_move_tail(&page->lru, tmplist);
		(*bytes) += PAGE_SIZE;
		expected_index++;
		(*nr_pages)++;
	}
	return rc;
}

static int cifs_readpages(struct file *file, struct address_space *mapping,
	struct list_head *page_list, unsigned num_pages)
{
	int rc;
	int err = 0;
	struct list_head tmplist;
	struct cifsFileInfo *open_file = file->private_data;
	struct cifs_sb_info *cifs_sb = CIFS_FILE_SB(file);
	struct TCP_Server_Info *server;
	pid_t pid;
	unsigned int xid;

	xid = get_xid();
	/*
	 * Reads as many pages as possible from fscache. Returns -ENOBUFS
	 * immediately if the cookie is negative
	 *
	 * After this point, every page in the list might have PG_fscache set,
	 * so we will need to clean that up off of every page we don't use.
	 */
	rc = cifs_readpages_from_fscache(mapping->host, mapping, page_list,
					 &num_pages);
	if (rc == 0) {
		free_xid(xid);
		return rc;
	}

	if (cifs_sb->mnt_cifs_flags & CIFS_MOUNT_RWPIDFORWARD)
		pid = open_file->pid;
	else
		pid = current->tgid;

	rc = 0;
	server = cifs_pick_channel(tlink_tcon(open_file->tlink)->ses);

	cifs_dbg(FYI, "%s: file=%p mapping=%p num_pages=%u\n",
		 __func__, file, mapping, num_pages);

	/*
	 * Start with the page at end of list and move it to private
	 * list. Do the same with any following pages until we hit
	 * the rsize limit, hit an index discontinuity, or run out of
	 * pages. Issue the async read and then start the loop again
	 * until the list is empty.
	 *
	 * Note that list order is important. The page_list is in
	 * the order of declining indexes. When we put the pages in
	 * the rdata->pages, then we want them in increasing order.
	 */
	while (!list_empty(page_list) && !err) {
		unsigned int i, nr_pages, bytes, rsize;
		loff_t offset;
		struct page *page, *tpage;
		struct cifs_readdata *rdata;
		struct cifs_credits credits_on_stack;
		struct cifs_credits *credits = &credits_on_stack;

		if (open_file->invalidHandle) {
			rc = cifs_reopen_file(open_file, true);
			if (rc == -EAGAIN)
				continue;
			else if (rc)
				break;
		}

		rc = server->ops->wait_mtu_credits(server, cifs_sb->ctx->rsize,
						   &rsize, credits);
		if (rc)
			break;

		/*
		 * Give up immediately if rsize is too small to read an entire
		 * page. The VFS will fall back to readpage. We should never
		 * reach this point however since we set ra_pages to 0 when the
		 * rsize is smaller than a cache page.
		 */
		if (unlikely(rsize < PAGE_SIZE)) {
			add_credits_and_wake_if(server, credits, 0);
			free_xid(xid);
			return 0;
		}

		nr_pages = 0;
		err = readpages_get_pages(mapping, page_list, rsize, &tmplist,
					 &nr_pages, &offset, &bytes);
		if (!nr_pages) {
			add_credits_and_wake_if(server, credits, 0);
			break;
		}

		rdata = cifs_readdata_alloc(nr_pages, cifs_readv_complete);
		if (!rdata) {
			/* best to give up if we're out of mem */
			list_for_each_entry_safe(page, tpage, &tmplist, lru) {
				list_del(&page->lru);
				lru_cache_add(page);
				unlock_page(page);
				put_page(page);
			}
			rc = -ENOMEM;
			add_credits_and_wake_if(server, credits, 0);
			break;
		}

		rdata->cfile = cifsFileInfo_get(open_file);
		rdata->server = server;
		rdata->mapping = mapping;
		rdata->offset = offset;
		rdata->bytes = bytes;
		rdata->pid = pid;
		rdata->pagesz = PAGE_SIZE;
		rdata->tailsz = PAGE_SIZE;
		rdata->read_into_pages = cifs_readpages_read_into_pages;
		rdata->copy_into_pages = cifs_readpages_copy_into_pages;
		rdata->credits = credits_on_stack;

		list_for_each_entry_safe(page, tpage, &tmplist, lru) {
			list_del(&page->lru);
			rdata->pages[rdata->nr_pages++] = page;
		}

		rc = adjust_credits(server, &rdata->credits, rdata->bytes);

		if (!rc) {
			if (rdata->cfile->invalidHandle)
				rc = -EAGAIN;
			else
				rc = server->ops->async_readv(rdata);
		}

		if (rc) {
			add_credits_and_wake_if(server, &rdata->credits, 0);
			for (i = 0; i < rdata->nr_pages; i++) {
				page = rdata->pages[i];
				lru_cache_add(page);
				unlock_page(page);
				put_page(page);
			}
			/* Fallback to the readpage in error/reconnect cases */
			kref_put(&rdata->refcount, cifs_readdata_release);
			break;
		}

		kref_put(&rdata->refcount, cifs_readdata_release);
	}

	/* Any pages that have been shown to fscache but didn't get added to
	 * the pagecache must be uncached before they get returned to the
	 * allocator.
	 */
	cifs_fscache_readpages_cancel(mapping->host, page_list);
	free_xid(xid);
	return rc;
}

/*
 * cifs_readpage_worker must be called with the page pinned
 */
static int cifs_readpage_worker(struct file *file, struct page *page,
	loff_t *poffset)
{
	char *read_data;
	int rc;

	/* Is the page cached? */
	rc = cifs_readpage_from_fscache(file_inode(file), page);
	if (rc == 0)
		goto read_complete;

	read_data = kmap(page);
	/* for reads over a certain size could initiate async read ahead */

	rc = cifs_read(file, read_data, PAGE_SIZE, poffset);

	if (rc < 0)
		goto io_error;
	else
		cifs_dbg(FYI, "Bytes read %d\n", rc);

	/* we do not want atime to be less than mtime, it broke some apps */
	file_inode(file)->i_atime = current_time(file_inode(file));
	if (timespec64_compare(&(file_inode(file)->i_atime), &(file_inode(file)->i_mtime)))
		file_inode(file)->i_atime = file_inode(file)->i_mtime;
	else
		file_inode(file)->i_atime = current_time(file_inode(file));

	if (PAGE_SIZE > rc)
		memset(read_data + rc, 0, PAGE_SIZE - rc);

	flush_dcache_page(page);
	SetPageUptodate(page);

	/* send this page to the cache */
	cifs_readpage_to_fscache(file_inode(file), page);

	rc = 0;

io_error:
	kunmap(page);
	unlock_page(page);

read_complete:
	return rc;
}

static int cifs_readpage(struct file *file, struct page *page)
{
	loff_t offset = (loff_t)page->index << PAGE_SHIFT;
	int rc = -EACCES;
	unsigned int xid;

	xid = get_xid();

	if (file->private_data == NULL) {
		rc = -EBADF;
		free_xid(xid);
		return rc;
	}

	cifs_dbg(FYI, "readpage %p at offset %d 0x%x\n",
		 page, (int)offset, (int)offset);

	rc = cifs_readpage_worker(file, page, &offset);

	free_xid(xid);
	return rc;
}

static int is_inode_writable(struct cifsInodeInfo *cifs_inode)
{
	struct cifsFileInfo *open_file;

	spin_lock(&cifs_inode->open_file_lock);
	list_for_each_entry(open_file, &cifs_inode->openFileList, flist) {
		if (OPEN_FMODE(open_file->f_flags) & FMODE_WRITE) {
			spin_unlock(&cifs_inode->open_file_lock);
			return 1;
		}
	}
	spin_unlock(&cifs_inode->open_file_lock);
	return 0;
}

/* We do not want to update the file size from server for inodes
   open for write - to avoid races with writepage extending
   the file - in the future we could consider allowing
   refreshing the inode only on increases in the file size
   but this is tricky to do without racing with writebehind
   page caching in the current Linux kernel design */
bool is_size_safe_to_change(struct cifsInodeInfo *cifsInode, __u64 end_of_file)
{
	if (!cifsInode)
		return true;

	if (is_inode_writable(cifsInode)) {
		/* This inode is open for write at least once */
		struct cifs_sb_info *cifs_sb;

		cifs_sb = CIFS_SB(cifsInode->vfs_inode.i_sb);
		if (cifs_sb->mnt_cifs_flags & CIFS_MOUNT_DIRECT_IO) {
			/* since no page cache to corrupt on directio
			we can change size safely */
			return true;
		}

		if (i_size_read(&cifsInode->vfs_inode) < end_of_file)
			return true;

		return false;
	} else
		return true;
}

static int cifs_write_begin(struct file *file, struct address_space *mapping,
			loff_t pos, unsigned len, unsigned flags,
			struct page **pagep, void **fsdata)
{
	int oncethru = 0;
	pgoff_t index = pos >> PAGE_SHIFT;
	loff_t offset = pos & (PAGE_SIZE - 1);
	loff_t page_start = pos & PAGE_MASK;
	loff_t i_size;
	struct page *page;
	int rc = 0;

	cifs_dbg(FYI, "write_begin from %lld len %d\n", (long long)pos, len);

start:
	page = grab_cache_page_write_begin(mapping, index, flags);
	if (!page) {
		rc = -ENOMEM;
		goto out;
	}

	if (PageUptodate(page))
		goto out;

	/*
	 * If we write a full page it will be up to date, no need to read from
	 * the server. If the write is short, we'll end up doing a sync write
	 * instead.
	 */
	if (len == PAGE_SIZE)
		goto out;

	/*
	 * optimize away the read when we have an oplock, and we're not
	 * expecting to use any of the data we'd be reading in. That
	 * is, when the page lies beyond the EOF, or straddles the EOF
	 * and the write will cover all of the existing data.
	 */
	if (CIFS_CACHE_READ(CIFS_I(mapping->host))) {
		i_size = i_size_read(mapping->host);
		if (page_start >= i_size ||
		    (offset == 0 && (pos + len) >= i_size)) {
			zero_user_segments(page, 0, offset,
					   offset + len,
					   PAGE_SIZE);
			/*
			 * PageChecked means that the parts of the page
			 * to which we're not writing are considered up
			 * to date. Once the data is copied to the
			 * page, it can be set uptodate.
			 */
			SetPageChecked(page);
			goto out;
		}
	}

	if ((file->f_flags & O_ACCMODE) != O_WRONLY && !oncethru) {
		/*
		 * might as well read a page, it is fast enough. If we get
		 * an error, we don't need to return it. cifs_write_end will
		 * do a sync write instead since PG_uptodate isn't set.
		 */
		cifs_readpage_worker(file, page, &page_start);
		put_page(page);
		oncethru = 1;
		goto start;
	} else {
		/* we could try using another file handle if there is one -
		   but how would we lock it to prevent close of that handle
		   racing with this read? In any case
		   this will be written out by write_end so is fine */
	}
out:
	*pagep = page;
	return rc;
}

static int cifs_release_page(struct page *page, gfp_t gfp)
{
	if (PagePrivate(page))
		return 0;

	return cifs_fscache_release_page(page, gfp);
}

static void cifs_invalidate_page(struct page *page, unsigned int offset,
				 unsigned int length)
{
	struct cifsInodeInfo *cifsi = CIFS_I(page->mapping->host);

	if (offset == 0 && length == PAGE_SIZE)
		cifs_fscache_invalidate_page(page, &cifsi->vfs_inode);
}

static int cifs_launder_page(struct page *page)
{
	int rc = 0;
	loff_t range_start = page_offset(page);
	loff_t range_end = range_start + (loff_t)(PAGE_SIZE - 1);
	struct writeback_control wbc = {
		.sync_mode = WB_SYNC_ALL,
		.nr_to_write = 0,
		.range_start = range_start,
		.range_end = range_end,
	};

	cifs_dbg(FYI, "Launder page: %p\n", page);

	if (clear_page_dirty_for_io(page))
		rc = cifs_writepage_locked(page, &wbc);

	cifs_fscache_invalidate_page(page, page->mapping->host);
	return rc;
}

void cifs_oplock_break(struct work_struct *work)
{
	struct cifsFileInfo *cfile = container_of(work, struct cifsFileInfo,
						  oplock_break);
	struct inode *inode = d_inode(cfile->dentry);
	struct cifsInodeInfo *cinode = CIFS_I(inode);
	struct cifs_tcon *tcon = tlink_tcon(cfile->tlink);
	struct TCP_Server_Info *server = tcon->ses->server;
	int rc = 0;
	bool purge_cache = false;
	bool is_deferred = false;
	struct cifs_deferred_close *dclose;

	wait_on_bit(&cinode->flags, CIFS_INODE_PENDING_WRITERS,
			TASK_UNINTERRUPTIBLE);

	server->ops->downgrade_oplock(server, cinode, cfile->oplock_level,
				      cfile->oplock_epoch, &purge_cache);

	if (!CIFS_CACHE_WRITE(cinode) && CIFS_CACHE_READ(cinode) &&
						cifs_has_mand_locks(cinode)) {
		cifs_dbg(FYI, "Reset oplock to None for inode=%p due to mand locks\n",
			 inode);
		cinode->oplock = 0;
	}

	if (inode && S_ISREG(inode->i_mode)) {
		if (CIFS_CACHE_READ(cinode))
			break_lease(inode, O_RDONLY);
		else
			break_lease(inode, O_WRONLY);
		rc = filemap_fdatawrite(inode->i_mapping);
		if (!CIFS_CACHE_READ(cinode) || purge_cache) {
			rc = filemap_fdatawait(inode->i_mapping);
			mapping_set_error(inode->i_mapping, rc);
			cifs_zap_mapping(inode);
		}
		cifs_dbg(FYI, "Oplock flush inode %p rc %d\n", inode, rc);
		if (CIFS_CACHE_WRITE(cinode))
			goto oplock_break_ack;
	}

	rc = cifs_push_locks(cfile);
	if (rc)
		cifs_dbg(VFS, "Push locks rc = %d\n", rc);

oplock_break_ack:
	/*
	 * releasing stale oplock after recent reconnect of smb session using
	 * a now incorrect file handle is not a data integrity issue but do
	 * not bother sending an oplock release if session to server still is
	 * disconnected since oplock already released by the server
	 */
	if (!cfile->oplock_break_cancelled) {
		rc = tcon->ses->server->ops->oplock_response(tcon, &cfile->fid,
							     cinode);
		cifs_dbg(FYI, "Oplock release rc = %d\n", rc);
	}
	/*
	 * When oplock break is received and there are no active
<<<<<<< HEAD
	 * file handles but cached, then set the flag oplock_break_received.
=======
	 * file handles but cached, then schedule deferred close immediately.
>>>>>>> 3b7961a3
	 * So, new open will not use cached handle.
	 */
	spin_lock(&CIFS_I(inode)->deferred_lock);
	is_deferred = cifs_is_deferred_close(cfile, &dclose);
<<<<<<< HEAD
	if (is_deferred && cfile->deferred_scheduled) {
		cfile->oplock_break_received = true;
		mod_delayed_work(deferredclose_wq, &cfile->deferred, 0);
=======
	if (is_deferred &&
	    cfile->deferred_close_scheduled &&
	    delayed_work_pending(&cfile->deferred)) {
		/*
		 * If there is no pending work, mod_delayed_work queues new work.
		 * So, Increase the ref count to avoid use-after-free.
		 */
		if (!mod_delayed_work(deferredclose_wq, &cfile->deferred, 0))
			cifsFileInfo_get(cfile);
>>>>>>> 3b7961a3
	}
	spin_unlock(&CIFS_I(inode)->deferred_lock);
	_cifsFileInfo_put(cfile, false /* do not wait for ourself */, false);
	cifs_done_oplock_break(cinode);
}

/*
 * The presence of cifs_direct_io() in the address space ops vector
 * allowes open() O_DIRECT flags which would have failed otherwise.
 *
 * In the non-cached mode (mount with cache=none), we shunt off direct read and write requests
 * so this method should never be called.
 *
 * Direct IO is not yet supported in the cached mode. 
 */
static ssize_t
cifs_direct_io(struct kiocb *iocb, struct iov_iter *iter)
{
        /*
         * FIXME
         * Eventually need to support direct IO for non forcedirectio mounts
         */
        return -EINVAL;
}

static int cifs_swap_activate(struct swap_info_struct *sis,
			      struct file *swap_file, sector_t *span)
{
	struct cifsFileInfo *cfile = swap_file->private_data;
	struct inode *inode = swap_file->f_mapping->host;
	unsigned long blocks;
	long long isize;

	cifs_dbg(FYI, "swap activate\n");

	spin_lock(&inode->i_lock);
	blocks = inode->i_blocks;
	isize = inode->i_size;
	spin_unlock(&inode->i_lock);
	if (blocks*512 < isize) {
		pr_warn("swap activate: swapfile has holes\n");
		return -EINVAL;
	}
	*span = sis->pages;

	pr_warn_once("Swap support over SMB3 is experimental\n");

	/*
	 * TODO: consider adding ACL (or documenting how) to prevent other
	 * users (on this or other systems) from reading it
	 */


	/* TODO: add sk_set_memalloc(inet) or similar */

	if (cfile)
		cfile->swapfile = true;
	/*
	 * TODO: Since file already open, we can't open with DENY_ALL here
	 * but we could add call to grab a byte range lock to prevent others
	 * from reading or writing the file
	 */

	return 0;
}

static void cifs_swap_deactivate(struct file *file)
{
	struct cifsFileInfo *cfile = file->private_data;

	cifs_dbg(FYI, "swap deactivate\n");

	/* TODO: undo sk_set_memalloc(inet) will eventually be needed */

	if (cfile)
		cfile->swapfile = false;

	/* do we need to unpin (or unlock) the file */
}

const struct address_space_operations cifs_addr_ops = {
	.readpage = cifs_readpage,
	.readpages = cifs_readpages,
	.writepage = cifs_writepage,
	.writepages = cifs_writepages,
	.write_begin = cifs_write_begin,
	.write_end = cifs_write_end,
	.set_page_dirty = __set_page_dirty_nobuffers,
	.releasepage = cifs_release_page,
	.direct_IO = cifs_direct_io,
	.invalidatepage = cifs_invalidate_page,
	.launder_page = cifs_launder_page,
	/*
	 * TODO: investigate and if useful we could add an cifs_migratePage
	 * helper (under an CONFIG_MIGRATION) in the future, and also
	 * investigate and add an is_dirty_writeback helper if needed
	 */
	.swap_activate = cifs_swap_activate,
	.swap_deactivate = cifs_swap_deactivate,
};

/*
 * cifs_readpages requires the server to support a buffer large enough to
 * contain the header plus one complete page of data.  Otherwise, we need
 * to leave cifs_readpages out of the address space operations.
 */
const struct address_space_operations cifs_addr_ops_smallbuf = {
	.readpage = cifs_readpage,
	.writepage = cifs_writepage,
	.writepages = cifs_writepages,
	.write_begin = cifs_write_begin,
	.write_end = cifs_write_end,
	.set_page_dirty = __set_page_dirty_nobuffers,
	.releasepage = cifs_release_page,
	.invalidatepage = cifs_invalidate_page,
	.launder_page = cifs_launder_page,
};<|MERGE_RESOLUTION|>--- conflicted
+++ resolved
@@ -323,12 +323,7 @@
 	cfile->dentry = dget(dentry);
 	cfile->f_flags = file->f_flags;
 	cfile->invalidHandle = false;
-<<<<<<< HEAD
-	cfile->oplock_break_received = false;
-	cfile->deferred_scheduled = false;
-=======
 	cfile->deferred_close_scheduled = false;
->>>>>>> 3b7961a3
 	cfile->tlink = cifs_get_tlink(tlink);
 	INIT_WORK(&cfile->oplock_break, cifs_oplock_break);
 	INIT_WORK(&cfile->put, cifsFileInfo_put_work);
@@ -578,33 +573,18 @@
 			file->f_op = &cifs_file_direct_ops;
 	}
 
-<<<<<<< HEAD
-	spin_lock(&CIFS_I(inode)->deferred_lock);
-=======
->>>>>>> 3b7961a3
 	/* Get the cached handle as SMB2 close is deferred */
 	rc = cifs_get_readable_path(tcon, full_path, &cfile);
 	if (rc == 0) {
 		if (file->f_flags == cfile->f_flags) {
 			file->private_data = cfile;
-<<<<<<< HEAD
-=======
 			spin_lock(&CIFS_I(inode)->deferred_lock);
->>>>>>> 3b7961a3
 			cifs_del_deferred_close(cfile);
 			spin_unlock(&CIFS_I(inode)->deferred_lock);
 			goto out;
 		} else {
-<<<<<<< HEAD
-			spin_unlock(&CIFS_I(inode)->deferred_lock);
 			_cifsFileInfo_put(cfile, true, false);
 		}
-	} else {
-		spin_unlock(&CIFS_I(inode)->deferred_lock);
-=======
-			_cifsFileInfo_put(cfile, true, false);
-		}
->>>>>>> 3b7961a3
 	}
 
 	if (server->oplocks)
@@ -894,17 +874,8 @@
 			struct cifsFileInfo, deferred.work);
 
 	spin_lock(&CIFS_I(d_inode(cfile->dentry))->deferred_lock);
-<<<<<<< HEAD
-	if (!cfile->deferred_scheduled) {
-		spin_unlock(&CIFS_I(d_inode(cfile->dentry))->deferred_lock);
-		return;
-	}
-	cifs_del_deferred_close(cfile);
-	cfile->deferred_scheduled = false;
-=======
 	cifs_del_deferred_close(cfile);
 	cfile->deferred_close_scheduled = false;
->>>>>>> 3b7961a3
 	spin_unlock(&CIFS_I(d_inode(cfile->dentry))->deferred_lock);
 	_cifsFileInfo_put(cfile, true, false);
 }
@@ -921,20 +892,12 @@
 		file->private_data = NULL;
 		dclose = kmalloc(sizeof(struct cifs_deferred_close), GFP_KERNEL);
 		if ((cinode->oplock == CIFS_CACHE_RHW_FLG) &&
-<<<<<<< HEAD
-=======
 		    cinode->lease_granted &&
->>>>>>> 3b7961a3
 		    dclose) {
 			if (test_bit(CIFS_INO_MODIFIED_ATTR, &cinode->flags))
 				inode->i_ctime = inode->i_mtime = current_time(inode);
 			spin_lock(&cinode->deferred_lock);
 			cifs_add_deferred_close(cfile, dclose);
-<<<<<<< HEAD
-			if (cfile->deferred_scheduled) {
-				mod_delayed_work(deferredclose_wq,
-						&cfile->deferred, cifs_sb->ctx->acregmax);
-=======
 			if (cfile->deferred_close_scheduled &&
 			    delayed_work_pending(&cfile->deferred)) {
 				/*
@@ -944,16 +907,11 @@
 				if (!mod_delayed_work(deferredclose_wq,
 						&cfile->deferred, cifs_sb->ctx->acregmax))
 					cifsFileInfo_get(cfile);
->>>>>>> 3b7961a3
 			} else {
 				/* Deferred close for files */
 				queue_delayed_work(deferredclose_wq,
 						&cfile->deferred, cifs_sb->ctx->acregmax);
-<<<<<<< HEAD
-				cfile->deferred_scheduled = true;
-=======
 				cfile->deferred_close_scheduled = true;
->>>>>>> 3b7961a3
 				spin_unlock(&cinode->deferred_lock);
 				return 0;
 			}
@@ -2061,12 +2019,7 @@
 		if (fsuid_only && !uid_eq(open_file->uid, current_fsuid()))
 			continue;
 		if (OPEN_FMODE(open_file->f_flags) & FMODE_READ) {
-<<<<<<< HEAD
-			if ((!open_file->invalidHandle) &&
-				(!open_file->oplock_break_received)) {
-=======
 			if ((!open_file->invalidHandle)) {
->>>>>>> 3b7961a3
 				/* found a good file */
 				/* lock it so it will not be closed on us */
 				cifsFileInfo_get(open_file);
@@ -4919,20 +4872,11 @@
 	}
 	/*
 	 * When oplock break is received and there are no active
-<<<<<<< HEAD
-	 * file handles but cached, then set the flag oplock_break_received.
-=======
 	 * file handles but cached, then schedule deferred close immediately.
->>>>>>> 3b7961a3
 	 * So, new open will not use cached handle.
 	 */
 	spin_lock(&CIFS_I(inode)->deferred_lock);
 	is_deferred = cifs_is_deferred_close(cfile, &dclose);
-<<<<<<< HEAD
-	if (is_deferred && cfile->deferred_scheduled) {
-		cfile->oplock_break_received = true;
-		mod_delayed_work(deferredclose_wq, &cfile->deferred, 0);
-=======
 	if (is_deferred &&
 	    cfile->deferred_close_scheduled &&
 	    delayed_work_pending(&cfile->deferred)) {
@@ -4942,7 +4886,6 @@
 		 */
 		if (!mod_delayed_work(deferredclose_wq, &cfile->deferred, 0))
 			cifsFileInfo_get(cfile);
->>>>>>> 3b7961a3
 	}
 	spin_unlock(&CIFS_I(inode)->deferred_lock);
 	_cifsFileInfo_put(cfile, false /* do not wait for ourself */, false);
