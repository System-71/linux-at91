// SPDX-License-Identifier: GPL-2.0-only
/*
 *  kernel/sched/core.c
 *
 *  Core kernel scheduler code and related syscalls
 *
 *  Copyright (C) 1991-2002  Linus Torvalds
 */
#define CREATE_TRACE_POINTS
#include <trace/events/sched.h>
#undef CREATE_TRACE_POINTS

#include "sched.h"

#include <linux/nospec.h>
#include <linux/blkdev.h>
#include <linux/kcov.h>
#include <linux/scs.h>

#include <asm/switch_to.h>
#include <asm/tlb.h>

#include "../workqueue_internal.h"
#include "../../fs/io-wq.h"
#include "../smpboot.h"

#include "pelt.h"
#include "smp.h"

/*
 * Export tracepoints that act as a bare tracehook (ie: have no trace event
 * associated with them) to allow external modules to probe them.
 */
EXPORT_TRACEPOINT_SYMBOL_GPL(pelt_cfs_tp);
EXPORT_TRACEPOINT_SYMBOL_GPL(pelt_rt_tp);
EXPORT_TRACEPOINT_SYMBOL_GPL(pelt_dl_tp);
EXPORT_TRACEPOINT_SYMBOL_GPL(pelt_irq_tp);
EXPORT_TRACEPOINT_SYMBOL_GPL(pelt_se_tp);
EXPORT_TRACEPOINT_SYMBOL_GPL(sched_cpu_capacity_tp);
EXPORT_TRACEPOINT_SYMBOL_GPL(sched_overutilized_tp);
EXPORT_TRACEPOINT_SYMBOL_GPL(sched_util_est_cfs_tp);
EXPORT_TRACEPOINT_SYMBOL_GPL(sched_util_est_se_tp);
EXPORT_TRACEPOINT_SYMBOL_GPL(sched_update_nr_running_tp);

DEFINE_PER_CPU_SHARED_ALIGNED(struct rq, runqueues);

#ifdef CONFIG_SCHED_DEBUG
/*
 * Debugging: various feature bits
 *
 * If SCHED_DEBUG is disabled, each compilation unit has its own copy of
 * sysctl_sched_features, defined in sched.h, to allow constants propagation
 * at compile time and compiler optimization based on features default.
 */
#define SCHED_FEAT(name, enabled)	\
	(1UL << __SCHED_FEAT_##name) * enabled |
const_debug unsigned int sysctl_sched_features =
#include "features.h"
	0;
#undef SCHED_FEAT

/*
 * Print a warning if need_resched is set for the given duration (if
 * LATENCY_WARN is enabled).
 *
 * If sysctl_resched_latency_warn_once is set, only one warning will be shown
 * per boot.
 */
__read_mostly int sysctl_resched_latency_warn_ms = 100;
__read_mostly int sysctl_resched_latency_warn_once = 1;
#endif /* CONFIG_SCHED_DEBUG */

/*
 * Number of tasks to iterate in a single balance run.
 * Limited because this is done with IRQs disabled.
 */
#ifdef CONFIG_PREEMPT_RT
const_debug unsigned int sysctl_sched_nr_migrate = 8;
#else
const_debug unsigned int sysctl_sched_nr_migrate = 32;
#endif

/*
 * period over which we measure -rt task CPU usage in us.
 * default: 1s
 */
unsigned int sysctl_sched_rt_period = 1000000;

__read_mostly int scheduler_running;

#ifdef CONFIG_SCHED_CORE

DEFINE_STATIC_KEY_FALSE(__sched_core_enabled);

/* kernel prio, less is more */
static inline int __task_prio(struct task_struct *p)
{
	if (p->sched_class == &stop_sched_class) /* trumps deadline */
		return -2;

	if (rt_prio(p->prio)) /* includes deadline */
		return p->prio; /* [-1, 99] */

	if (p->sched_class == &idle_sched_class)
		return MAX_RT_PRIO + NICE_WIDTH; /* 140 */

	return MAX_RT_PRIO + MAX_NICE; /* 120, squash fair */
}

/*
 * l(a,b)
 * le(a,b) := !l(b,a)
 * g(a,b)  := l(b,a)
 * ge(a,b) := !l(a,b)
 */

/* real prio, less is less */
static inline bool prio_less(struct task_struct *a, struct task_struct *b, bool in_fi)
{

	int pa = __task_prio(a), pb = __task_prio(b);

	if (-pa < -pb)
		return true;

	if (-pb < -pa)
		return false;

	if (pa == -1) /* dl_prio() doesn't work because of stop_class above */
		return !dl_time_before(a->dl.deadline, b->dl.deadline);

	if (pa == MAX_RT_PRIO + MAX_NICE)	/* fair */
		return cfs_prio_less(a, b, in_fi);

	return false;
}

static inline bool __sched_core_less(struct task_struct *a, struct task_struct *b)
{
	if (a->core_cookie < b->core_cookie)
		return true;

	if (a->core_cookie > b->core_cookie)
		return false;

	/* flip prio, so high prio is leftmost */
	if (prio_less(b, a, task_rq(a)->core->core_forceidle))
		return true;

	return false;
}

#define __node_2_sc(node) rb_entry((node), struct task_struct, core_node)

static inline bool rb_sched_core_less(struct rb_node *a, const struct rb_node *b)
{
	return __sched_core_less(__node_2_sc(a), __node_2_sc(b));
}

static inline int rb_sched_core_cmp(const void *key, const struct rb_node *node)
{
	const struct task_struct *p = __node_2_sc(node);
	unsigned long cookie = (unsigned long)key;

	if (cookie < p->core_cookie)
		return -1;

	if (cookie > p->core_cookie)
		return 1;

	return 0;
}

void sched_core_enqueue(struct rq *rq, struct task_struct *p)
{
	rq->core->core_task_seq++;

	if (!p->core_cookie)
		return;

	rb_add(&p->core_node, &rq->core_tree, rb_sched_core_less);
}

void sched_core_dequeue(struct rq *rq, struct task_struct *p)
{
	rq->core->core_task_seq++;

	if (!sched_core_enqueued(p))
		return;

	rb_erase(&p->core_node, &rq->core_tree);
	RB_CLEAR_NODE(&p->core_node);
}

/*
 * Find left-most (aka, highest priority) task matching @cookie.
 */
static struct task_struct *sched_core_find(struct rq *rq, unsigned long cookie)
{
	struct rb_node *node;

	node = rb_find_first((void *)cookie, &rq->core_tree, rb_sched_core_cmp);
	/*
	 * The idle task always matches any cookie!
	 */
	if (!node)
		return idle_sched_class.pick_task(rq);

	return __node_2_sc(node);
}

static struct task_struct *sched_core_next(struct task_struct *p, unsigned long cookie)
{
	struct rb_node *node = &p->core_node;

	node = rb_next(node);
	if (!node)
		return NULL;

	p = container_of(node, struct task_struct, core_node);
	if (p->core_cookie != cookie)
		return NULL;

	return p;
}

/*
 * Magic required such that:
 *
 *	raw_spin_rq_lock(rq);
 *	...
 *	raw_spin_rq_unlock(rq);
 *
 * ends up locking and unlocking the _same_ lock, and all CPUs
 * always agree on what rq has what lock.
 *
 * XXX entirely possible to selectively enable cores, don't bother for now.
 */

static DEFINE_MUTEX(sched_core_mutex);
static atomic_t sched_core_count;
static struct cpumask sched_core_mask;

static void sched_core_lock(int cpu, unsigned long *flags)
{
	const struct cpumask *smt_mask = cpu_smt_mask(cpu);
	int t, i = 0;

	local_irq_save(*flags);
	for_each_cpu(t, smt_mask)
		raw_spin_lock_nested(&cpu_rq(t)->__lock, i++);
}

static void sched_core_unlock(int cpu, unsigned long *flags)
{
	const struct cpumask *smt_mask = cpu_smt_mask(cpu);
	int t;

	for_each_cpu(t, smt_mask)
		raw_spin_unlock(&cpu_rq(t)->__lock);
	local_irq_restore(*flags);
}

static void __sched_core_flip(bool enabled)
{
	unsigned long flags;
	int cpu, t;

	cpus_read_lock();

	/*
	 * Toggle the online cores, one by one.
	 */
	cpumask_copy(&sched_core_mask, cpu_online_mask);
	for_each_cpu(cpu, &sched_core_mask) {
		const struct cpumask *smt_mask = cpu_smt_mask(cpu);

		sched_core_lock(cpu, &flags);

		for_each_cpu(t, smt_mask)
			cpu_rq(t)->core_enabled = enabled;

		sched_core_unlock(cpu, &flags);

		cpumask_andnot(&sched_core_mask, &sched_core_mask, smt_mask);
	}

	/*
	 * Toggle the offline CPUs.
	 */
	cpumask_copy(&sched_core_mask, cpu_possible_mask);
	cpumask_andnot(&sched_core_mask, &sched_core_mask, cpu_online_mask);

	for_each_cpu(cpu, &sched_core_mask)
		cpu_rq(cpu)->core_enabled = enabled;

	cpus_read_unlock();
}

static void sched_core_assert_empty(void)
{
	int cpu;

	for_each_possible_cpu(cpu)
		WARN_ON_ONCE(!RB_EMPTY_ROOT(&cpu_rq(cpu)->core_tree));
}

static void __sched_core_enable(void)
{
	static_branch_enable(&__sched_core_enabled);
	/*
	 * Ensure all previous instances of raw_spin_rq_*lock() have finished
	 * and future ones will observe !sched_core_disabled().
	 */
	synchronize_rcu();
	__sched_core_flip(true);
	sched_core_assert_empty();
}

static void __sched_core_disable(void)
{
	sched_core_assert_empty();
	__sched_core_flip(false);
	static_branch_disable(&__sched_core_enabled);
}

void sched_core_get(void)
{
	if (atomic_inc_not_zero(&sched_core_count))
		return;

	mutex_lock(&sched_core_mutex);
	if (!atomic_read(&sched_core_count))
		__sched_core_enable();

	smp_mb__before_atomic();
	atomic_inc(&sched_core_count);
	mutex_unlock(&sched_core_mutex);
}

static void __sched_core_put(struct work_struct *work)
{
	if (atomic_dec_and_mutex_lock(&sched_core_count, &sched_core_mutex)) {
		__sched_core_disable();
		mutex_unlock(&sched_core_mutex);
	}
}

void sched_core_put(void)
{
	static DECLARE_WORK(_work, __sched_core_put);

	/*
	 * "There can be only one"
	 *
	 * Either this is the last one, or we don't actually need to do any
	 * 'work'. If it is the last *again*, we rely on
	 * WORK_STRUCT_PENDING_BIT.
	 */
	if (!atomic_add_unless(&sched_core_count, -1, 1))
		schedule_work(&_work);
}

#else /* !CONFIG_SCHED_CORE */

static inline void sched_core_enqueue(struct rq *rq, struct task_struct *p) { }
static inline void sched_core_dequeue(struct rq *rq, struct task_struct *p) { }

#endif /* CONFIG_SCHED_CORE */

/*
 * part of the period that we allow rt tasks to run in us.
 * default: 0.95s
 */
int sysctl_sched_rt_runtime = 950000;


/*
 * Serialization rules:
 *
 * Lock order:
 *
 *   p->pi_lock
 *     rq->lock
 *       hrtimer_cpu_base->lock (hrtimer_start() for bandwidth controls)
 *
 *  rq1->lock
 *    rq2->lock  where: rq1 < rq2
 *
 * Regular state:
 *
 * Normal scheduling state is serialized by rq->lock. __schedule() takes the
 * local CPU's rq->lock, it optionally removes the task from the runqueue and
 * always looks at the local rq data structures to find the most eligible task
 * to run next.
 *
 * Task enqueue is also under rq->lock, possibly taken from another CPU.
 * Wakeups from another LLC domain might use an IPI to transfer the enqueue to
 * the local CPU to avoid bouncing the runqueue state around [ see
 * ttwu_queue_wakelist() ]
 *
 * Task wakeup, specifically wakeups that involve migration, are horribly
 * complicated to avoid having to take two rq->locks.
 *
 * Special state:
 *
 * System-calls and anything external will use task_rq_lock() which acquires
 * both p->pi_lock and rq->lock. As a consequence the state they change is
 * stable while holding either lock:
 *
 *  - sched_setaffinity()/
 *    set_cpus_allowed_ptr():	p->cpus_ptr, p->nr_cpus_allowed
 *  - set_user_nice():		p->se.load, p->*prio
 *  - __sched_setscheduler():	p->sched_class, p->policy, p->*prio,
 *				p->se.load, p->rt_priority,
 *				p->dl.dl_{runtime, deadline, period, flags, bw, density}
 *  - sched_setnuma():		p->numa_preferred_nid
 *  - sched_move_task()/
 *    cpu_cgroup_fork():	p->sched_task_group
 *  - uclamp_update_active()	p->uclamp*
 *
 * p->state <- TASK_*:
 *
 *   is changed locklessly using set_current_state(), __set_current_state() or
 *   set_special_state(), see their respective comments, or by
 *   try_to_wake_up(). This latter uses p->pi_lock to serialize against
 *   concurrent self.
 *
 * p->on_rq <- { 0, 1 = TASK_ON_RQ_QUEUED, 2 = TASK_ON_RQ_MIGRATING }:
 *
 *   is set by activate_task() and cleared by deactivate_task(), under
 *   rq->lock. Non-zero indicates the task is runnable, the special
 *   ON_RQ_MIGRATING state is used for migration without holding both
 *   rq->locks. It indicates task_cpu() is not stable, see task_rq_lock().
 *
 * p->on_cpu <- { 0, 1 }:
 *
 *   is set by prepare_task() and cleared by finish_task() such that it will be
 *   set before p is scheduled-in and cleared after p is scheduled-out, both
 *   under rq->lock. Non-zero indicates the task is running on its CPU.
 *
 *   [ The astute reader will observe that it is possible for two tasks on one
 *     CPU to have ->on_cpu = 1 at the same time. ]
 *
 * task_cpu(p): is changed by set_task_cpu(), the rules are:
 *
 *  - Don't call set_task_cpu() on a blocked task:
 *
 *    We don't care what CPU we're not running on, this simplifies hotplug,
 *    the CPU assignment of blocked tasks isn't required to be valid.
 *
 *  - for try_to_wake_up(), called under p->pi_lock:
 *
 *    This allows try_to_wake_up() to only take one rq->lock, see its comment.
 *
 *  - for migration called under rq->lock:
 *    [ see task_on_rq_migrating() in task_rq_lock() ]
 *
 *    o move_queued_task()
 *    o detach_task()
 *
 *  - for migration called under double_rq_lock():
 *
 *    o __migrate_swap_task()
 *    o push_rt_task() / pull_rt_task()
 *    o push_dl_task() / pull_dl_task()
 *    o dl_task_offline_migration()
 *
 */

void raw_spin_rq_lock_nested(struct rq *rq, int subclass)
{
	raw_spinlock_t *lock;

	/* Matches synchronize_rcu() in __sched_core_enable() */
	preempt_disable();
	if (sched_core_disabled()) {
		raw_spin_lock_nested(&rq->__lock, subclass);
		/* preempt_count *MUST* be > 1 */
		preempt_enable_no_resched();
		return;
	}

	for (;;) {
		lock = __rq_lockp(rq);
		raw_spin_lock_nested(lock, subclass);
		if (likely(lock == __rq_lockp(rq))) {
			/* preempt_count *MUST* be > 1 */
			preempt_enable_no_resched();
			return;
		}
		raw_spin_unlock(lock);
	}
}

bool raw_spin_rq_trylock(struct rq *rq)
{
	raw_spinlock_t *lock;
	bool ret;

	/* Matches synchronize_rcu() in __sched_core_enable() */
	preempt_disable();
	if (sched_core_disabled()) {
		ret = raw_spin_trylock(&rq->__lock);
		preempt_enable();
		return ret;
	}

	for (;;) {
		lock = __rq_lockp(rq);
		ret = raw_spin_trylock(lock);
		if (!ret || (likely(lock == __rq_lockp(rq)))) {
			preempt_enable();
			return ret;
		}
		raw_spin_unlock(lock);
	}
}

void raw_spin_rq_unlock(struct rq *rq)
{
	raw_spin_unlock(rq_lockp(rq));
}

#ifdef CONFIG_SMP
/*
 * double_rq_lock - safely lock two runqueues
 */
void double_rq_lock(struct rq *rq1, struct rq *rq2)
{
	lockdep_assert_irqs_disabled();

	if (rq_order_less(rq2, rq1))
		swap(rq1, rq2);

	raw_spin_rq_lock(rq1);
	if (__rq_lockp(rq1) == __rq_lockp(rq2))
		return;

	raw_spin_rq_lock_nested(rq2, SINGLE_DEPTH_NESTING);
}
#endif

/*
 * __task_rq_lock - lock the rq @p resides on.
 */
struct rq *__task_rq_lock(struct task_struct *p, struct rq_flags *rf)
	__acquires(rq->lock)
{
	struct rq *rq;

	lockdep_assert_held(&p->pi_lock);

	for (;;) {
		rq = task_rq(p);
		raw_spin_rq_lock(rq);
		if (likely(rq == task_rq(p) && !task_on_rq_migrating(p))) {
			rq_pin_lock(rq, rf);
			return rq;
		}
		raw_spin_rq_unlock(rq);

		while (unlikely(task_on_rq_migrating(p)))
			cpu_relax();
	}
}

/*
 * task_rq_lock - lock p->pi_lock and lock the rq @p resides on.
 */
struct rq *task_rq_lock(struct task_struct *p, struct rq_flags *rf)
	__acquires(p->pi_lock)
	__acquires(rq->lock)
{
	struct rq *rq;

	for (;;) {
		raw_spin_lock_irqsave(&p->pi_lock, rf->flags);
		rq = task_rq(p);
		raw_spin_rq_lock(rq);
		/*
		 *	move_queued_task()		task_rq_lock()
		 *
		 *	ACQUIRE (rq->lock)
		 *	[S] ->on_rq = MIGRATING		[L] rq = task_rq()
		 *	WMB (__set_task_cpu())		ACQUIRE (rq->lock);
		 *	[S] ->cpu = new_cpu		[L] task_rq()
		 *					[L] ->on_rq
		 *	RELEASE (rq->lock)
		 *
		 * If we observe the old CPU in task_rq_lock(), the acquire of
		 * the old rq->lock will fully serialize against the stores.
		 *
		 * If we observe the new CPU in task_rq_lock(), the address
		 * dependency headed by '[L] rq = task_rq()' and the acquire
		 * will pair with the WMB to ensure we then also see migrating.
		 */
		if (likely(rq == task_rq(p) && !task_on_rq_migrating(p))) {
			rq_pin_lock(rq, rf);
			return rq;
		}
		raw_spin_rq_unlock(rq);
		raw_spin_unlock_irqrestore(&p->pi_lock, rf->flags);

		while (unlikely(task_on_rq_migrating(p)))
			cpu_relax();
	}
}

/*
 * RQ-clock updating methods:
 */

static void update_rq_clock_task(struct rq *rq, s64 delta)
{
/*
 * In theory, the compile should just see 0 here, and optimize out the call
 * to sched_rt_avg_update. But I don't trust it...
 */
	s64 __maybe_unused steal = 0, irq_delta = 0;

#ifdef CONFIG_IRQ_TIME_ACCOUNTING
	irq_delta = irq_time_read(cpu_of(rq)) - rq->prev_irq_time;

	/*
	 * Since irq_time is only updated on {soft,}irq_exit, we might run into
	 * this case when a previous update_rq_clock() happened inside a
	 * {soft,}irq region.
	 *
	 * When this happens, we stop ->clock_task and only update the
	 * prev_irq_time stamp to account for the part that fit, so that a next
	 * update will consume the rest. This ensures ->clock_task is
	 * monotonic.
	 *
	 * It does however cause some slight miss-attribution of {soft,}irq
	 * time, a more accurate solution would be to update the irq_time using
	 * the current rq->clock timestamp, except that would require using
	 * atomic ops.
	 */
	if (irq_delta > delta)
		irq_delta = delta;

	rq->prev_irq_time += irq_delta;
	delta -= irq_delta;
#endif
#ifdef CONFIG_PARAVIRT_TIME_ACCOUNTING
	if (static_key_false((&paravirt_steal_rq_enabled))) {
		steal = paravirt_steal_clock(cpu_of(rq));
		steal -= rq->prev_steal_time_rq;

		if (unlikely(steal > delta))
			steal = delta;

		rq->prev_steal_time_rq += steal;
		delta -= steal;
	}
#endif

	rq->clock_task += delta;

#ifdef CONFIG_HAVE_SCHED_AVG_IRQ
	if ((irq_delta + steal) && sched_feat(NONTASK_CAPACITY))
		update_irq_load_avg(rq, irq_delta + steal);
#endif
	update_rq_clock_pelt(rq, delta);
}

void update_rq_clock(struct rq *rq)
{
	s64 delta;

	lockdep_assert_rq_held(rq);

	if (rq->clock_update_flags & RQCF_ACT_SKIP)
		return;

#ifdef CONFIG_SCHED_DEBUG
	if (sched_feat(WARN_DOUBLE_CLOCK))
		SCHED_WARN_ON(rq->clock_update_flags & RQCF_UPDATED);
	rq->clock_update_flags |= RQCF_UPDATED;
#endif

	delta = sched_clock_cpu(cpu_of(rq)) - rq->clock;
	if (delta < 0)
		return;
	rq->clock += delta;
	update_rq_clock_task(rq, delta);
}

#ifdef CONFIG_SCHED_HRTICK
/*
 * Use HR-timers to deliver accurate preemption points.
 */

static void hrtick_clear(struct rq *rq)
{
	if (hrtimer_active(&rq->hrtick_timer))
		hrtimer_cancel(&rq->hrtick_timer);
}

/*
 * High-resolution timer tick.
 * Runs from hardirq context with interrupts disabled.
 */
static enum hrtimer_restart hrtick(struct hrtimer *timer)
{
	struct rq *rq = container_of(timer, struct rq, hrtick_timer);
	struct rq_flags rf;

	WARN_ON_ONCE(cpu_of(rq) != smp_processor_id());

	rq_lock(rq, &rf);
	update_rq_clock(rq);
	rq->curr->sched_class->task_tick(rq, rq->curr, 1);
	rq_unlock(rq, &rf);

	return HRTIMER_NORESTART;
}

#ifdef CONFIG_SMP

static void __hrtick_restart(struct rq *rq)
{
	struct hrtimer *timer = &rq->hrtick_timer;
	ktime_t time = rq->hrtick_time;

	hrtimer_start(timer, time, HRTIMER_MODE_ABS_PINNED_HARD);
}

/*
 * called from hardirq (IPI) context
 */
static void __hrtick_start(void *arg)
{
	struct rq *rq = arg;
	struct rq_flags rf;

	rq_lock(rq, &rf);
	__hrtick_restart(rq);
	rq_unlock(rq, &rf);
}

/*
 * Called to set the hrtick timer state.
 *
 * called with rq->lock held and irqs disabled
 */
void hrtick_start(struct rq *rq, u64 delay)
{
	struct hrtimer *timer = &rq->hrtick_timer;
	s64 delta;

	/*
	 * Don't schedule slices shorter than 10000ns, that just
	 * doesn't make sense and can cause timer DoS.
	 */
	delta = max_t(s64, delay, 10000LL);
	rq->hrtick_time = ktime_add_ns(timer->base->get_time(), delta);

	if (rq == this_rq())
		__hrtick_restart(rq);
	else
		smp_call_function_single_async(cpu_of(rq), &rq->hrtick_csd);
}

#else
/*
 * Called to set the hrtick timer state.
 *
 * called with rq->lock held and irqs disabled
 */
void hrtick_start(struct rq *rq, u64 delay)
{
	/*
	 * Don't schedule slices shorter than 10000ns, that just
	 * doesn't make sense. Rely on vruntime for fairness.
	 */
	delay = max_t(u64, delay, 10000LL);
	hrtimer_start(&rq->hrtick_timer, ns_to_ktime(delay),
		      HRTIMER_MODE_REL_PINNED_HARD);
}

#endif /* CONFIG_SMP */

static void hrtick_rq_init(struct rq *rq)
{
#ifdef CONFIG_SMP
	INIT_CSD(&rq->hrtick_csd, __hrtick_start, rq);
#endif
	hrtimer_init(&rq->hrtick_timer, CLOCK_MONOTONIC, HRTIMER_MODE_REL_HARD);
	rq->hrtick_timer.function = hrtick;
}
#else	/* CONFIG_SCHED_HRTICK */
static inline void hrtick_clear(struct rq *rq)
{
}

static inline void hrtick_rq_init(struct rq *rq)
{
}
#endif	/* CONFIG_SCHED_HRTICK */

/*
 * cmpxchg based fetch_or, macro so it works for different integer types
 */
#define fetch_or(ptr, mask)						\
	({								\
		typeof(ptr) _ptr = (ptr);				\
		typeof(mask) _mask = (mask);				\
		typeof(*_ptr) _old, _val = *_ptr;			\
									\
		for (;;) {						\
			_old = cmpxchg(_ptr, _val, _val | _mask);	\
			if (_old == _val)				\
				break;					\
			_val = _old;					\
		}							\
	_old;								\
})

#if defined(CONFIG_SMP) && defined(TIF_POLLING_NRFLAG)
/*
 * Atomically set TIF_NEED_RESCHED and test for TIF_POLLING_NRFLAG,
 * this avoids any races wrt polling state changes and thereby avoids
 * spurious IPIs.
 */
static bool set_nr_and_not_polling(struct task_struct *p)
{
	struct thread_info *ti = task_thread_info(p);
	return !(fetch_or(&ti->flags, _TIF_NEED_RESCHED) & _TIF_POLLING_NRFLAG);
}

/*
 * Atomically set TIF_NEED_RESCHED if TIF_POLLING_NRFLAG is set.
 *
 * If this returns true, then the idle task promises to call
 * sched_ttwu_pending() and reschedule soon.
 */
static bool set_nr_if_polling(struct task_struct *p)
{
	struct thread_info *ti = task_thread_info(p);
	typeof(ti->flags) old, val = READ_ONCE(ti->flags);

	for (;;) {
		if (!(val & _TIF_POLLING_NRFLAG))
			return false;
		if (val & _TIF_NEED_RESCHED)
			return true;
		old = cmpxchg(&ti->flags, val, val | _TIF_NEED_RESCHED);
		if (old == val)
			break;
		val = old;
	}
	return true;
}

#else
static bool set_nr_and_not_polling(struct task_struct *p)
{
	set_tsk_need_resched(p);
	return true;
}

#ifdef CONFIG_SMP
static bool set_nr_if_polling(struct task_struct *p)
{
	return false;
}
#endif
#endif

static bool __wake_q_add(struct wake_q_head *head, struct task_struct *task)
{
	struct wake_q_node *node = &task->wake_q;

	/*
	 * Atomically grab the task, if ->wake_q is !nil already it means
	 * it's already queued (either by us or someone else) and will get the
	 * wakeup due to that.
	 *
	 * In order to ensure that a pending wakeup will observe our pending
	 * state, even in the failed case, an explicit smp_mb() must be used.
	 */
	smp_mb__before_atomic();
	if (unlikely(cmpxchg_relaxed(&node->next, NULL, WAKE_Q_TAIL)))
		return false;

	/*
	 * The head is context local, there can be no concurrency.
	 */
	*head->lastp = node;
	head->lastp = &node->next;
	return true;
}

/**
 * wake_q_add() - queue a wakeup for 'later' waking.
 * @head: the wake_q_head to add @task to
 * @task: the task to queue for 'later' wakeup
 *
 * Queue a task for later wakeup, most likely by the wake_up_q() call in the
 * same context, _HOWEVER_ this is not guaranteed, the wakeup can come
 * instantly.
 *
 * This function must be used as-if it were wake_up_process(); IOW the task
 * must be ready to be woken at this location.
 */
void wake_q_add(struct wake_q_head *head, struct task_struct *task)
{
	if (__wake_q_add(head, task))
		get_task_struct(task);
}

/**
 * wake_q_add_safe() - safely queue a wakeup for 'later' waking.
 * @head: the wake_q_head to add @task to
 * @task: the task to queue for 'later' wakeup
 *
 * Queue a task for later wakeup, most likely by the wake_up_q() call in the
 * same context, _HOWEVER_ this is not guaranteed, the wakeup can come
 * instantly.
 *
 * This function must be used as-if it were wake_up_process(); IOW the task
 * must be ready to be woken at this location.
 *
 * This function is essentially a task-safe equivalent to wake_q_add(). Callers
 * that already hold reference to @task can call the 'safe' version and trust
 * wake_q to do the right thing depending whether or not the @task is already
 * queued for wakeup.
 */
void wake_q_add_safe(struct wake_q_head *head, struct task_struct *task)
{
	if (!__wake_q_add(head, task))
		put_task_struct(task);
}

void wake_up_q(struct wake_q_head *head)
{
	struct wake_q_node *node = head->first;

	while (node != WAKE_Q_TAIL) {
		struct task_struct *task;

		task = container_of(node, struct task_struct, wake_q);
		/* Task can safely be re-inserted now: */
		node = node->next;
		task->wake_q.next = NULL;

		/*
		 * wake_up_process() executes a full barrier, which pairs with
		 * the queueing in wake_q_add() so as not to miss wakeups.
		 */
		wake_up_process(task);
		put_task_struct(task);
	}
}

/*
 * resched_curr - mark rq's current task 'to be rescheduled now'.
 *
 * On UP this means the setting of the need_resched flag, on SMP it
 * might also involve a cross-CPU call to trigger the scheduler on
 * the target CPU.
 */
void resched_curr(struct rq *rq)
{
	struct task_struct *curr = rq->curr;
	int cpu;

	lockdep_assert_rq_held(rq);

	if (test_tsk_need_resched(curr))
		return;

	cpu = cpu_of(rq);

	if (cpu == smp_processor_id()) {
		set_tsk_need_resched(curr);
		set_preempt_need_resched();
		return;
	}

	if (set_nr_and_not_polling(curr))
		smp_send_reschedule(cpu);
	else
		trace_sched_wake_idle_without_ipi(cpu);
}

void resched_cpu(int cpu)
{
	struct rq *rq = cpu_rq(cpu);
	unsigned long flags;

	raw_spin_rq_lock_irqsave(rq, flags);
	if (cpu_online(cpu) || cpu == smp_processor_id())
		resched_curr(rq);
	raw_spin_rq_unlock_irqrestore(rq, flags);
}

#ifdef CONFIG_SMP
#ifdef CONFIG_NO_HZ_COMMON
/*
 * In the semi idle case, use the nearest busy CPU for migrating timers
 * from an idle CPU.  This is good for power-savings.
 *
 * We don't do similar optimization for completely idle system, as
 * selecting an idle CPU will add more delays to the timers than intended
 * (as that CPU's timer base may not be uptodate wrt jiffies etc).
 */
int get_nohz_timer_target(void)
{
	int i, cpu = smp_processor_id(), default_cpu = -1;
	struct sched_domain *sd;
	const struct cpumask *hk_mask;

	if (housekeeping_cpu(cpu, HK_FLAG_TIMER)) {
		if (!idle_cpu(cpu))
			return cpu;
		default_cpu = cpu;
	}

	hk_mask = housekeeping_cpumask(HK_FLAG_TIMER);

	rcu_read_lock();
	for_each_domain(cpu, sd) {
		for_each_cpu_and(i, sched_domain_span(sd), hk_mask) {
			if (cpu == i)
				continue;

			if (!idle_cpu(i)) {
				cpu = i;
				goto unlock;
			}
		}
	}

	if (default_cpu == -1)
		default_cpu = housekeeping_any_cpu(HK_FLAG_TIMER);
	cpu = default_cpu;
unlock:
	rcu_read_unlock();
	return cpu;
}

/*
 * When add_timer_on() enqueues a timer into the timer wheel of an
 * idle CPU then this timer might expire before the next timer event
 * which is scheduled to wake up that CPU. In case of a completely
 * idle system the next event might even be infinite time into the
 * future. wake_up_idle_cpu() ensures that the CPU is woken up and
 * leaves the inner idle loop so the newly added timer is taken into
 * account when the CPU goes back to idle and evaluates the timer
 * wheel for the next timer event.
 */
static void wake_up_idle_cpu(int cpu)
{
	struct rq *rq = cpu_rq(cpu);

	if (cpu == smp_processor_id())
		return;

	if (set_nr_and_not_polling(rq->idle))
		smp_send_reschedule(cpu);
	else
		trace_sched_wake_idle_without_ipi(cpu);
}

static bool wake_up_full_nohz_cpu(int cpu)
{
	/*
	 * We just need the target to call irq_exit() and re-evaluate
	 * the next tick. The nohz full kick at least implies that.
	 * If needed we can still optimize that later with an
	 * empty IRQ.
	 */
	if (cpu_is_offline(cpu))
		return true;  /* Don't try to wake offline CPUs. */
	if (tick_nohz_full_cpu(cpu)) {
		if (cpu != smp_processor_id() ||
		    tick_nohz_tick_stopped())
			tick_nohz_full_kick_cpu(cpu);
		return true;
	}

	return false;
}

/*
 * Wake up the specified CPU.  If the CPU is going offline, it is the
 * caller's responsibility to deal with the lost wakeup, for example,
 * by hooking into the CPU_DEAD notifier like timers and hrtimers do.
 */
void wake_up_nohz_cpu(int cpu)
{
	if (!wake_up_full_nohz_cpu(cpu))
		wake_up_idle_cpu(cpu);
}

static void nohz_csd_func(void *info)
{
	struct rq *rq = info;
	int cpu = cpu_of(rq);
	unsigned int flags;

	/*
	 * Release the rq::nohz_csd.
	 */
	flags = atomic_fetch_andnot(NOHZ_KICK_MASK | NOHZ_NEWILB_KICK, nohz_flags(cpu));
	WARN_ON(!(flags & NOHZ_KICK_MASK));

	rq->idle_balance = idle_cpu(cpu);
	if (rq->idle_balance && !need_resched()) {
		rq->nohz_idle_balance = flags;
		raise_softirq_irqoff(SCHED_SOFTIRQ);
	}
}

#endif /* CONFIG_NO_HZ_COMMON */

#ifdef CONFIG_NO_HZ_FULL
bool sched_can_stop_tick(struct rq *rq)
{
	int fifo_nr_running;

	/* Deadline tasks, even if single, need the tick */
	if (rq->dl.dl_nr_running)
		return false;

	/*
	 * If there are more than one RR tasks, we need the tick to affect the
	 * actual RR behaviour.
	 */
	if (rq->rt.rr_nr_running) {
		if (rq->rt.rr_nr_running == 1)
			return true;
		else
			return false;
	}

	/*
	 * If there's no RR tasks, but FIFO tasks, we can skip the tick, no
	 * forced preemption between FIFO tasks.
	 */
	fifo_nr_running = rq->rt.rt_nr_running - rq->rt.rr_nr_running;
	if (fifo_nr_running)
		return true;

	/*
	 * If there are no DL,RR/FIFO tasks, there must only be CFS tasks left;
	 * if there's more than one we need the tick for involuntary
	 * preemption.
	 */
	if (rq->nr_running > 1)
		return false;

	return true;
}
#endif /* CONFIG_NO_HZ_FULL */
#endif /* CONFIG_SMP */

#if defined(CONFIG_RT_GROUP_SCHED) || (defined(CONFIG_FAIR_GROUP_SCHED) && \
			(defined(CONFIG_SMP) || defined(CONFIG_CFS_BANDWIDTH)))
/*
 * Iterate task_group tree rooted at *from, calling @down when first entering a
 * node and @up when leaving it for the final time.
 *
 * Caller must hold rcu_lock or sufficient equivalent.
 */
int walk_tg_tree_from(struct task_group *from,
			     tg_visitor down, tg_visitor up, void *data)
{
	struct task_group *parent, *child;
	int ret;

	parent = from;

down:
	ret = (*down)(parent, data);
	if (ret)
		goto out;
	list_for_each_entry_rcu(child, &parent->children, siblings) {
		parent = child;
		goto down;

up:
		continue;
	}
	ret = (*up)(parent, data);
	if (ret || parent == from)
		goto out;

	child = parent;
	parent = parent->parent;
	if (parent)
		goto up;
out:
	return ret;
}

int tg_nop(struct task_group *tg, void *data)
{
	return 0;
}
#endif

static void set_load_weight(struct task_struct *p, bool update_load)
{
	int prio = p->static_prio - MAX_RT_PRIO;
	struct load_weight *load = &p->se.load;

	/*
	 * SCHED_IDLE tasks get minimal weight:
	 */
	if (task_has_idle_policy(p)) {
		load->weight = scale_load(WEIGHT_IDLEPRIO);
		load->inv_weight = WMULT_IDLEPRIO;
		return;
	}

	/*
	 * SCHED_OTHER tasks have to update their load when changing their
	 * weight
	 */
	if (update_load && p->sched_class == &fair_sched_class) {
		reweight_task(p, prio);
	} else {
		load->weight = scale_load(sched_prio_to_weight[prio]);
		load->inv_weight = sched_prio_to_wmult[prio];
	}
}

#ifdef CONFIG_UCLAMP_TASK
/*
 * Serializes updates of utilization clamp values
 *
 * The (slow-path) user-space triggers utilization clamp value updates which
 * can require updates on (fast-path) scheduler's data structures used to
 * support enqueue/dequeue operations.
 * While the per-CPU rq lock protects fast-path update operations, user-space
 * requests are serialized using a mutex to reduce the risk of conflicting
 * updates or API abuses.
 */
static DEFINE_MUTEX(uclamp_mutex);

/* Max allowed minimum utilization */
unsigned int sysctl_sched_uclamp_util_min = SCHED_CAPACITY_SCALE;

/* Max allowed maximum utilization */
unsigned int sysctl_sched_uclamp_util_max = SCHED_CAPACITY_SCALE;

/*
 * By default RT tasks run at the maximum performance point/capacity of the
 * system. Uclamp enforces this by always setting UCLAMP_MIN of RT tasks to
 * SCHED_CAPACITY_SCALE.
 *
 * This knob allows admins to change the default behavior when uclamp is being
 * used. In battery powered devices, particularly, running at the maximum
 * capacity and frequency will increase energy consumption and shorten the
 * battery life.
 *
 * This knob only affects RT tasks that their uclamp_se->user_defined == false.
 *
 * This knob will not override the system default sched_util_clamp_min defined
 * above.
 */
unsigned int sysctl_sched_uclamp_util_min_rt_default = SCHED_CAPACITY_SCALE;

/* All clamps are required to be less or equal than these values */
static struct uclamp_se uclamp_default[UCLAMP_CNT];

/*
 * This static key is used to reduce the uclamp overhead in the fast path. It
 * primarily disables the call to uclamp_rq_{inc, dec}() in
 * enqueue/dequeue_task().
 *
 * This allows users to continue to enable uclamp in their kernel config with
 * minimum uclamp overhead in the fast path.
 *
 * As soon as userspace modifies any of the uclamp knobs, the static key is
 * enabled, since we have an actual users that make use of uclamp
 * functionality.
 *
 * The knobs that would enable this static key are:
 *
 *   * A task modifying its uclamp value with sched_setattr().
 *   * An admin modifying the sysctl_sched_uclamp_{min, max} via procfs.
 *   * An admin modifying the cgroup cpu.uclamp.{min, max}
 */
DEFINE_STATIC_KEY_FALSE(sched_uclamp_used);

/* Integer rounded range for each bucket */
#define UCLAMP_BUCKET_DELTA DIV_ROUND_CLOSEST(SCHED_CAPACITY_SCALE, UCLAMP_BUCKETS)

#define for_each_clamp_id(clamp_id) \
	for ((clamp_id) = 0; (clamp_id) < UCLAMP_CNT; (clamp_id)++)

static inline unsigned int uclamp_bucket_id(unsigned int clamp_value)
{
	return min_t(unsigned int, clamp_value / UCLAMP_BUCKET_DELTA, UCLAMP_BUCKETS - 1);
}

static inline unsigned int uclamp_none(enum uclamp_id clamp_id)
{
	if (clamp_id == UCLAMP_MIN)
		return 0;
	return SCHED_CAPACITY_SCALE;
}

static inline void uclamp_se_set(struct uclamp_se *uc_se,
				 unsigned int value, bool user_defined)
{
	uc_se->value = value;
	uc_se->bucket_id = uclamp_bucket_id(value);
	uc_se->user_defined = user_defined;
}

static inline unsigned int
uclamp_idle_value(struct rq *rq, enum uclamp_id clamp_id,
		  unsigned int clamp_value)
{
	/*
	 * Avoid blocked utilization pushing up the frequency when we go
	 * idle (which drops the max-clamp) by retaining the last known
	 * max-clamp.
	 */
	if (clamp_id == UCLAMP_MAX) {
		rq->uclamp_flags |= UCLAMP_FLAG_IDLE;
		return clamp_value;
	}

	return uclamp_none(UCLAMP_MIN);
}

static inline void uclamp_idle_reset(struct rq *rq, enum uclamp_id clamp_id,
				     unsigned int clamp_value)
{
	/* Reset max-clamp retention only on idle exit */
	if (!(rq->uclamp_flags & UCLAMP_FLAG_IDLE))
		return;

	WRITE_ONCE(rq->uclamp[clamp_id].value, clamp_value);
}

static inline
unsigned int uclamp_rq_max_value(struct rq *rq, enum uclamp_id clamp_id,
				   unsigned int clamp_value)
{
	struct uclamp_bucket *bucket = rq->uclamp[clamp_id].bucket;
	int bucket_id = UCLAMP_BUCKETS - 1;

	/*
	 * Since both min and max clamps are max aggregated, find the
	 * top most bucket with tasks in.
	 */
	for ( ; bucket_id >= 0; bucket_id--) {
		if (!bucket[bucket_id].tasks)
			continue;
		return bucket[bucket_id].value;
	}

	/* No tasks -- default clamp values */
	return uclamp_idle_value(rq, clamp_id, clamp_value);
}

static void __uclamp_update_util_min_rt_default(struct task_struct *p)
{
	unsigned int default_util_min;
	struct uclamp_se *uc_se;

	lockdep_assert_held(&p->pi_lock);

	uc_se = &p->uclamp_req[UCLAMP_MIN];

	/* Only sync if user didn't override the default */
	if (uc_se->user_defined)
		return;

	default_util_min = sysctl_sched_uclamp_util_min_rt_default;
	uclamp_se_set(uc_se, default_util_min, false);
}

static void uclamp_update_util_min_rt_default(struct task_struct *p)
{
	struct rq_flags rf;
	struct rq *rq;

	if (!rt_task(p))
		return;

	/* Protect updates to p->uclamp_* */
	rq = task_rq_lock(p, &rf);
	__uclamp_update_util_min_rt_default(p);
	task_rq_unlock(rq, p, &rf);
}

static void uclamp_sync_util_min_rt_default(void)
{
	struct task_struct *g, *p;

	/*
	 * copy_process()			sysctl_uclamp
	 *					  uclamp_min_rt = X;
	 *   write_lock(&tasklist_lock)		  read_lock(&tasklist_lock)
	 *   // link thread			  smp_mb__after_spinlock()
	 *   write_unlock(&tasklist_lock)	  read_unlock(&tasklist_lock);
	 *   sched_post_fork()			  for_each_process_thread()
	 *     __uclamp_sync_rt()		    __uclamp_sync_rt()
	 *
	 * Ensures that either sched_post_fork() will observe the new
	 * uclamp_min_rt or for_each_process_thread() will observe the new
	 * task.
	 */
	read_lock(&tasklist_lock);
	smp_mb__after_spinlock();
	read_unlock(&tasklist_lock);

	rcu_read_lock();
	for_each_process_thread(g, p)
		uclamp_update_util_min_rt_default(p);
	rcu_read_unlock();
}

static inline struct uclamp_se
uclamp_tg_restrict(struct task_struct *p, enum uclamp_id clamp_id)
{
	/* Copy by value as we could modify it */
	struct uclamp_se uc_req = p->uclamp_req[clamp_id];
#ifdef CONFIG_UCLAMP_TASK_GROUP
	unsigned int tg_min, tg_max, value;

	/*
	 * Tasks in autogroups or root task group will be
	 * restricted by system defaults.
	 */
	if (task_group_is_autogroup(task_group(p)))
		return uc_req;
	if (task_group(p) == &root_task_group)
		return uc_req;

	tg_min = task_group(p)->uclamp[UCLAMP_MIN].value;
	tg_max = task_group(p)->uclamp[UCLAMP_MAX].value;
	value = uc_req.value;
	value = clamp(value, tg_min, tg_max);
	uclamp_se_set(&uc_req, value, false);
#endif

	return uc_req;
}

/*
 * The effective clamp bucket index of a task depends on, by increasing
 * priority:
 * - the task specific clamp value, when explicitly requested from userspace
 * - the task group effective clamp value, for tasks not either in the root
 *   group or in an autogroup
 * - the system default clamp value, defined by the sysadmin
 */
static inline struct uclamp_se
uclamp_eff_get(struct task_struct *p, enum uclamp_id clamp_id)
{
	struct uclamp_se uc_req = uclamp_tg_restrict(p, clamp_id);
	struct uclamp_se uc_max = uclamp_default[clamp_id];

	/* System default restrictions always apply */
	if (unlikely(uc_req.value > uc_max.value))
		return uc_max;

	return uc_req;
}

unsigned long uclamp_eff_value(struct task_struct *p, enum uclamp_id clamp_id)
{
	struct uclamp_se uc_eff;

	/* Task currently refcounted: use back-annotated (effective) value */
	if (p->uclamp[clamp_id].active)
		return (unsigned long)p->uclamp[clamp_id].value;

	uc_eff = uclamp_eff_get(p, clamp_id);

	return (unsigned long)uc_eff.value;
}

/*
 * When a task is enqueued on a rq, the clamp bucket currently defined by the
 * task's uclamp::bucket_id is refcounted on that rq. This also immediately
 * updates the rq's clamp value if required.
 *
 * Tasks can have a task-specific value requested from user-space, track
 * within each bucket the maximum value for tasks refcounted in it.
 * This "local max aggregation" allows to track the exact "requested" value
 * for each bucket when all its RUNNABLE tasks require the same clamp.
 */
static inline void uclamp_rq_inc_id(struct rq *rq, struct task_struct *p,
				    enum uclamp_id clamp_id)
{
	struct uclamp_rq *uc_rq = &rq->uclamp[clamp_id];
	struct uclamp_se *uc_se = &p->uclamp[clamp_id];
	struct uclamp_bucket *bucket;

	lockdep_assert_rq_held(rq);

	/* Update task effective clamp */
	p->uclamp[clamp_id] = uclamp_eff_get(p, clamp_id);

	bucket = &uc_rq->bucket[uc_se->bucket_id];
	bucket->tasks++;
	uc_se->active = true;

	uclamp_idle_reset(rq, clamp_id, uc_se->value);

	/*
	 * Local max aggregation: rq buckets always track the max
	 * "requested" clamp value of its RUNNABLE tasks.
	 */
	if (bucket->tasks == 1 || uc_se->value > bucket->value)
		bucket->value = uc_se->value;

	if (uc_se->value > READ_ONCE(uc_rq->value))
		WRITE_ONCE(uc_rq->value, uc_se->value);
}

/*
 * When a task is dequeued from a rq, the clamp bucket refcounted by the task
 * is released. If this is the last task reference counting the rq's max
 * active clamp value, then the rq's clamp value is updated.
 *
 * Both refcounted tasks and rq's cached clamp values are expected to be
 * always valid. If it's detected they are not, as defensive programming,
 * enforce the expected state and warn.
 */
static inline void uclamp_rq_dec_id(struct rq *rq, struct task_struct *p,
				    enum uclamp_id clamp_id)
{
	struct uclamp_rq *uc_rq = &rq->uclamp[clamp_id];
	struct uclamp_se *uc_se = &p->uclamp[clamp_id];
	struct uclamp_bucket *bucket;
	unsigned int bkt_clamp;
	unsigned int rq_clamp;

	lockdep_assert_rq_held(rq);

	/*
	 * If sched_uclamp_used was enabled after task @p was enqueued,
	 * we could end up with unbalanced call to uclamp_rq_dec_id().
	 *
	 * In this case the uc_se->active flag should be false since no uclamp
	 * accounting was performed at enqueue time and we can just return
	 * here.
	 *
	 * Need to be careful of the following enqueue/dequeue ordering
	 * problem too
	 *
	 *	enqueue(taskA)
	 *	// sched_uclamp_used gets enabled
	 *	enqueue(taskB)
	 *	dequeue(taskA)
	 *	// Must not decrement bucket->tasks here
	 *	dequeue(taskB)
	 *
	 * where we could end up with stale data in uc_se and
	 * bucket[uc_se->bucket_id].
	 *
	 * The following check here eliminates the possibility of such race.
	 */
	if (unlikely(!uc_se->active))
		return;

	bucket = &uc_rq->bucket[uc_se->bucket_id];

	SCHED_WARN_ON(!bucket->tasks);
	if (likely(bucket->tasks))
		bucket->tasks--;

	uc_se->active = false;

	/*
	 * Keep "local max aggregation" simple and accept to (possibly)
	 * overboost some RUNNABLE tasks in the same bucket.
	 * The rq clamp bucket value is reset to its base value whenever
	 * there are no more RUNNABLE tasks refcounting it.
	 */
	if (likely(bucket->tasks))
		return;

	rq_clamp = READ_ONCE(uc_rq->value);
	/*
	 * Defensive programming: this should never happen. If it happens,
	 * e.g. due to future modification, warn and fixup the expected value.
	 */
	SCHED_WARN_ON(bucket->value > rq_clamp);
	if (bucket->value >= rq_clamp) {
		bkt_clamp = uclamp_rq_max_value(rq, clamp_id, uc_se->value);
		WRITE_ONCE(uc_rq->value, bkt_clamp);
	}
}

static inline void uclamp_rq_inc(struct rq *rq, struct task_struct *p)
{
	enum uclamp_id clamp_id;

	/*
	 * Avoid any overhead until uclamp is actually used by the userspace.
	 *
	 * The condition is constructed such that a NOP is generated when
	 * sched_uclamp_used is disabled.
	 */
	if (!static_branch_unlikely(&sched_uclamp_used))
		return;

	if (unlikely(!p->sched_class->uclamp_enabled))
		return;

	for_each_clamp_id(clamp_id)
		uclamp_rq_inc_id(rq, p, clamp_id);

	/* Reset clamp idle holding when there is one RUNNABLE task */
	if (rq->uclamp_flags & UCLAMP_FLAG_IDLE)
		rq->uclamp_flags &= ~UCLAMP_FLAG_IDLE;
}

static inline void uclamp_rq_dec(struct rq *rq, struct task_struct *p)
{
	enum uclamp_id clamp_id;

	/*
	 * Avoid any overhead until uclamp is actually used by the userspace.
	 *
	 * The condition is constructed such that a NOP is generated when
	 * sched_uclamp_used is disabled.
	 */
	if (!static_branch_unlikely(&sched_uclamp_used))
		return;

	if (unlikely(!p->sched_class->uclamp_enabled))
		return;

	for_each_clamp_id(clamp_id)
		uclamp_rq_dec_id(rq, p, clamp_id);
}

static inline void uclamp_rq_reinc_id(struct rq *rq, struct task_struct *p,
				      enum uclamp_id clamp_id)
{
	if (!p->uclamp[clamp_id].active)
		return;

	uclamp_rq_dec_id(rq, p, clamp_id);
	uclamp_rq_inc_id(rq, p, clamp_id);

	/*
	 * Make sure to clear the idle flag if we've transiently reached 0
	 * active tasks on rq.
	 */
	if (clamp_id == UCLAMP_MAX && (rq->uclamp_flags & UCLAMP_FLAG_IDLE))
		rq->uclamp_flags &= ~UCLAMP_FLAG_IDLE;
}

static inline void
uclamp_update_active(struct task_struct *p)
{
	enum uclamp_id clamp_id;
	struct rq_flags rf;
	struct rq *rq;

	/*
	 * Lock the task and the rq where the task is (or was) queued.
	 *
	 * We might lock the (previous) rq of a !RUNNABLE task, but that's the
	 * price to pay to safely serialize util_{min,max} updates with
	 * enqueues, dequeues and migration operations.
	 * This is the same locking schema used by __set_cpus_allowed_ptr().
	 */
	rq = task_rq_lock(p, &rf);

	/*
	 * Setting the clamp bucket is serialized by task_rq_lock().
	 * If the task is not yet RUNNABLE and its task_struct is not
	 * affecting a valid clamp bucket, the next time it's enqueued,
	 * it will already see the updated clamp bucket value.
	 */
	for_each_clamp_id(clamp_id)
		uclamp_rq_reinc_id(rq, p, clamp_id);

	task_rq_unlock(rq, p, &rf);
}

#ifdef CONFIG_UCLAMP_TASK_GROUP
static inline void
uclamp_update_active_tasks(struct cgroup_subsys_state *css)
{
	struct css_task_iter it;
	struct task_struct *p;

	css_task_iter_start(css, 0, &it);
	while ((p = css_task_iter_next(&it)))
		uclamp_update_active(p);
	css_task_iter_end(&it);
}

static void cpu_util_update_eff(struct cgroup_subsys_state *css);
static void uclamp_update_root_tg(void)
{
	struct task_group *tg = &root_task_group;

	uclamp_se_set(&tg->uclamp_req[UCLAMP_MIN],
		      sysctl_sched_uclamp_util_min, false);
	uclamp_se_set(&tg->uclamp_req[UCLAMP_MAX],
		      sysctl_sched_uclamp_util_max, false);

	rcu_read_lock();
	cpu_util_update_eff(&root_task_group.css);
	rcu_read_unlock();
}
#else
static void uclamp_update_root_tg(void) { }
#endif

int sysctl_sched_uclamp_handler(struct ctl_table *table, int write,
				void *buffer, size_t *lenp, loff_t *ppos)
{
	bool update_root_tg = false;
	int old_min, old_max, old_min_rt;
	int result;

	mutex_lock(&uclamp_mutex);
	old_min = sysctl_sched_uclamp_util_min;
	old_max = sysctl_sched_uclamp_util_max;
	old_min_rt = sysctl_sched_uclamp_util_min_rt_default;

	result = proc_dointvec(table, write, buffer, lenp, ppos);
	if (result)
		goto undo;
	if (!write)
		goto done;

	if (sysctl_sched_uclamp_util_min > sysctl_sched_uclamp_util_max ||
	    sysctl_sched_uclamp_util_max > SCHED_CAPACITY_SCALE	||
	    sysctl_sched_uclamp_util_min_rt_default > SCHED_CAPACITY_SCALE) {

		result = -EINVAL;
		goto undo;
	}

	if (old_min != sysctl_sched_uclamp_util_min) {
		uclamp_se_set(&uclamp_default[UCLAMP_MIN],
			      sysctl_sched_uclamp_util_min, false);
		update_root_tg = true;
	}
	if (old_max != sysctl_sched_uclamp_util_max) {
		uclamp_se_set(&uclamp_default[UCLAMP_MAX],
			      sysctl_sched_uclamp_util_max, false);
		update_root_tg = true;
	}

	if (update_root_tg) {
		static_branch_enable(&sched_uclamp_used);
		uclamp_update_root_tg();
	}

	if (old_min_rt != sysctl_sched_uclamp_util_min_rt_default) {
		static_branch_enable(&sched_uclamp_used);
		uclamp_sync_util_min_rt_default();
	}

	/*
	 * We update all RUNNABLE tasks only when task groups are in use.
	 * Otherwise, keep it simple and do just a lazy update at each next
	 * task enqueue time.
	 */

	goto done;

undo:
	sysctl_sched_uclamp_util_min = old_min;
	sysctl_sched_uclamp_util_max = old_max;
	sysctl_sched_uclamp_util_min_rt_default = old_min_rt;
done:
	mutex_unlock(&uclamp_mutex);

	return result;
}

static int uclamp_validate(struct task_struct *p,
			   const struct sched_attr *attr)
{
	int util_min = p->uclamp_req[UCLAMP_MIN].value;
	int util_max = p->uclamp_req[UCLAMP_MAX].value;

	if (attr->sched_flags & SCHED_FLAG_UTIL_CLAMP_MIN) {
		util_min = attr->sched_util_min;

		if (util_min + 1 > SCHED_CAPACITY_SCALE + 1)
			return -EINVAL;
	}

	if (attr->sched_flags & SCHED_FLAG_UTIL_CLAMP_MAX) {
		util_max = attr->sched_util_max;

		if (util_max + 1 > SCHED_CAPACITY_SCALE + 1)
			return -EINVAL;
	}

	if (util_min != -1 && util_max != -1 && util_min > util_max)
		return -EINVAL;

	/*
	 * We have valid uclamp attributes; make sure uclamp is enabled.
	 *
	 * We need to do that here, because enabling static branches is a
	 * blocking operation which obviously cannot be done while holding
	 * scheduler locks.
	 */
	static_branch_enable(&sched_uclamp_used);

	return 0;
}

static bool uclamp_reset(const struct sched_attr *attr,
			 enum uclamp_id clamp_id,
			 struct uclamp_se *uc_se)
{
	/* Reset on sched class change for a non user-defined clamp value. */
	if (likely(!(attr->sched_flags & SCHED_FLAG_UTIL_CLAMP)) &&
	    !uc_se->user_defined)
		return true;

	/* Reset on sched_util_{min,max} == -1. */
	if (clamp_id == UCLAMP_MIN &&
	    attr->sched_flags & SCHED_FLAG_UTIL_CLAMP_MIN &&
	    attr->sched_util_min == -1) {
		return true;
	}

	if (clamp_id == UCLAMP_MAX &&
	    attr->sched_flags & SCHED_FLAG_UTIL_CLAMP_MAX &&
	    attr->sched_util_max == -1) {
		return true;
	}

	return false;
}

static void __setscheduler_uclamp(struct task_struct *p,
				  const struct sched_attr *attr)
{
	enum uclamp_id clamp_id;

	for_each_clamp_id(clamp_id) {
		struct uclamp_se *uc_se = &p->uclamp_req[clamp_id];
		unsigned int value;

		if (!uclamp_reset(attr, clamp_id, uc_se))
			continue;

		/*
		 * RT by default have a 100% boost value that could be modified
		 * at runtime.
		 */
		if (unlikely(rt_task(p) && clamp_id == UCLAMP_MIN))
			value = sysctl_sched_uclamp_util_min_rt_default;
		else
			value = uclamp_none(clamp_id);

		uclamp_se_set(uc_se, value, false);

	}

	if (likely(!(attr->sched_flags & SCHED_FLAG_UTIL_CLAMP)))
		return;

	if (attr->sched_flags & SCHED_FLAG_UTIL_CLAMP_MIN &&
	    attr->sched_util_min != -1) {
		uclamp_se_set(&p->uclamp_req[UCLAMP_MIN],
			      attr->sched_util_min, true);
	}

	if (attr->sched_flags & SCHED_FLAG_UTIL_CLAMP_MAX &&
	    attr->sched_util_max != -1) {
		uclamp_se_set(&p->uclamp_req[UCLAMP_MAX],
			      attr->sched_util_max, true);
	}
}

static void uclamp_fork(struct task_struct *p)
{
	enum uclamp_id clamp_id;

	/*
	 * We don't need to hold task_rq_lock() when updating p->uclamp_* here
	 * as the task is still at its early fork stages.
	 */
	for_each_clamp_id(clamp_id)
		p->uclamp[clamp_id].active = false;

	if (likely(!p->sched_reset_on_fork))
		return;

	for_each_clamp_id(clamp_id) {
		uclamp_se_set(&p->uclamp_req[clamp_id],
			      uclamp_none(clamp_id), false);
	}
}

static void uclamp_post_fork(struct task_struct *p)
{
	uclamp_update_util_min_rt_default(p);
}

static void __init init_uclamp_rq(struct rq *rq)
{
	enum uclamp_id clamp_id;
	struct uclamp_rq *uc_rq = rq->uclamp;

	for_each_clamp_id(clamp_id) {
		uc_rq[clamp_id] = (struct uclamp_rq) {
			.value = uclamp_none(clamp_id)
		};
	}

	rq->uclamp_flags = UCLAMP_FLAG_IDLE;
}

static void __init init_uclamp(void)
{
	struct uclamp_se uc_max = {};
	enum uclamp_id clamp_id;
	int cpu;

	for_each_possible_cpu(cpu)
		init_uclamp_rq(cpu_rq(cpu));

	for_each_clamp_id(clamp_id) {
		uclamp_se_set(&init_task.uclamp_req[clamp_id],
			      uclamp_none(clamp_id), false);
	}

	/* System defaults allow max clamp values for both indexes */
	uclamp_se_set(&uc_max, uclamp_none(UCLAMP_MAX), false);
	for_each_clamp_id(clamp_id) {
		uclamp_default[clamp_id] = uc_max;
#ifdef CONFIG_UCLAMP_TASK_GROUP
		root_task_group.uclamp_req[clamp_id] = uc_max;
		root_task_group.uclamp[clamp_id] = uc_max;
#endif
	}
}

#else /* CONFIG_UCLAMP_TASK */
static inline void uclamp_rq_inc(struct rq *rq, struct task_struct *p) { }
static inline void uclamp_rq_dec(struct rq *rq, struct task_struct *p) { }
static inline int uclamp_validate(struct task_struct *p,
				  const struct sched_attr *attr)
{
	return -EOPNOTSUPP;
}
static void __setscheduler_uclamp(struct task_struct *p,
				  const struct sched_attr *attr) { }
static inline void uclamp_fork(struct task_struct *p) { }
static inline void uclamp_post_fork(struct task_struct *p) { }
static inline void init_uclamp(void) { }
#endif /* CONFIG_UCLAMP_TASK */

bool sched_task_on_rq(struct task_struct *p)
{
	return task_on_rq_queued(p);
}

<<<<<<< HEAD
=======
unsigned long get_wchan(struct task_struct *p)
{
	unsigned long ip = 0;
	unsigned int state;

	if (!p || p == current)
		return 0;

	/* Only get wchan if task is blocked and we can keep it that way. */
	raw_spin_lock_irq(&p->pi_lock);
	state = READ_ONCE(p->__state);
	smp_rmb(); /* see try_to_wake_up() */
	if (state != TASK_RUNNING && state != TASK_WAKING && !p->on_rq)
		ip = __get_wchan(p);
	raw_spin_unlock_irq(&p->pi_lock);

	return ip;
}

>>>>>>> df0cc57e
static inline void enqueue_task(struct rq *rq, struct task_struct *p, int flags)
{
	if (!(flags & ENQUEUE_NOCLOCK))
		update_rq_clock(rq);

	if (!(flags & ENQUEUE_RESTORE)) {
		sched_info_enqueue(rq, p);
		psi_enqueue(p, flags & ENQUEUE_WAKEUP);
	}

	uclamp_rq_inc(rq, p);
	p->sched_class->enqueue_task(rq, p, flags);

	if (sched_core_enabled(rq))
		sched_core_enqueue(rq, p);
}

static inline void dequeue_task(struct rq *rq, struct task_struct *p, int flags)
{
	if (sched_core_enabled(rq))
		sched_core_dequeue(rq, p);

	if (!(flags & DEQUEUE_NOCLOCK))
		update_rq_clock(rq);

	if (!(flags & DEQUEUE_SAVE)) {
		sched_info_dequeue(rq, p);
		psi_dequeue(p, flags & DEQUEUE_SLEEP);
	}

	uclamp_rq_dec(rq, p);
	p->sched_class->dequeue_task(rq, p, flags);
}

void activate_task(struct rq *rq, struct task_struct *p, int flags)
{
	enqueue_task(rq, p, flags);

	p->on_rq = TASK_ON_RQ_QUEUED;
}

void deactivate_task(struct rq *rq, struct task_struct *p, int flags)
{
	p->on_rq = (flags & DEQUEUE_SLEEP) ? 0 : TASK_ON_RQ_MIGRATING;

	dequeue_task(rq, p, flags);
}

static inline int __normal_prio(int policy, int rt_prio, int nice)
{
	int prio;

	if (dl_policy(policy))
		prio = MAX_DL_PRIO - 1;
	else if (rt_policy(policy))
		prio = MAX_RT_PRIO - 1 - rt_prio;
	else
		prio = NICE_TO_PRIO(nice);

	return prio;
}

/*
 * Calculate the expected normal priority: i.e. priority
 * without taking RT-inheritance into account. Might be
 * boosted by interactivity modifiers. Changes upon fork,
 * setprio syscalls, and whenever the interactivity
 * estimator recalculates.
 */
static inline int normal_prio(struct task_struct *p)
{
	return __normal_prio(p->policy, p->rt_priority, PRIO_TO_NICE(p->static_prio));
}

/*
 * Calculate the current priority, i.e. the priority
 * taken into account by the scheduler. This value might
 * be boosted by RT tasks, or might be boosted by
 * interactivity modifiers. Will be RT if the task got
 * RT-boosted. If not then it returns p->normal_prio.
 */
static int effective_prio(struct task_struct *p)
{
	p->normal_prio = normal_prio(p);
	/*
	 * If we are RT tasks or we were boosted to RT priority,
	 * keep the priority unchanged. Otherwise, update priority
	 * to the normal priority:
	 */
	if (!rt_prio(p->prio))
		return p->normal_prio;
	return p->prio;
}

/**
 * task_curr - is this task currently executing on a CPU?
 * @p: the task in question.
 *
 * Return: 1 if the task is currently executing. 0 otherwise.
 */
inline int task_curr(const struct task_struct *p)
{
	return cpu_curr(task_cpu(p)) == p;
}

/*
 * switched_from, switched_to and prio_changed must _NOT_ drop rq->lock,
 * use the balance_callback list if you want balancing.
 *
 * this means any call to check_class_changed() must be followed by a call to
 * balance_callback().
 */
static inline void check_class_changed(struct rq *rq, struct task_struct *p,
				       const struct sched_class *prev_class,
				       int oldprio)
{
	if (prev_class != p->sched_class) {
		if (prev_class->switched_from)
			prev_class->switched_from(rq, p);

		p->sched_class->switched_to(rq, p);
	} else if (oldprio != p->prio || dl_task(p))
		p->sched_class->prio_changed(rq, p, oldprio);
}

void check_preempt_curr(struct rq *rq, struct task_struct *p, int flags)
{
	if (p->sched_class == rq->curr->sched_class)
		rq->curr->sched_class->check_preempt_curr(rq, p, flags);
	else if (p->sched_class > rq->curr->sched_class)
		resched_curr(rq);

	/*
	 * A queue event has occurred, and we're going to schedule.  In
	 * this case, we can save a useless back to back clock update.
	 */
	if (task_on_rq_queued(rq->curr) && test_tsk_need_resched(rq->curr))
		rq_clock_skip_update(rq);
}

#ifdef CONFIG_SMP

static void
__do_set_cpus_allowed(struct task_struct *p, const struct cpumask *new_mask, u32 flags);

static int __set_cpus_allowed_ptr(struct task_struct *p,
				  const struct cpumask *new_mask,
				  u32 flags);

static void migrate_disable_switch(struct rq *rq, struct task_struct *p)
{
	if (likely(!p->migration_disabled))
		return;

	if (p->cpus_ptr != &p->cpus_mask)
		return;

	/*
	 * Violates locking rules! see comment in __do_set_cpus_allowed().
	 */
	__do_set_cpus_allowed(p, cpumask_of(rq->cpu), SCA_MIGRATE_DISABLE);
}

void migrate_disable(void)
{
	struct task_struct *p = current;

	if (p->migration_disabled) {
		p->migration_disabled++;
		return;
	}

	preempt_disable();
	this_rq()->nr_pinned++;
	p->migration_disabled = 1;
	preempt_enable();
}
EXPORT_SYMBOL_GPL(migrate_disable);

void migrate_enable(void)
{
	struct task_struct *p = current;

	if (p->migration_disabled > 1) {
		p->migration_disabled--;
		return;
	}

	/*
	 * Ensure stop_task runs either before or after this, and that
	 * __set_cpus_allowed_ptr(SCA_MIGRATE_ENABLE) doesn't schedule().
	 */
	preempt_disable();
	if (p->cpus_ptr != &p->cpus_mask)
		__set_cpus_allowed_ptr(p, &p->cpus_mask, SCA_MIGRATE_ENABLE);
	/*
	 * Mustn't clear migration_disabled() until cpus_ptr points back at the
	 * regular cpus_mask, otherwise things that race (eg.
	 * select_fallback_rq) get confused.
	 */
	barrier();
	p->migration_disabled = 0;
	this_rq()->nr_pinned--;
	preempt_enable();
}
EXPORT_SYMBOL_GPL(migrate_enable);

static inline bool rq_has_pinned_tasks(struct rq *rq)
{
	return rq->nr_pinned;
}

/*
 * Per-CPU kthreads are allowed to run on !active && online CPUs, see
 * __set_cpus_allowed_ptr() and select_fallback_rq().
 */
static inline bool is_cpu_allowed(struct task_struct *p, int cpu)
{
	/* When not in the task's cpumask, no point in looking further. */
	if (!cpumask_test_cpu(cpu, p->cpus_ptr))
		return false;

	/* migrate_disabled() must be allowed to finish. */
	if (is_migration_disabled(p))
		return cpu_online(cpu);

	/* Non kernel threads are not allowed during either online or offline. */
	if (!(p->flags & PF_KTHREAD))
		return cpu_active(cpu) && task_cpu_possible(cpu, p);

	/* KTHREAD_IS_PER_CPU is always allowed. */
	if (kthread_is_per_cpu(p))
		return cpu_online(cpu);

	/* Regular kernel threads don't get to stay during offline. */
	if (cpu_dying(cpu))
		return false;

	/* But are allowed during online. */
	return cpu_online(cpu);
}

/*
 * This is how migration works:
 *
 * 1) we invoke migration_cpu_stop() on the target CPU using
 *    stop_one_cpu().
 * 2) stopper starts to run (implicitly forcing the migrated thread
 *    off the CPU)
 * 3) it checks whether the migrated task is still in the wrong runqueue.
 * 4) if it's in the wrong runqueue then the migration thread removes
 *    it and puts it into the right queue.
 * 5) stopper completes and stop_one_cpu() returns and the migration
 *    is done.
 */

/*
 * move_queued_task - move a queued task to new rq.
 *
 * Returns (locked) new rq. Old rq's lock is released.
 */
static struct rq *move_queued_task(struct rq *rq, struct rq_flags *rf,
				   struct task_struct *p, int new_cpu)
{
	lockdep_assert_rq_held(rq);

	deactivate_task(rq, p, DEQUEUE_NOCLOCK);
	set_task_cpu(p, new_cpu);
	rq_unlock(rq, rf);

	rq = cpu_rq(new_cpu);

	rq_lock(rq, rf);
	BUG_ON(task_cpu(p) != new_cpu);
	activate_task(rq, p, 0);
	check_preempt_curr(rq, p, 0);

	return rq;
}

struct migration_arg {
	struct task_struct		*task;
	int				dest_cpu;
	struct set_affinity_pending	*pending;
};

/*
 * @refs: number of wait_for_completion()
 * @stop_pending: is @stop_work in use
 */
struct set_affinity_pending {
	refcount_t		refs;
	unsigned int		stop_pending;
	struct completion	done;
	struct cpu_stop_work	stop_work;
	struct migration_arg	arg;
};

/*
 * Move (not current) task off this CPU, onto the destination CPU. We're doing
 * this because either it can't run here any more (set_cpus_allowed()
 * away from this CPU, or CPU going down), or because we're
 * attempting to rebalance this task on exec (sched_exec).
 *
 * So we race with normal scheduler movements, but that's OK, as long
 * as the task is no longer on this CPU.
 */
static struct rq *__migrate_task(struct rq *rq, struct rq_flags *rf,
				 struct task_struct *p, int dest_cpu)
{
	/* Affinity changed (again). */
	if (!is_cpu_allowed(p, dest_cpu))
		return rq;

	update_rq_clock(rq);
	rq = move_queued_task(rq, rf, p, dest_cpu);

	return rq;
}

/*
 * migration_cpu_stop - this will be executed by a highprio stopper thread
 * and performs thread migration by bumping thread off CPU then
 * 'pushing' onto another runqueue.
 */
static int migration_cpu_stop(void *data)
{
	struct migration_arg *arg = data;
	struct set_affinity_pending *pending = arg->pending;
	struct task_struct *p = arg->task;
	struct rq *rq = this_rq();
	bool complete = false;
	struct rq_flags rf;

	/*
	 * The original target CPU might have gone down and we might
	 * be on another CPU but it doesn't matter.
	 */
	local_irq_save(rf.flags);
	/*
	 * We need to explicitly wake pending tasks before running
	 * __migrate_task() such that we will not miss enforcing cpus_ptr
	 * during wakeups, see set_cpus_allowed_ptr()'s TASK_WAKING test.
	 */
	flush_smp_call_function_from_idle();

	raw_spin_lock(&p->pi_lock);
	rq_lock(rq, &rf);

	/*
	 * If we were passed a pending, then ->stop_pending was set, thus
	 * p->migration_pending must have remained stable.
	 */
	WARN_ON_ONCE(pending && pending != p->migration_pending);

	/*
	 * If task_rq(p) != rq, it cannot be migrated here, because we're
	 * holding rq->lock, if p->on_rq == 0 it cannot get enqueued because
	 * we're holding p->pi_lock.
	 */
	if (task_rq(p) == rq) {
		if (is_migration_disabled(p))
			goto out;

		if (pending) {
			p->migration_pending = NULL;
			complete = true;

			if (cpumask_test_cpu(task_cpu(p), &p->cpus_mask))
				goto out;
		}

		if (task_on_rq_queued(p))
			rq = __migrate_task(rq, &rf, p, arg->dest_cpu);
		else
			p->wake_cpu = arg->dest_cpu;

		/*
		 * XXX __migrate_task() can fail, at which point we might end
		 * up running on a dodgy CPU, AFAICT this can only happen
		 * during CPU hotplug, at which point we'll get pushed out
		 * anyway, so it's probably not a big deal.
		 */

	} else if (pending) {
		/*
		 * This happens when we get migrated between migrate_enable()'s
		 * preempt_enable() and scheduling the stopper task. At that
		 * point we're a regular task again and not current anymore.
		 *
		 * A !PREEMPT kernel has a giant hole here, which makes it far
		 * more likely.
		 */

		/*
		 * The task moved before the stopper got to run. We're holding
		 * ->pi_lock, so the allowed mask is stable - if it got
		 * somewhere allowed, we're done.
		 */
		if (cpumask_test_cpu(task_cpu(p), p->cpus_ptr)) {
			p->migration_pending = NULL;
			complete = true;
			goto out;
		}

		/*
		 * When migrate_enable() hits a rq mis-match we can't reliably
		 * determine is_migration_disabled() and so have to chase after
		 * it.
		 */
		WARN_ON_ONCE(!pending->stop_pending);
		task_rq_unlock(rq, p, &rf);
		stop_one_cpu_nowait(task_cpu(p), migration_cpu_stop,
				    &pending->arg, &pending->stop_work);
		return 0;
	}
out:
	if (pending)
		pending->stop_pending = false;
	task_rq_unlock(rq, p, &rf);

	if (complete)
		complete_all(&pending->done);

	return 0;
}

int push_cpu_stop(void *arg)
{
	struct rq *lowest_rq = NULL, *rq = this_rq();
	struct task_struct *p = arg;

	raw_spin_lock_irq(&p->pi_lock);
	raw_spin_rq_lock(rq);

	if (task_rq(p) != rq)
		goto out_unlock;

	if (is_migration_disabled(p)) {
		p->migration_flags |= MDF_PUSH;
		goto out_unlock;
	}

	p->migration_flags &= ~MDF_PUSH;

	if (p->sched_class->find_lock_rq)
		lowest_rq = p->sched_class->find_lock_rq(p, rq);

	if (!lowest_rq)
		goto out_unlock;

	// XXX validate p is still the highest prio task
	if (task_rq(p) == rq) {
		deactivate_task(rq, p, 0);
		set_task_cpu(p, lowest_rq->cpu);
		activate_task(lowest_rq, p, 0);
		resched_curr(lowest_rq);
	}

	double_unlock_balance(rq, lowest_rq);

out_unlock:
	rq->push_busy = false;
	raw_spin_rq_unlock(rq);
	raw_spin_unlock_irq(&p->pi_lock);

	put_task_struct(p);
	return 0;
}

/*
 * sched_class::set_cpus_allowed must do the below, but is not required to
 * actually call this function.
 */
void set_cpus_allowed_common(struct task_struct *p, const struct cpumask *new_mask, u32 flags)
{
	if (flags & (SCA_MIGRATE_ENABLE | SCA_MIGRATE_DISABLE)) {
		p->cpus_ptr = new_mask;
		return;
	}

	cpumask_copy(&p->cpus_mask, new_mask);
	p->nr_cpus_allowed = cpumask_weight(new_mask);
}

static void
__do_set_cpus_allowed(struct task_struct *p, const struct cpumask *new_mask, u32 flags)
{
	struct rq *rq = task_rq(p);
	bool queued, running;

	/*
	 * This here violates the locking rules for affinity, since we're only
	 * supposed to change these variables while holding both rq->lock and
	 * p->pi_lock.
	 *
	 * HOWEVER, it magically works, because ttwu() is the only code that
	 * accesses these variables under p->pi_lock and only does so after
	 * smp_cond_load_acquire(&p->on_cpu, !VAL), and we're in __schedule()
	 * before finish_task().
	 *
	 * XXX do further audits, this smells like something putrid.
	 */
	if (flags & SCA_MIGRATE_DISABLE)
		SCHED_WARN_ON(!p->on_cpu);
	else
		lockdep_assert_held(&p->pi_lock);

	queued = task_on_rq_queued(p);
	running = task_current(rq, p);

	if (queued) {
		/*
		 * Because __kthread_bind() calls this on blocked tasks without
		 * holding rq->lock.
		 */
		lockdep_assert_rq_held(rq);
		dequeue_task(rq, p, DEQUEUE_SAVE | DEQUEUE_NOCLOCK);
	}
	if (running)
		put_prev_task(rq, p);

	p->sched_class->set_cpus_allowed(p, new_mask, flags);

	if (queued)
		enqueue_task(rq, p, ENQUEUE_RESTORE | ENQUEUE_NOCLOCK);
	if (running)
		set_next_task(rq, p);
}

void do_set_cpus_allowed(struct task_struct *p, const struct cpumask *new_mask)
{
	__do_set_cpus_allowed(p, new_mask, 0);
}

int dup_user_cpus_ptr(struct task_struct *dst, struct task_struct *src,
		      int node)
{
	if (!src->user_cpus_ptr)
		return 0;

	dst->user_cpus_ptr = kmalloc_node(cpumask_size(), GFP_KERNEL, node);
	if (!dst->user_cpus_ptr)
		return -ENOMEM;

	cpumask_copy(dst->user_cpus_ptr, src->user_cpus_ptr);
	return 0;
}

static inline struct cpumask *clear_user_cpus_ptr(struct task_struct *p)
{
	struct cpumask *user_mask = NULL;

	swap(p->user_cpus_ptr, user_mask);

	return user_mask;
}

void release_user_cpus_ptr(struct task_struct *p)
{
	kfree(clear_user_cpus_ptr(p));
}

/*
 * This function is wildly self concurrent; here be dragons.
 *
 *
 * When given a valid mask, __set_cpus_allowed_ptr() must block until the
 * designated task is enqueued on an allowed CPU. If that task is currently
 * running, we have to kick it out using the CPU stopper.
 *
 * Migrate-Disable comes along and tramples all over our nice sandcastle.
 * Consider:
 *
 *     Initial conditions: P0->cpus_mask = [0, 1]
 *
 *     P0@CPU0                  P1
 *
 *     migrate_disable();
 *     <preempted>
 *                              set_cpus_allowed_ptr(P0, [1]);
 *
 * P1 *cannot* return from this set_cpus_allowed_ptr() call until P0 executes
 * its outermost migrate_enable() (i.e. it exits its Migrate-Disable region).
 * This means we need the following scheme:
 *
 *     P0@CPU0                  P1
 *
 *     migrate_disable();
 *     <preempted>
 *                              set_cpus_allowed_ptr(P0, [1]);
 *                                <blocks>
 *     <resumes>
 *     migrate_enable();
 *       __set_cpus_allowed_ptr();
 *       <wakes local stopper>
 *                         `--> <woken on migration completion>
 *
 * Now the fun stuff: there may be several P1-like tasks, i.e. multiple
 * concurrent set_cpus_allowed_ptr(P0, [*]) calls. CPU affinity changes of any
 * task p are serialized by p->pi_lock, which we can leverage: the one that
 * should come into effect at the end of the Migrate-Disable region is the last
 * one. This means we only need to track a single cpumask (i.e. p->cpus_mask),
 * but we still need to properly signal those waiting tasks at the appropriate
 * moment.
 *
 * This is implemented using struct set_affinity_pending. The first
 * __set_cpus_allowed_ptr() caller within a given Migrate-Disable region will
 * setup an instance of that struct and install it on the targeted task_struct.
 * Any and all further callers will reuse that instance. Those then wait for
 * a completion signaled at the tail of the CPU stopper callback (1), triggered
 * on the end of the Migrate-Disable region (i.e. outermost migrate_enable()).
 *
 *
 * (1) In the cases covered above. There is one more where the completion is
 * signaled within affine_move_task() itself: when a subsequent affinity request
 * occurs after the stopper bailed out due to the targeted task still being
 * Migrate-Disable. Consider:
 *
 *     Initial conditions: P0->cpus_mask = [0, 1]
 *
 *     CPU0		  P1				P2
 *     <P0>
 *       migrate_disable();
 *       <preempted>
 *                        set_cpus_allowed_ptr(P0, [1]);
 *                          <blocks>
 *     <migration/0>
 *       migration_cpu_stop()
 *         is_migration_disabled()
 *           <bails>
 *                                                       set_cpus_allowed_ptr(P0, [0, 1]);
 *                                                         <signal completion>
 *                          <awakes>
 *
 * Note that the above is safe vs a concurrent migrate_enable(), as any
 * pending affinity completion is preceded by an uninstallation of
 * p->migration_pending done with p->pi_lock held.
 */
static int affine_move_task(struct rq *rq, struct task_struct *p, struct rq_flags *rf,
			    int dest_cpu, unsigned int flags)
{
	struct set_affinity_pending my_pending = { }, *pending = NULL;
	bool stop_pending, complete = false;

	/* Can the task run on the task's current CPU? If so, we're done */
	if (cpumask_test_cpu(task_cpu(p), &p->cpus_mask)) {
		struct task_struct *push_task = NULL;

		if ((flags & SCA_MIGRATE_ENABLE) &&
		    (p->migration_flags & MDF_PUSH) && !rq->push_busy) {
			rq->push_busy = true;
			push_task = get_task_struct(p);
		}

		/*
		 * If there are pending waiters, but no pending stop_work,
		 * then complete now.
		 */
		pending = p->migration_pending;
		if (pending && !pending->stop_pending) {
			p->migration_pending = NULL;
			complete = true;
		}

		task_rq_unlock(rq, p, rf);

		if (push_task) {
			stop_one_cpu_nowait(rq->cpu, push_cpu_stop,
					    p, &rq->push_work);
		}

		if (complete)
			complete_all(&pending->done);

		return 0;
	}

	if (!(flags & SCA_MIGRATE_ENABLE)) {
		/* serialized by p->pi_lock */
		if (!p->migration_pending) {
			/* Install the request */
			refcount_set(&my_pending.refs, 1);
			init_completion(&my_pending.done);
			my_pending.arg = (struct migration_arg) {
				.task = p,
				.dest_cpu = dest_cpu,
				.pending = &my_pending,
			};

			p->migration_pending = &my_pending;
		} else {
			pending = p->migration_pending;
			refcount_inc(&pending->refs);
			/*
			 * Affinity has changed, but we've already installed a
			 * pending. migration_cpu_stop() *must* see this, else
			 * we risk a completion of the pending despite having a
			 * task on a disallowed CPU.
			 *
			 * Serialized by p->pi_lock, so this is safe.
			 */
			pending->arg.dest_cpu = dest_cpu;
		}
	}
	pending = p->migration_pending;
	/*
	 * - !MIGRATE_ENABLE:
	 *   we'll have installed a pending if there wasn't one already.
	 *
	 * - MIGRATE_ENABLE:
	 *   we're here because the current CPU isn't matching anymore,
	 *   the only way that can happen is because of a concurrent
	 *   set_cpus_allowed_ptr() call, which should then still be
	 *   pending completion.
	 *
	 * Either way, we really should have a @pending here.
	 */
	if (WARN_ON_ONCE(!pending)) {
		task_rq_unlock(rq, p, rf);
		return -EINVAL;
	}

	if (task_running(rq, p) || READ_ONCE(p->__state) == TASK_WAKING) {
		/*
		 * MIGRATE_ENABLE gets here because 'p == current', but for
		 * anything else we cannot do is_migration_disabled(), punt
		 * and have the stopper function handle it all race-free.
		 */
		stop_pending = pending->stop_pending;
		if (!stop_pending)
			pending->stop_pending = true;

		if (flags & SCA_MIGRATE_ENABLE)
			p->migration_flags &= ~MDF_PUSH;

		task_rq_unlock(rq, p, rf);

		if (!stop_pending) {
			stop_one_cpu_nowait(cpu_of(rq), migration_cpu_stop,
					    &pending->arg, &pending->stop_work);
		}

		if (flags & SCA_MIGRATE_ENABLE)
			return 0;
	} else {

		if (!is_migration_disabled(p)) {
			if (task_on_rq_queued(p))
				rq = move_queued_task(rq, rf, p, dest_cpu);

			if (!pending->stop_pending) {
				p->migration_pending = NULL;
				complete = true;
			}
		}
		task_rq_unlock(rq, p, rf);

		if (complete)
			complete_all(&pending->done);
	}

	wait_for_completion(&pending->done);

	if (refcount_dec_and_test(&pending->refs))
		wake_up_var(&pending->refs); /* No UaF, just an address */

	/*
	 * Block the original owner of &pending until all subsequent callers
	 * have seen the completion and decremented the refcount
	 */
	wait_var_event(&my_pending.refs, !refcount_read(&my_pending.refs));

	/* ARGH */
	WARN_ON_ONCE(my_pending.stop_pending);

	return 0;
}

/*
 * Called with both p->pi_lock and rq->lock held; drops both before returning.
 */
static int __set_cpus_allowed_ptr_locked(struct task_struct *p,
					 const struct cpumask *new_mask,
					 u32 flags,
					 struct rq *rq,
					 struct rq_flags *rf)
	__releases(rq->lock)
	__releases(p->pi_lock)
{
	const struct cpumask *cpu_allowed_mask = task_cpu_possible_mask(p);
	const struct cpumask *cpu_valid_mask = cpu_active_mask;
	bool kthread = p->flags & PF_KTHREAD;
	struct cpumask *user_mask = NULL;
	unsigned int dest_cpu;
	int ret = 0;

	update_rq_clock(rq);

	if (kthread || is_migration_disabled(p)) {
		/*
		 * Kernel threads are allowed on online && !active CPUs,
		 * however, during cpu-hot-unplug, even these might get pushed
		 * away if not KTHREAD_IS_PER_CPU.
		 *
		 * Specifically, migration_disabled() tasks must not fail the
		 * cpumask_any_and_distribute() pick below, esp. so on
		 * SCA_MIGRATE_ENABLE, otherwise we'll not call
		 * set_cpus_allowed_common() and actually reset p->cpus_ptr.
		 */
		cpu_valid_mask = cpu_online_mask;
	}

	if (!kthread && !cpumask_subset(new_mask, cpu_allowed_mask)) {
		ret = -EINVAL;
		goto out;
	}

	/*
	 * Must re-check here, to close a race against __kthread_bind(),
	 * sched_setaffinity() is not guaranteed to observe the flag.
	 */
	if ((flags & SCA_CHECK) && (p->flags & PF_NO_SETAFFINITY)) {
		ret = -EINVAL;
		goto out;
	}

	if (!(flags & SCA_MIGRATE_ENABLE)) {
		if (cpumask_equal(&p->cpus_mask, new_mask))
			goto out;

		if (WARN_ON_ONCE(p == current &&
				 is_migration_disabled(p) &&
				 !cpumask_test_cpu(task_cpu(p), new_mask))) {
			ret = -EBUSY;
			goto out;
		}
	}

	/*
	 * Picking a ~random cpu helps in cases where we are changing affinity
	 * for groups of tasks (ie. cpuset), so that load balancing is not
	 * immediately required to distribute the tasks within their new mask.
	 */
	dest_cpu = cpumask_any_and_distribute(cpu_valid_mask, new_mask);
	if (dest_cpu >= nr_cpu_ids) {
		ret = -EINVAL;
		goto out;
	}

	__do_set_cpus_allowed(p, new_mask, flags);

	if (flags & SCA_USER)
		user_mask = clear_user_cpus_ptr(p);

	ret = affine_move_task(rq, p, rf, dest_cpu, flags);

	kfree(user_mask);

	return ret;

out:
	task_rq_unlock(rq, p, rf);

	return ret;
}

/*
 * Change a given task's CPU affinity. Migrate the thread to a
 * proper CPU and schedule it away if the CPU it's executing on
 * is removed from the allowed bitmask.
 *
 * NOTE: the caller must have a valid reference to the task, the
 * task must not exit() & deallocate itself prematurely. The
 * call is not atomic; no spinlocks may be held.
 */
static int __set_cpus_allowed_ptr(struct task_struct *p,
				  const struct cpumask *new_mask, u32 flags)
{
	struct rq_flags rf;
	struct rq *rq;

	rq = task_rq_lock(p, &rf);
	return __set_cpus_allowed_ptr_locked(p, new_mask, flags, rq, &rf);
}

int set_cpus_allowed_ptr(struct task_struct *p, const struct cpumask *new_mask)
{
	return __set_cpus_allowed_ptr(p, new_mask, 0);
}
EXPORT_SYMBOL_GPL(set_cpus_allowed_ptr);

/*
 * Change a given task's CPU affinity to the intersection of its current
 * affinity mask and @subset_mask, writing the resulting mask to @new_mask
 * and pointing @p->user_cpus_ptr to a copy of the old mask.
 * If the resulting mask is empty, leave the affinity unchanged and return
 * -EINVAL.
 */
static int restrict_cpus_allowed_ptr(struct task_struct *p,
				     struct cpumask *new_mask,
				     const struct cpumask *subset_mask)
{
	struct cpumask *user_mask = NULL;
	struct rq_flags rf;
	struct rq *rq;
	int err;

	if (!p->user_cpus_ptr) {
		user_mask = kmalloc(cpumask_size(), GFP_KERNEL);
		if (!user_mask)
			return -ENOMEM;
	}

	rq = task_rq_lock(p, &rf);

	/*
	 * Forcefully restricting the affinity of a deadline task is
	 * likely to cause problems, so fail and noisily override the
	 * mask entirely.
	 */
	if (task_has_dl_policy(p) && dl_bandwidth_enabled()) {
		err = -EPERM;
		goto err_unlock;
	}

	if (!cpumask_and(new_mask, &p->cpus_mask, subset_mask)) {
		err = -EINVAL;
		goto err_unlock;
	}

	/*
	 * We're about to butcher the task affinity, so keep track of what
	 * the user asked for in case we're able to restore it later on.
	 */
	if (user_mask) {
		cpumask_copy(user_mask, p->cpus_ptr);
		p->user_cpus_ptr = user_mask;
	}

	return __set_cpus_allowed_ptr_locked(p, new_mask, 0, rq, &rf);

err_unlock:
	task_rq_unlock(rq, p, &rf);
	kfree(user_mask);
	return err;
}

/*
 * Restrict the CPU affinity of task @p so that it is a subset of
 * task_cpu_possible_mask() and point @p->user_cpu_ptr to a copy of the
 * old affinity mask. If the resulting mask is empty, we warn and walk
 * up the cpuset hierarchy until we find a suitable mask.
 */
void force_compatible_cpus_allowed_ptr(struct task_struct *p)
{
	cpumask_var_t new_mask;
	const struct cpumask *override_mask = task_cpu_possible_mask(p);

	alloc_cpumask_var(&new_mask, GFP_KERNEL);

	/*
	 * __migrate_task() can fail silently in the face of concurrent
	 * offlining of the chosen destination CPU, so take the hotplug
	 * lock to ensure that the migration succeeds.
	 */
	cpus_read_lock();
	if (!cpumask_available(new_mask))
		goto out_set_mask;

	if (!restrict_cpus_allowed_ptr(p, new_mask, override_mask))
		goto out_free_mask;

	/*
	 * We failed to find a valid subset of the affinity mask for the
	 * task, so override it based on its cpuset hierarchy.
	 */
	cpuset_cpus_allowed(p, new_mask);
	override_mask = new_mask;

out_set_mask:
	if (printk_ratelimit()) {
		printk_deferred("Overriding affinity for process %d (%s) to CPUs %*pbl\n",
				task_pid_nr(p), p->comm,
				cpumask_pr_args(override_mask));
	}

	WARN_ON(set_cpus_allowed_ptr(p, override_mask));
out_free_mask:
	cpus_read_unlock();
	free_cpumask_var(new_mask);
}

static int
__sched_setaffinity(struct task_struct *p, const struct cpumask *mask);

/*
 * Restore the affinity of a task @p which was previously restricted by a
 * call to force_compatible_cpus_allowed_ptr(). This will clear (and free)
 * @p->user_cpus_ptr.
 *
 * It is the caller's responsibility to serialise this with any calls to
 * force_compatible_cpus_allowed_ptr(@p).
 */
void relax_compatible_cpus_allowed_ptr(struct task_struct *p)
{
	struct cpumask *user_mask = p->user_cpus_ptr;
	unsigned long flags;

	/*
	 * Try to restore the old affinity mask. If this fails, then
	 * we free the mask explicitly to avoid it being inherited across
	 * a subsequent fork().
	 */
	if (!user_mask || !__sched_setaffinity(p, user_mask))
		return;

	raw_spin_lock_irqsave(&p->pi_lock, flags);
	user_mask = clear_user_cpus_ptr(p);
	raw_spin_unlock_irqrestore(&p->pi_lock, flags);

	kfree(user_mask);
}

void set_task_cpu(struct task_struct *p, unsigned int new_cpu)
{
#ifdef CONFIG_SCHED_DEBUG
	unsigned int state = READ_ONCE(p->__state);

	/*
	 * We should never call set_task_cpu() on a blocked task,
	 * ttwu() will sort out the placement.
	 */
	WARN_ON_ONCE(state != TASK_RUNNING && state != TASK_WAKING && !p->on_rq);

	/*
	 * Migrating fair class task must have p->on_rq = TASK_ON_RQ_MIGRATING,
	 * because schedstat_wait_{start,end} rebase migrating task's wait_start
	 * time relying on p->on_rq.
	 */
	WARN_ON_ONCE(state == TASK_RUNNING &&
		     p->sched_class == &fair_sched_class &&
		     (p->on_rq && !task_on_rq_migrating(p)));

#ifdef CONFIG_LOCKDEP
	/*
	 * The caller should hold either p->pi_lock or rq->lock, when changing
	 * a task's CPU. ->pi_lock for waking tasks, rq->lock for runnable tasks.
	 *
	 * sched_move_task() holds both and thus holding either pins the cgroup,
	 * see task_group().
	 *
	 * Furthermore, all task_rq users should acquire both locks, see
	 * task_rq_lock().
	 */
	WARN_ON_ONCE(debug_locks && !(lockdep_is_held(&p->pi_lock) ||
				      lockdep_is_held(__rq_lockp(task_rq(p)))));
#endif
	/*
	 * Clearly, migrating tasks to offline CPUs is a fairly daft thing.
	 */
	WARN_ON_ONCE(!cpu_online(new_cpu));

	WARN_ON_ONCE(is_migration_disabled(p));
#endif

	trace_sched_migrate_task(p, new_cpu);

	if (task_cpu(p) != new_cpu) {
		if (p->sched_class->migrate_task_rq)
			p->sched_class->migrate_task_rq(p, new_cpu);
		p->se.nr_migrations++;
		rseq_migrate(p);
		perf_event_task_migrate(p);
	}

	__set_task_cpu(p, new_cpu);
}

#ifdef CONFIG_NUMA_BALANCING
static void __migrate_swap_task(struct task_struct *p, int cpu)
{
	if (task_on_rq_queued(p)) {
		struct rq *src_rq, *dst_rq;
		struct rq_flags srf, drf;

		src_rq = task_rq(p);
		dst_rq = cpu_rq(cpu);

		rq_pin_lock(src_rq, &srf);
		rq_pin_lock(dst_rq, &drf);

		deactivate_task(src_rq, p, 0);
		set_task_cpu(p, cpu);
		activate_task(dst_rq, p, 0);
		check_preempt_curr(dst_rq, p, 0);

		rq_unpin_lock(dst_rq, &drf);
		rq_unpin_lock(src_rq, &srf);

	} else {
		/*
		 * Task isn't running anymore; make it appear like we migrated
		 * it before it went to sleep. This means on wakeup we make the
		 * previous CPU our target instead of where it really is.
		 */
		p->wake_cpu = cpu;
	}
}

struct migration_swap_arg {
	struct task_struct *src_task, *dst_task;
	int src_cpu, dst_cpu;
};

static int migrate_swap_stop(void *data)
{
	struct migration_swap_arg *arg = data;
	struct rq *src_rq, *dst_rq;
	int ret = -EAGAIN;

	if (!cpu_active(arg->src_cpu) || !cpu_active(arg->dst_cpu))
		return -EAGAIN;

	src_rq = cpu_rq(arg->src_cpu);
	dst_rq = cpu_rq(arg->dst_cpu);

	double_raw_lock(&arg->src_task->pi_lock,
			&arg->dst_task->pi_lock);
	double_rq_lock(src_rq, dst_rq);

	if (task_cpu(arg->dst_task) != arg->dst_cpu)
		goto unlock;

	if (task_cpu(arg->src_task) != arg->src_cpu)
		goto unlock;

	if (!cpumask_test_cpu(arg->dst_cpu, arg->src_task->cpus_ptr))
		goto unlock;

	if (!cpumask_test_cpu(arg->src_cpu, arg->dst_task->cpus_ptr))
		goto unlock;

	__migrate_swap_task(arg->src_task, arg->dst_cpu);
	__migrate_swap_task(arg->dst_task, arg->src_cpu);

	ret = 0;

unlock:
	double_rq_unlock(src_rq, dst_rq);
	raw_spin_unlock(&arg->dst_task->pi_lock);
	raw_spin_unlock(&arg->src_task->pi_lock);

	return ret;
}

/*
 * Cross migrate two tasks
 */
int migrate_swap(struct task_struct *cur, struct task_struct *p,
		int target_cpu, int curr_cpu)
{
	struct migration_swap_arg arg;
	int ret = -EINVAL;

	arg = (struct migration_swap_arg){
		.src_task = cur,
		.src_cpu = curr_cpu,
		.dst_task = p,
		.dst_cpu = target_cpu,
	};

	if (arg.src_cpu == arg.dst_cpu)
		goto out;

	/*
	 * These three tests are all lockless; this is OK since all of them
	 * will be re-checked with proper locks held further down the line.
	 */
	if (!cpu_active(arg.src_cpu) || !cpu_active(arg.dst_cpu))
		goto out;

	if (!cpumask_test_cpu(arg.dst_cpu, arg.src_task->cpus_ptr))
		goto out;

	if (!cpumask_test_cpu(arg.src_cpu, arg.dst_task->cpus_ptr))
		goto out;

	trace_sched_swap_numa(cur, arg.src_cpu, p, arg.dst_cpu);
	ret = stop_two_cpus(arg.dst_cpu, arg.src_cpu, migrate_swap_stop, &arg);

out:
	return ret;
}
#endif /* CONFIG_NUMA_BALANCING */

/*
 * wait_task_inactive - wait for a thread to unschedule.
 *
 * If @match_state is nonzero, it's the @p->state value just checked and
 * not expected to change.  If it changes, i.e. @p might have woken up,
 * then return zero.  When we succeed in waiting for @p to be off its CPU,
 * we return a positive number (its total switch count).  If a second call
 * a short while later returns the same number, the caller can be sure that
 * @p has remained unscheduled the whole time.
 *
 * The caller must ensure that the task *will* unschedule sometime soon,
 * else this function might spin for a *long* time. This function can't
 * be called with interrupts off, or it may introduce deadlock with
 * smp_call_function() if an IPI is sent by the same process we are
 * waiting to become inactive.
 */
unsigned long wait_task_inactive(struct task_struct *p, unsigned int match_state)
{
	int running, queued;
	struct rq_flags rf;
	unsigned long ncsw;
	struct rq *rq;

	for (;;) {
		/*
		 * We do the initial early heuristics without holding
		 * any task-queue locks at all. We'll only try to get
		 * the runqueue lock when things look like they will
		 * work out!
		 */
		rq = task_rq(p);

		/*
		 * If the task is actively running on another CPU
		 * still, just relax and busy-wait without holding
		 * any locks.
		 *
		 * NOTE! Since we don't hold any locks, it's not
		 * even sure that "rq" stays as the right runqueue!
		 * But we don't care, since "task_running()" will
		 * return false if the runqueue has changed and p
		 * is actually now running somewhere else!
		 */
		while (task_running(rq, p)) {
			if (match_state && unlikely(READ_ONCE(p->__state) != match_state))
				return 0;
			cpu_relax();
		}

		/*
		 * Ok, time to look more closely! We need the rq
		 * lock now, to be *sure*. If we're wrong, we'll
		 * just go back and repeat.
		 */
		rq = task_rq_lock(p, &rf);
		trace_sched_wait_task(p);
		running = task_running(rq, p);
		queued = task_on_rq_queued(p);
		ncsw = 0;
		if (!match_state || READ_ONCE(p->__state) == match_state)
			ncsw = p->nvcsw | LONG_MIN; /* sets MSB */
		task_rq_unlock(rq, p, &rf);

		/*
		 * If it changed from the expected state, bail out now.
		 */
		if (unlikely(!ncsw))
			break;

		/*
		 * Was it really running after all now that we
		 * checked with the proper locks actually held?
		 *
		 * Oops. Go back and try again..
		 */
		if (unlikely(running)) {
			cpu_relax();
			continue;
		}

		/*
		 * It's not enough that it's not actively running,
		 * it must be off the runqueue _entirely_, and not
		 * preempted!
		 *
		 * So if it was still runnable (but just not actively
		 * running right now), it's preempted, and we should
		 * yield - it could be a while.
		 */
		if (unlikely(queued)) {
			ktime_t to = NSEC_PER_SEC / HZ;

			set_current_state(TASK_UNINTERRUPTIBLE);
			schedule_hrtimeout(&to, HRTIMER_MODE_REL_HARD);
			continue;
		}

		/*
		 * Ahh, all good. It wasn't running, and it wasn't
		 * runnable, which means that it will never become
		 * running in the future either. We're all done!
		 */
		break;
	}

	return ncsw;
}

/***
 * kick_process - kick a running thread to enter/exit the kernel
 * @p: the to-be-kicked thread
 *
 * Cause a process which is running on another CPU to enter
 * kernel-mode, without any delay. (to get signals handled.)
 *
 * NOTE: this function doesn't have to take the runqueue lock,
 * because all it wants to ensure is that the remote task enters
 * the kernel. If the IPI races and the task has been migrated
 * to another CPU then no harm is done and the purpose has been
 * achieved as well.
 */
void kick_process(struct task_struct *p)
{
	int cpu;

	preempt_disable();
	cpu = task_cpu(p);
	if ((cpu != smp_processor_id()) && task_curr(p))
		smp_send_reschedule(cpu);
	preempt_enable();
}
EXPORT_SYMBOL_GPL(kick_process);

/*
 * ->cpus_ptr is protected by both rq->lock and p->pi_lock
 *
 * A few notes on cpu_active vs cpu_online:
 *
 *  - cpu_active must be a subset of cpu_online
 *
 *  - on CPU-up we allow per-CPU kthreads on the online && !active CPU,
 *    see __set_cpus_allowed_ptr(). At this point the newly online
 *    CPU isn't yet part of the sched domains, and balancing will not
 *    see it.
 *
 *  - on CPU-down we clear cpu_active() to mask the sched domains and
 *    avoid the load balancer to place new tasks on the to be removed
 *    CPU. Existing tasks will remain running there and will be taken
 *    off.
 *
 * This means that fallback selection must not select !active CPUs.
 * And can assume that any active CPU must be online. Conversely
 * select_task_rq() below may allow selection of !active CPUs in order
 * to satisfy the above rules.
 */
static int select_fallback_rq(int cpu, struct task_struct *p)
{
	int nid = cpu_to_node(cpu);
	const struct cpumask *nodemask = NULL;
	enum { cpuset, possible, fail } state = cpuset;
	int dest_cpu;

	/*
	 * If the node that the CPU is on has been offlined, cpu_to_node()
	 * will return -1. There is no CPU on the node, and we should
	 * select the CPU on the other node.
	 */
	if (nid != -1) {
		nodemask = cpumask_of_node(nid);

		/* Look for allowed, online CPU in same node. */
		for_each_cpu(dest_cpu, nodemask) {
			if (is_cpu_allowed(p, dest_cpu))
				return dest_cpu;
		}
	}

	for (;;) {
		/* Any allowed, online CPU? */
		for_each_cpu(dest_cpu, p->cpus_ptr) {
			if (!is_cpu_allowed(p, dest_cpu))
				continue;

			goto out;
		}

		/* No more Mr. Nice Guy. */
		switch (state) {
		case cpuset:
			if (cpuset_cpus_allowed_fallback(p)) {
				state = possible;
				break;
			}
			fallthrough;
		case possible:
			/*
			 * XXX When called from select_task_rq() we only
			 * hold p->pi_lock and again violate locking order.
			 *
			 * More yuck to audit.
			 */
			do_set_cpus_allowed(p, task_cpu_possible_mask(p));
			state = fail;
			break;
		case fail:
			BUG();
			break;
		}
	}

out:
	if (state != cpuset) {
		/*
		 * Don't tell them about moving exiting tasks or
		 * kernel threads (both mm NULL), since they never
		 * leave kernel.
		 */
		if (p->mm && printk_ratelimit()) {
			printk_deferred("process %d (%s) no longer affine to cpu%d\n",
					task_pid_nr(p), p->comm, cpu);
		}
	}

	return dest_cpu;
}

/*
 * The caller (fork, wakeup) owns p->pi_lock, ->cpus_ptr is stable.
 */
static inline
int select_task_rq(struct task_struct *p, int cpu, int wake_flags)
{
	lockdep_assert_held(&p->pi_lock);

	if (p->nr_cpus_allowed > 1 && !is_migration_disabled(p))
		cpu = p->sched_class->select_task_rq(p, cpu, wake_flags);
	else
		cpu = cpumask_any(p->cpus_ptr);

	/*
	 * In order not to call set_task_cpu() on a blocking task we need
	 * to rely on ttwu() to place the task on a valid ->cpus_ptr
	 * CPU.
	 *
	 * Since this is common to all placement strategies, this lives here.
	 *
	 * [ this allows ->select_task() to simply return task_cpu(p) and
	 *   not worry about this generic constraint ]
	 */
	if (unlikely(!is_cpu_allowed(p, cpu)))
		cpu = select_fallback_rq(task_cpu(p), p);

	return cpu;
}

void sched_set_stop_task(int cpu, struct task_struct *stop)
{
	static struct lock_class_key stop_pi_lock;
	struct sched_param param = { .sched_priority = MAX_RT_PRIO - 1 };
	struct task_struct *old_stop = cpu_rq(cpu)->stop;

	if (stop) {
		/*
		 * Make it appear like a SCHED_FIFO task, its something
		 * userspace knows about and won't get confused about.
		 *
		 * Also, it will make PI more or less work without too
		 * much confusion -- but then, stop work should not
		 * rely on PI working anyway.
		 */
		sched_setscheduler_nocheck(stop, SCHED_FIFO, &param);

		stop->sched_class = &stop_sched_class;

		/*
		 * The PI code calls rt_mutex_setprio() with ->pi_lock held to
		 * adjust the effective priority of a task. As a result,
		 * rt_mutex_setprio() can trigger (RT) balancing operations,
		 * which can then trigger wakeups of the stop thread to push
		 * around the current task.
		 *
		 * The stop task itself will never be part of the PI-chain, it
		 * never blocks, therefore that ->pi_lock recursion is safe.
		 * Tell lockdep about this by placing the stop->pi_lock in its
		 * own class.
		 */
		lockdep_set_class(&stop->pi_lock, &stop_pi_lock);
	}

	cpu_rq(cpu)->stop = stop;

	if (old_stop) {
		/*
		 * Reset it back to a normal scheduling class so that
		 * it can die in pieces.
		 */
		old_stop->sched_class = &rt_sched_class;
	}
}

#else /* CONFIG_SMP */

static inline int __set_cpus_allowed_ptr(struct task_struct *p,
					 const struct cpumask *new_mask,
					 u32 flags)
{
	return set_cpus_allowed_ptr(p, new_mask);
}

static inline void migrate_disable_switch(struct rq *rq, struct task_struct *p) { }

static inline bool rq_has_pinned_tasks(struct rq *rq)
{
	return false;
}

#endif /* !CONFIG_SMP */

static void
ttwu_stat(struct task_struct *p, int cpu, int wake_flags)
{
	struct rq *rq;

	if (!schedstat_enabled())
		return;

	rq = this_rq();

#ifdef CONFIG_SMP
	if (cpu == rq->cpu) {
		__schedstat_inc(rq->ttwu_local);
		__schedstat_inc(p->stats.nr_wakeups_local);
	} else {
		struct sched_domain *sd;

		__schedstat_inc(p->stats.nr_wakeups_remote);
		rcu_read_lock();
		for_each_domain(rq->cpu, sd) {
			if (cpumask_test_cpu(cpu, sched_domain_span(sd))) {
				__schedstat_inc(sd->ttwu_wake_remote);
				break;
			}
		}
		rcu_read_unlock();
	}

	if (wake_flags & WF_MIGRATED)
		__schedstat_inc(p->stats.nr_wakeups_migrate);
#endif /* CONFIG_SMP */

	__schedstat_inc(rq->ttwu_count);
	__schedstat_inc(p->stats.nr_wakeups);

	if (wake_flags & WF_SYNC)
		__schedstat_inc(p->stats.nr_wakeups_sync);
}

/*
 * Mark the task runnable and perform wakeup-preemption.
 */
static void ttwu_do_wakeup(struct rq *rq, struct task_struct *p, int wake_flags,
			   struct rq_flags *rf)
{
	check_preempt_curr(rq, p, wake_flags);
	WRITE_ONCE(p->__state, TASK_RUNNING);
	trace_sched_wakeup(p);

#ifdef CONFIG_SMP
	if (p->sched_class->task_woken) {
		/*
		 * Our task @p is fully woken up and running; so it's safe to
		 * drop the rq->lock, hereafter rq is only used for statistics.
		 */
		rq_unpin_lock(rq, rf);
		p->sched_class->task_woken(rq, p);
		rq_repin_lock(rq, rf);
	}

	if (rq->idle_stamp) {
		u64 delta = rq_clock(rq) - rq->idle_stamp;
		u64 max = 2*rq->max_idle_balance_cost;

		update_avg(&rq->avg_idle, delta);

		if (rq->avg_idle > max)
			rq->avg_idle = max;

		rq->wake_stamp = jiffies;
		rq->wake_avg_idle = rq->avg_idle / 2;

		rq->idle_stamp = 0;
	}
#endif
}

static void
ttwu_do_activate(struct rq *rq, struct task_struct *p, int wake_flags,
		 struct rq_flags *rf)
{
	int en_flags = ENQUEUE_WAKEUP | ENQUEUE_NOCLOCK;

	lockdep_assert_rq_held(rq);

	if (p->sched_contributes_to_load)
		rq->nr_uninterruptible--;

#ifdef CONFIG_SMP
	if (wake_flags & WF_MIGRATED)
		en_flags |= ENQUEUE_MIGRATED;
	else
#endif
	if (p->in_iowait) {
		delayacct_blkio_end(p);
		atomic_dec(&task_rq(p)->nr_iowait);
	}

	activate_task(rq, p, en_flags);
	ttwu_do_wakeup(rq, p, wake_flags, rf);
}

/*
 * Consider @p being inside a wait loop:
 *
 *   for (;;) {
 *      set_current_state(TASK_UNINTERRUPTIBLE);
 *
 *      if (CONDITION)
 *         break;
 *
 *      schedule();
 *   }
 *   __set_current_state(TASK_RUNNING);
 *
 * between set_current_state() and schedule(). In this case @p is still
 * runnable, so all that needs doing is change p->state back to TASK_RUNNING in
 * an atomic manner.
 *
 * By taking task_rq(p)->lock we serialize against schedule(), if @p->on_rq
 * then schedule() must still happen and p->state can be changed to
 * TASK_RUNNING. Otherwise we lost the race, schedule() has happened, and we
 * need to do a full wakeup with enqueue.
 *
 * Returns: %true when the wakeup is done,
 *          %false otherwise.
 */
static int ttwu_runnable(struct task_struct *p, int wake_flags)
{
	struct rq_flags rf;
	struct rq *rq;
	int ret = 0;

	rq = __task_rq_lock(p, &rf);
	if (task_on_rq_queued(p)) {
		/* check_preempt_curr() may use rq clock */
		update_rq_clock(rq);
		ttwu_do_wakeup(rq, p, wake_flags, &rf);
		ret = 1;
	}
	__task_rq_unlock(rq, &rf);

	return ret;
}

#ifdef CONFIG_SMP
void sched_ttwu_pending(void *arg)
{
	struct llist_node *llist = arg;
	struct rq *rq = this_rq();
	struct task_struct *p, *t;
	struct rq_flags rf;

	if (!llist)
		return;

	/*
	 * rq::ttwu_pending racy indication of out-standing wakeups.
	 * Races such that false-negatives are possible, since they
	 * are shorter lived that false-positives would be.
	 */
	WRITE_ONCE(rq->ttwu_pending, 0);

	rq_lock_irqsave(rq, &rf);
	update_rq_clock(rq);

	llist_for_each_entry_safe(p, t, llist, wake_entry.llist) {
		if (WARN_ON_ONCE(p->on_cpu))
			smp_cond_load_acquire(&p->on_cpu, !VAL);

		if (WARN_ON_ONCE(task_cpu(p) != cpu_of(rq)))
			set_task_cpu(p, cpu_of(rq));

		ttwu_do_activate(rq, p, p->sched_remote_wakeup ? WF_MIGRATED : 0, &rf);
	}

	rq_unlock_irqrestore(rq, &rf);
}

void send_call_function_single_ipi(int cpu)
{
	struct rq *rq = cpu_rq(cpu);

	if (!set_nr_if_polling(rq->idle))
		arch_send_call_function_single_ipi(cpu);
	else
		trace_sched_wake_idle_without_ipi(cpu);
}

/*
 * Queue a task on the target CPUs wake_list and wake the CPU via IPI if
 * necessary. The wakee CPU on receipt of the IPI will queue the task
 * via sched_ttwu_wakeup() for activation so the wakee incurs the cost
 * of the wakeup instead of the waker.
 */
static void __ttwu_queue_wakelist(struct task_struct *p, int cpu, int wake_flags)
{
	struct rq *rq = cpu_rq(cpu);

	p->sched_remote_wakeup = !!(wake_flags & WF_MIGRATED);

	WRITE_ONCE(rq->ttwu_pending, 1);
	__smp_call_single_queue(cpu, &p->wake_entry.llist);
}

void wake_up_if_idle(int cpu)
{
	struct rq *rq = cpu_rq(cpu);
	struct rq_flags rf;

	rcu_read_lock();

	if (!is_idle_task(rcu_dereference(rq->curr)))
		goto out;

	rq_lock_irqsave(rq, &rf);
	if (is_idle_task(rq->curr))
		resched_curr(rq);
	/* Else CPU is not idle, do nothing here: */
	rq_unlock_irqrestore(rq, &rf);

out:
	rcu_read_unlock();
}

bool cpus_share_cache(int this_cpu, int that_cpu)
{
	if (this_cpu == that_cpu)
		return true;

	return per_cpu(sd_llc_id, this_cpu) == per_cpu(sd_llc_id, that_cpu);
}

static inline bool ttwu_queue_cond(int cpu, int wake_flags)
{
	/*
	 * Do not complicate things with the async wake_list while the CPU is
	 * in hotplug state.
	 */
	if (!cpu_active(cpu))
		return false;

	/*
	 * If the CPU does not share cache, then queue the task on the
	 * remote rqs wakelist to avoid accessing remote data.
	 */
	if (!cpus_share_cache(smp_processor_id(), cpu))
		return true;

	/*
	 * If the task is descheduling and the only running task on the
	 * CPU then use the wakelist to offload the task activation to
	 * the soon-to-be-idle CPU as the current CPU is likely busy.
	 * nr_running is checked to avoid unnecessary task stacking.
	 */
	if ((wake_flags & WF_ON_CPU) && cpu_rq(cpu)->nr_running <= 1)
		return true;

	return false;
}

static bool ttwu_queue_wakelist(struct task_struct *p, int cpu, int wake_flags)
{
	if (sched_feat(TTWU_QUEUE) && ttwu_queue_cond(cpu, wake_flags)) {
		if (WARN_ON_ONCE(cpu == smp_processor_id()))
			return false;

		sched_clock_cpu(cpu); /* Sync clocks across CPUs */
		__ttwu_queue_wakelist(p, cpu, wake_flags);
		return true;
	}

	return false;
}

#else /* !CONFIG_SMP */

static inline bool ttwu_queue_wakelist(struct task_struct *p, int cpu, int wake_flags)
{
	return false;
}

#endif /* CONFIG_SMP */

static void ttwu_queue(struct task_struct *p, int cpu, int wake_flags)
{
	struct rq *rq = cpu_rq(cpu);
	struct rq_flags rf;

	if (ttwu_queue_wakelist(p, cpu, wake_flags))
		return;

	rq_lock(rq, &rf);
	update_rq_clock(rq);
	ttwu_do_activate(rq, p, wake_flags, &rf);
	rq_unlock(rq, &rf);
}

/*
 * Invoked from try_to_wake_up() to check whether the task can be woken up.
 *
 * The caller holds p::pi_lock if p != current or has preemption
 * disabled when p == current.
 *
 * The rules of PREEMPT_RT saved_state:
 *
 *   The related locking code always holds p::pi_lock when updating
 *   p::saved_state, which means the code is fully serialized in both cases.
 *
 *   The lock wait and lock wakeups happen via TASK_RTLOCK_WAIT. No other
 *   bits set. This allows to distinguish all wakeup scenarios.
 */
static __always_inline
bool ttwu_state_match(struct task_struct *p, unsigned int state, int *success)
{
	if (IS_ENABLED(CONFIG_DEBUG_PREEMPT)) {
		WARN_ON_ONCE((state & TASK_RTLOCK_WAIT) &&
			     state != TASK_RTLOCK_WAIT);
	}

	if (READ_ONCE(p->__state) & state) {
		*success = 1;
		return true;
	}

#ifdef CONFIG_PREEMPT_RT
	/*
	 * Saved state preserves the task state across blocking on
	 * an RT lock.  If the state matches, set p::saved_state to
	 * TASK_RUNNING, but do not wake the task because it waits
	 * for a lock wakeup. Also indicate success because from
	 * the regular waker's point of view this has succeeded.
	 *
	 * After acquiring the lock the task will restore p::__state
	 * from p::saved_state which ensures that the regular
	 * wakeup is not lost. The restore will also set
	 * p::saved_state to TASK_RUNNING so any further tests will
	 * not result in false positives vs. @success
	 */
	if (p->saved_state & state) {
		p->saved_state = TASK_RUNNING;
		*success = 1;
	}
#endif
	return false;
}

/*
 * Notes on Program-Order guarantees on SMP systems.
 *
 *  MIGRATION
 *
 * The basic program-order guarantee on SMP systems is that when a task [t]
 * migrates, all its activity on its old CPU [c0] happens-before any subsequent
 * execution on its new CPU [c1].
 *
 * For migration (of runnable tasks) this is provided by the following means:
 *
 *  A) UNLOCK of the rq(c0)->lock scheduling out task t
 *  B) migration for t is required to synchronize *both* rq(c0)->lock and
 *     rq(c1)->lock (if not at the same time, then in that order).
 *  C) LOCK of the rq(c1)->lock scheduling in task
 *
 * Release/acquire chaining guarantees that B happens after A and C after B.
 * Note: the CPU doing B need not be c0 or c1
 *
 * Example:
 *
 *   CPU0            CPU1            CPU2
 *
 *   LOCK rq(0)->lock
 *   sched-out X
 *   sched-in Y
 *   UNLOCK rq(0)->lock
 *
 *                                   LOCK rq(0)->lock // orders against CPU0
 *                                   dequeue X
 *                                   UNLOCK rq(0)->lock
 *
 *                                   LOCK rq(1)->lock
 *                                   enqueue X
 *                                   UNLOCK rq(1)->lock
 *
 *                   LOCK rq(1)->lock // orders against CPU2
 *                   sched-out Z
 *                   sched-in X
 *                   UNLOCK rq(1)->lock
 *
 *
 *  BLOCKING -- aka. SLEEP + WAKEUP
 *
 * For blocking we (obviously) need to provide the same guarantee as for
 * migration. However the means are completely different as there is no lock
 * chain to provide order. Instead we do:
 *
 *   1) smp_store_release(X->on_cpu, 0)   -- finish_task()
 *   2) smp_cond_load_acquire(!X->on_cpu) -- try_to_wake_up()
 *
 * Example:
 *
 *   CPU0 (schedule)  CPU1 (try_to_wake_up) CPU2 (schedule)
 *
 *   LOCK rq(0)->lock LOCK X->pi_lock
 *   dequeue X
 *   sched-out X
 *   smp_store_release(X->on_cpu, 0);
 *
 *                    smp_cond_load_acquire(&X->on_cpu, !VAL);
 *                    X->state = WAKING
 *                    set_task_cpu(X,2)
 *
 *                    LOCK rq(2)->lock
 *                    enqueue X
 *                    X->state = RUNNING
 *                    UNLOCK rq(2)->lock
 *
 *                                          LOCK rq(2)->lock // orders against CPU1
 *                                          sched-out Z
 *                                          sched-in X
 *                                          UNLOCK rq(2)->lock
 *
 *                    UNLOCK X->pi_lock
 *   UNLOCK rq(0)->lock
 *
 *
 * However, for wakeups there is a second guarantee we must provide, namely we
 * must ensure that CONDITION=1 done by the caller can not be reordered with
 * accesses to the task state; see try_to_wake_up() and set_current_state().
 */

/**
 * try_to_wake_up - wake up a thread
 * @p: the thread to be awakened
 * @state: the mask of task states that can be woken
 * @wake_flags: wake modifier flags (WF_*)
 *
 * Conceptually does:
 *
 *   If (@state & @p->state) @p->state = TASK_RUNNING.
 *
 * If the task was not queued/runnable, also place it back on a runqueue.
 *
 * This function is atomic against schedule() which would dequeue the task.
 *
 * It issues a full memory barrier before accessing @p->state, see the comment
 * with set_current_state().
 *
 * Uses p->pi_lock to serialize against concurrent wake-ups.
 *
 * Relies on p->pi_lock stabilizing:
 *  - p->sched_class
 *  - p->cpus_ptr
 *  - p->sched_task_group
 * in order to do migration, see its use of select_task_rq()/set_task_cpu().
 *
 * Tries really hard to only take one task_rq(p)->lock for performance.
 * Takes rq->lock in:
 *  - ttwu_runnable()    -- old rq, unavoidable, see comment there;
 *  - ttwu_queue()       -- new rq, for enqueue of the task;
 *  - psi_ttwu_dequeue() -- much sadness :-( accounting will kill us.
 *
 * As a consequence we race really badly with just about everything. See the
 * many memory barriers and their comments for details.
 *
 * Return: %true if @p->state changes (an actual wakeup was done),
 *	   %false otherwise.
 */
static int
try_to_wake_up(struct task_struct *p, unsigned int state, int wake_flags)
{
	unsigned long flags;
	int cpu, success = 0;

	preempt_disable();
	if (p == current) {
		/*
		 * We're waking current, this means 'p->on_rq' and 'task_cpu(p)
		 * == smp_processor_id()'. Together this means we can special
		 * case the whole 'p->on_rq && ttwu_runnable()' case below
		 * without taking any locks.
		 *
		 * In particular:
		 *  - we rely on Program-Order guarantees for all the ordering,
		 *  - we're serialized against set_special_state() by virtue of
		 *    it disabling IRQs (this allows not taking ->pi_lock).
		 */
		if (!ttwu_state_match(p, state, &success))
			goto out;

		trace_sched_waking(p);
		WRITE_ONCE(p->__state, TASK_RUNNING);
		trace_sched_wakeup(p);
		goto out;
	}

	/*
	 * If we are going to wake up a thread waiting for CONDITION we
	 * need to ensure that CONDITION=1 done by the caller can not be
	 * reordered with p->state check below. This pairs with smp_store_mb()
	 * in set_current_state() that the waiting thread does.
	 */
	raw_spin_lock_irqsave(&p->pi_lock, flags);
	smp_mb__after_spinlock();
	if (!ttwu_state_match(p, state, &success))
		goto unlock;

	trace_sched_waking(p);

	/*
	 * Ensure we load p->on_rq _after_ p->state, otherwise it would
	 * be possible to, falsely, observe p->on_rq == 0 and get stuck
	 * in smp_cond_load_acquire() below.
	 *
	 * sched_ttwu_pending()			try_to_wake_up()
	 *   STORE p->on_rq = 1			  LOAD p->state
	 *   UNLOCK rq->lock
	 *
	 * __schedule() (switch to task 'p')
	 *   LOCK rq->lock			  smp_rmb();
	 *   smp_mb__after_spinlock();
	 *   UNLOCK rq->lock
	 *
	 * [task p]
	 *   STORE p->state = UNINTERRUPTIBLE	  LOAD p->on_rq
	 *
	 * Pairs with the LOCK+smp_mb__after_spinlock() on rq->lock in
	 * __schedule().  See the comment for smp_mb__after_spinlock().
	 *
	 * A similar smb_rmb() lives in try_invoke_on_locked_down_task().
	 */
	smp_rmb();
	if (READ_ONCE(p->on_rq) && ttwu_runnable(p, wake_flags))
		goto unlock;

#ifdef CONFIG_SMP
	/*
	 * Ensure we load p->on_cpu _after_ p->on_rq, otherwise it would be
	 * possible to, falsely, observe p->on_cpu == 0.
	 *
	 * One must be running (->on_cpu == 1) in order to remove oneself
	 * from the runqueue.
	 *
	 * __schedule() (switch to task 'p')	try_to_wake_up()
	 *   STORE p->on_cpu = 1		  LOAD p->on_rq
	 *   UNLOCK rq->lock
	 *
	 * __schedule() (put 'p' to sleep)
	 *   LOCK rq->lock			  smp_rmb();
	 *   smp_mb__after_spinlock();
	 *   STORE p->on_rq = 0			  LOAD p->on_cpu
	 *
	 * Pairs with the LOCK+smp_mb__after_spinlock() on rq->lock in
	 * __schedule().  See the comment for smp_mb__after_spinlock().
	 *
	 * Form a control-dep-acquire with p->on_rq == 0 above, to ensure
	 * schedule()'s deactivate_task() has 'happened' and p will no longer
	 * care about it's own p->state. See the comment in __schedule().
	 */
	smp_acquire__after_ctrl_dep();

	/*
	 * We're doing the wakeup (@success == 1), they did a dequeue (p->on_rq
	 * == 0), which means we need to do an enqueue, change p->state to
	 * TASK_WAKING such that we can unlock p->pi_lock before doing the
	 * enqueue, such as ttwu_queue_wakelist().
	 */
	WRITE_ONCE(p->__state, TASK_WAKING);

	/*
	 * If the owning (remote) CPU is still in the middle of schedule() with
	 * this task as prev, considering queueing p on the remote CPUs wake_list
	 * which potentially sends an IPI instead of spinning on p->on_cpu to
	 * let the waker make forward progress. This is safe because IRQs are
	 * disabled and the IPI will deliver after on_cpu is cleared.
	 *
	 * Ensure we load task_cpu(p) after p->on_cpu:
	 *
	 * set_task_cpu(p, cpu);
	 *   STORE p->cpu = @cpu
	 * __schedule() (switch to task 'p')
	 *   LOCK rq->lock
	 *   smp_mb__after_spin_lock()		smp_cond_load_acquire(&p->on_cpu)
	 *   STORE p->on_cpu = 1		LOAD p->cpu
	 *
	 * to ensure we observe the correct CPU on which the task is currently
	 * scheduling.
	 */
	if (smp_load_acquire(&p->on_cpu) &&
	    ttwu_queue_wakelist(p, task_cpu(p), wake_flags | WF_ON_CPU))
		goto unlock;

	/*
	 * If the owning (remote) CPU is still in the middle of schedule() with
	 * this task as prev, wait until it's done referencing the task.
	 *
	 * Pairs with the smp_store_release() in finish_task().
	 *
	 * This ensures that tasks getting woken will be fully ordered against
	 * their previous state and preserve Program Order.
	 */
	smp_cond_load_acquire(&p->on_cpu, !VAL);

	cpu = select_task_rq(p, p->wake_cpu, wake_flags | WF_TTWU);
	if (task_cpu(p) != cpu) {
		if (p->in_iowait) {
			delayacct_blkio_end(p);
			atomic_dec(&task_rq(p)->nr_iowait);
		}

		wake_flags |= WF_MIGRATED;
		psi_ttwu_dequeue(p);
		set_task_cpu(p, cpu);
	}
#else
	cpu = task_cpu(p);
#endif /* CONFIG_SMP */

	ttwu_queue(p, cpu, wake_flags);
unlock:
	raw_spin_unlock_irqrestore(&p->pi_lock, flags);
out:
	if (success)
		ttwu_stat(p, task_cpu(p), wake_flags);
	preempt_enable();

	return success;
}

/**
 * task_call_func - Invoke a function on task in fixed state
 * @p: Process for which the function is to be invoked, can be @current.
 * @func: Function to invoke.
 * @arg: Argument to function.
 *
 * Fix the task in it's current state by avoiding wakeups and or rq operations
 * and call @func(@arg) on it.  This function can use ->on_rq and task_curr()
 * to work out what the state is, if required.  Given that @func can be invoked
 * with a runqueue lock held, it had better be quite lightweight.
 *
 * Returns:
 *   Whatever @func returns
 */
int task_call_func(struct task_struct *p, task_call_f func, void *arg)
{
	struct rq *rq = NULL;
	unsigned int state;
	struct rq_flags rf;
	int ret;

	raw_spin_lock_irqsave(&p->pi_lock, rf.flags);

	state = READ_ONCE(p->__state);

	/*
	 * Ensure we load p->on_rq after p->__state, otherwise it would be
	 * possible to, falsely, observe p->on_rq == 0.
	 *
	 * See try_to_wake_up() for a longer comment.
	 */
	smp_rmb();

	/*
	 * Since pi->lock blocks try_to_wake_up(), we don't need rq->lock when
	 * the task is blocked. Make sure to check @state since ttwu() can drop
	 * locks at the end, see ttwu_queue_wakelist().
	 */
	if (state == TASK_RUNNING || state == TASK_WAKING || p->on_rq)
		rq = __task_rq_lock(p, &rf);

	/*
	 * At this point the task is pinned; either:
	 *  - blocked and we're holding off wakeups	 (pi->lock)
	 *  - woken, and we're holding off enqueue	 (rq->lock)
	 *  - queued, and we're holding off schedule	 (rq->lock)
	 *  - running, and we're holding off de-schedule (rq->lock)
	 *
	 * The called function (@func) can use: task_curr(), p->on_rq and
	 * p->__state to differentiate between these states.
	 */
	ret = func(p, arg);

	if (rq)
		rq_unlock(rq, &rf);
<<<<<<< HEAD
	} else {
		switch (READ_ONCE(p->__state)) {
		case TASK_RUNNING:
		case TASK_WAKING:
			break;
		default:
			smp_rmb(); // See smp_rmb() comment in try_to_wake_up().
			if (!p->on_rq)
				ret = func(p, arg);
		}
	}
=======

>>>>>>> df0cc57e
	raw_spin_unlock_irqrestore(&p->pi_lock, rf.flags);
	return ret;
}

/**
 * wake_up_process - Wake up a specific process
 * @p: The process to be woken up.
 *
 * Attempt to wake up the nominated process and move it to the set of runnable
 * processes.
 *
 * Return: 1 if the process was woken up, 0 if it was already running.
 *
 * This function executes a full memory barrier before accessing the task state.
 */
int wake_up_process(struct task_struct *p)
{
	return try_to_wake_up(p, TASK_NORMAL, 0);
}
EXPORT_SYMBOL(wake_up_process);

int wake_up_state(struct task_struct *p, unsigned int state)
{
	return try_to_wake_up(p, state, 0);
}

/*
 * Perform scheduler related setup for a newly forked process p.
 * p is forked by current.
 *
 * __sched_fork() is basic setup used by init_idle() too:
 */
static void __sched_fork(unsigned long clone_flags, struct task_struct *p)
{
	p->on_rq			= 0;

	p->se.on_rq			= 0;
	p->se.exec_start		= 0;
	p->se.sum_exec_runtime		= 0;
	p->se.prev_sum_exec_runtime	= 0;
	p->se.nr_migrations		= 0;
	p->se.vruntime			= 0;
	INIT_LIST_HEAD(&p->se.group_node);

#ifdef CONFIG_FAIR_GROUP_SCHED
	p->se.cfs_rq			= NULL;
#endif

#ifdef CONFIG_SCHEDSTATS
	/* Even if schedstat is disabled, there should not be garbage */
	memset(&p->stats, 0, sizeof(p->stats));
#endif

	RB_CLEAR_NODE(&p->dl.rb_node);
	init_dl_task_timer(&p->dl);
	init_dl_inactive_task_timer(&p->dl);
	__dl_clear_params(p);

	INIT_LIST_HEAD(&p->rt.run_list);
	p->rt.timeout		= 0;
	p->rt.time_slice	= sched_rr_timeslice;
	p->rt.on_rq		= 0;
	p->rt.on_list		= 0;

#ifdef CONFIG_PREEMPT_NOTIFIERS
	INIT_HLIST_HEAD(&p->preempt_notifiers);
#endif

#ifdef CONFIG_COMPACTION
	p->capture_control = NULL;
#endif
	init_numa_balancing(clone_flags, p);
#ifdef CONFIG_SMP
	p->wake_entry.u_flags = CSD_TYPE_TTWU;
	p->migration_pending = NULL;
#endif
}

DEFINE_STATIC_KEY_FALSE(sched_numa_balancing);

#ifdef CONFIG_NUMA_BALANCING

void set_numabalancing_state(bool enabled)
{
	if (enabled)
		static_branch_enable(&sched_numa_balancing);
	else
		static_branch_disable(&sched_numa_balancing);
}

#ifdef CONFIG_PROC_SYSCTL
int sysctl_numa_balancing(struct ctl_table *table, int write,
			  void *buffer, size_t *lenp, loff_t *ppos)
{
	struct ctl_table t;
	int err;
	int state = static_branch_likely(&sched_numa_balancing);

	if (write && !capable(CAP_SYS_ADMIN))
		return -EPERM;

	t = *table;
	t.data = &state;
	err = proc_dointvec_minmax(&t, write, buffer, lenp, ppos);
	if (err < 0)
		return err;
	if (write)
		set_numabalancing_state(state);
	return err;
}
#endif
#endif

#ifdef CONFIG_SCHEDSTATS

DEFINE_STATIC_KEY_FALSE(sched_schedstats);

static void set_schedstats(bool enabled)
{
	if (enabled)
		static_branch_enable(&sched_schedstats);
	else
		static_branch_disable(&sched_schedstats);
}

void force_schedstat_enabled(void)
{
	if (!schedstat_enabled()) {
		pr_info("kernel profiling enabled schedstats, disable via kernel.sched_schedstats.\n");
		static_branch_enable(&sched_schedstats);
	}
}

static int __init setup_schedstats(char *str)
{
	int ret = 0;
	if (!str)
		goto out;

	if (!strcmp(str, "enable")) {
		set_schedstats(true);
		ret = 1;
	} else if (!strcmp(str, "disable")) {
		set_schedstats(false);
		ret = 1;
	}
out:
	if (!ret)
		pr_warn("Unable to parse schedstats=\n");

	return ret;
}
__setup("schedstats=", setup_schedstats);

#ifdef CONFIG_PROC_SYSCTL
int sysctl_schedstats(struct ctl_table *table, int write, void *buffer,
		size_t *lenp, loff_t *ppos)
{
	struct ctl_table t;
	int err;
	int state = static_branch_likely(&sched_schedstats);

	if (write && !capable(CAP_SYS_ADMIN))
		return -EPERM;

	t = *table;
	t.data = &state;
	err = proc_dointvec_minmax(&t, write, buffer, lenp, ppos);
	if (err < 0)
		return err;
	if (write)
		set_schedstats(state);
	return err;
}
#endif /* CONFIG_PROC_SYSCTL */
#endif /* CONFIG_SCHEDSTATS */

/*
 * fork()/clone()-time setup:
 */
int sched_fork(unsigned long clone_flags, struct task_struct *p)
{
	__sched_fork(clone_flags, p);
	/*
	 * We mark the process as NEW here. This guarantees that
	 * nobody will actually run it, and a signal or other external
	 * event cannot wake it up and insert it on the runqueue either.
	 */
	p->__state = TASK_NEW;

	/*
	 * Make sure we do not leak PI boosting priority to the child.
	 */
	p->prio = current->normal_prio;

	uclamp_fork(p);

	/*
	 * Revert to default priority/policy on fork if requested.
	 */
	if (unlikely(p->sched_reset_on_fork)) {
		if (task_has_dl_policy(p) || task_has_rt_policy(p)) {
			p->policy = SCHED_NORMAL;
			p->static_prio = NICE_TO_PRIO(0);
			p->rt_priority = 0;
		} else if (PRIO_TO_NICE(p->static_prio) < 0)
			p->static_prio = NICE_TO_PRIO(0);

		p->prio = p->normal_prio = p->static_prio;
		set_load_weight(p, false);

		/*
		 * We don't need the reset flag anymore after the fork. It has
		 * fulfilled its duty:
		 */
		p->sched_reset_on_fork = 0;
	}

	if (dl_prio(p->prio))
		return -EAGAIN;
	else if (rt_prio(p->prio))
		p->sched_class = &rt_sched_class;
	else
		p->sched_class = &fair_sched_class;

	init_entity_runnable_average(&p->se);

#ifdef CONFIG_SCHED_INFO
	if (likely(sched_info_on()))
		memset(&p->sched_info, 0, sizeof(p->sched_info));
#endif
#if defined(CONFIG_SMP)
	p->on_cpu = 0;
#endif
	init_task_preempt_count(p);
#ifdef CONFIG_SMP
	plist_node_init(&p->pushable_tasks, MAX_PRIO);
	RB_CLEAR_NODE(&p->pushable_dl_tasks);
#endif
	return 0;
}

void sched_post_fork(struct task_struct *p, struct kernel_clone_args *kargs)
{
	unsigned long flags;
#ifdef CONFIG_CGROUP_SCHED
	struct task_group *tg;
#endif

	raw_spin_lock_irqsave(&p->pi_lock, flags);
#ifdef CONFIG_CGROUP_SCHED
	tg = container_of(kargs->cset->subsys[cpu_cgrp_id],
			  struct task_group, css);
	p->sched_task_group = autogroup_task_group(p, tg);
#endif
	rseq_migrate(p);
	/*
	 * We're setting the CPU for the first time, we don't migrate,
	 * so use __set_task_cpu().
	 */
	__set_task_cpu(p, smp_processor_id());
	if (p->sched_class->task_fork)
		p->sched_class->task_fork(p);
	raw_spin_unlock_irqrestore(&p->pi_lock, flags);

	uclamp_post_fork(p);
}

unsigned long to_ratio(u64 period, u64 runtime)
{
	if (runtime == RUNTIME_INF)
		return BW_UNIT;

	/*
	 * Doing this here saves a lot of checks in all
	 * the calling paths, and returning zero seems
	 * safe for them anyway.
	 */
	if (period == 0)
		return 0;

	return div64_u64(runtime << BW_SHIFT, period);
}

/*
 * wake_up_new_task - wake up a newly created task for the first time.
 *
 * This function will do some initial scheduler statistics housekeeping
 * that must be done for every newly created context, then puts the task
 * on the runqueue and wakes it.
 */
void wake_up_new_task(struct task_struct *p)
{
	struct rq_flags rf;
	struct rq *rq;

	raw_spin_lock_irqsave(&p->pi_lock, rf.flags);
	WRITE_ONCE(p->__state, TASK_RUNNING);
#ifdef CONFIG_SMP
	/*
	 * Fork balancing, do it here and not earlier because:
	 *  - cpus_ptr can change in the fork path
	 *  - any previously selected CPU might disappear through hotplug
	 *
	 * Use __set_task_cpu() to avoid calling sched_class::migrate_task_rq,
	 * as we're not fully set-up yet.
	 */
	p->recent_used_cpu = task_cpu(p);
	rseq_migrate(p);
	__set_task_cpu(p, select_task_rq(p, task_cpu(p), WF_FORK));
#endif
	rq = __task_rq_lock(p, &rf);
	update_rq_clock(rq);
	post_init_entity_util_avg(p);

	activate_task(rq, p, ENQUEUE_NOCLOCK);
	trace_sched_wakeup_new(p);
	check_preempt_curr(rq, p, WF_FORK);
#ifdef CONFIG_SMP
	if (p->sched_class->task_woken) {
		/*
		 * Nothing relies on rq->lock after this, so it's fine to
		 * drop it.
		 */
		rq_unpin_lock(rq, &rf);
		p->sched_class->task_woken(rq, p);
		rq_repin_lock(rq, &rf);
	}
#endif
	task_rq_unlock(rq, p, &rf);
}

#ifdef CONFIG_PREEMPT_NOTIFIERS

static DEFINE_STATIC_KEY_FALSE(preempt_notifier_key);

void preempt_notifier_inc(void)
{
	static_branch_inc(&preempt_notifier_key);
}
EXPORT_SYMBOL_GPL(preempt_notifier_inc);

void preempt_notifier_dec(void)
{
	static_branch_dec(&preempt_notifier_key);
}
EXPORT_SYMBOL_GPL(preempt_notifier_dec);

/**
 * preempt_notifier_register - tell me when current is being preempted & rescheduled
 * @notifier: notifier struct to register
 */
void preempt_notifier_register(struct preempt_notifier *notifier)
{
	if (!static_branch_unlikely(&preempt_notifier_key))
		WARN(1, "registering preempt_notifier while notifiers disabled\n");

	hlist_add_head(&notifier->link, &current->preempt_notifiers);
}
EXPORT_SYMBOL_GPL(preempt_notifier_register);

/**
 * preempt_notifier_unregister - no longer interested in preemption notifications
 * @notifier: notifier struct to unregister
 *
 * This is *not* safe to call from within a preemption notifier.
 */
void preempt_notifier_unregister(struct preempt_notifier *notifier)
{
	hlist_del(&notifier->link);
}
EXPORT_SYMBOL_GPL(preempt_notifier_unregister);

static void __fire_sched_in_preempt_notifiers(struct task_struct *curr)
{
	struct preempt_notifier *notifier;

	hlist_for_each_entry(notifier, &curr->preempt_notifiers, link)
		notifier->ops->sched_in(notifier, raw_smp_processor_id());
}

static __always_inline void fire_sched_in_preempt_notifiers(struct task_struct *curr)
{
	if (static_branch_unlikely(&preempt_notifier_key))
		__fire_sched_in_preempt_notifiers(curr);
}

static void
__fire_sched_out_preempt_notifiers(struct task_struct *curr,
				   struct task_struct *next)
{
	struct preempt_notifier *notifier;

	hlist_for_each_entry(notifier, &curr->preempt_notifiers, link)
		notifier->ops->sched_out(notifier, next);
}

static __always_inline void
fire_sched_out_preempt_notifiers(struct task_struct *curr,
				 struct task_struct *next)
{
	if (static_branch_unlikely(&preempt_notifier_key))
		__fire_sched_out_preempt_notifiers(curr, next);
}

#else /* !CONFIG_PREEMPT_NOTIFIERS */

static inline void fire_sched_in_preempt_notifiers(struct task_struct *curr)
{
}

static inline void
fire_sched_out_preempt_notifiers(struct task_struct *curr,
				 struct task_struct *next)
{
}

#endif /* CONFIG_PREEMPT_NOTIFIERS */

static inline void prepare_task(struct task_struct *next)
{
#ifdef CONFIG_SMP
	/*
	 * Claim the task as running, we do this before switching to it
	 * such that any running task will have this set.
	 *
	 * See the ttwu() WF_ON_CPU case and its ordering comment.
	 */
	WRITE_ONCE(next->on_cpu, 1);
#endif
}

static inline void finish_task(struct task_struct *prev)
{
#ifdef CONFIG_SMP
	/*
	 * This must be the very last reference to @prev from this CPU. After
	 * p->on_cpu is cleared, the task can be moved to a different CPU. We
	 * must ensure this doesn't happen until the switch is completely
	 * finished.
	 *
	 * In particular, the load of prev->state in finish_task_switch() must
	 * happen before this.
	 *
	 * Pairs with the smp_cond_load_acquire() in try_to_wake_up().
	 */
	smp_store_release(&prev->on_cpu, 0);
#endif
}

#ifdef CONFIG_SMP

static void do_balance_callbacks(struct rq *rq, struct callback_head *head)
{
	void (*func)(struct rq *rq);
	struct callback_head *next;

	lockdep_assert_rq_held(rq);

	while (head) {
		func = (void (*)(struct rq *))head->func;
		next = head->next;
		head->next = NULL;
		head = next;

		func(rq);
	}
}

static void balance_push(struct rq *rq);

struct callback_head balance_push_callback = {
	.next = NULL,
	.func = (void (*)(struct callback_head *))balance_push,
};

static inline struct callback_head *splice_balance_callbacks(struct rq *rq)
{
	struct callback_head *head = rq->balance_callback;

	lockdep_assert_rq_held(rq);
	if (head)
		rq->balance_callback = NULL;

	return head;
}

static void __balance_callbacks(struct rq *rq)
{
	do_balance_callbacks(rq, splice_balance_callbacks(rq));
}

static inline void balance_callbacks(struct rq *rq, struct callback_head *head)
{
	unsigned long flags;

	if (unlikely(head)) {
		raw_spin_rq_lock_irqsave(rq, flags);
		do_balance_callbacks(rq, head);
		raw_spin_rq_unlock_irqrestore(rq, flags);
	}
}

#else

static inline void __balance_callbacks(struct rq *rq)
{
}

static inline struct callback_head *splice_balance_callbacks(struct rq *rq)
{
	return NULL;
}

static inline void balance_callbacks(struct rq *rq, struct callback_head *head)
{
}

#endif

static inline void
prepare_lock_switch(struct rq *rq, struct task_struct *next, struct rq_flags *rf)
{
	/*
	 * Since the runqueue lock will be released by the next
	 * task (which is an invalid locking op but in the case
	 * of the scheduler it's an obvious special-case), so we
	 * do an early lockdep release here:
	 */
	rq_unpin_lock(rq, rf);
	spin_release(&__rq_lockp(rq)->dep_map, _THIS_IP_);
#ifdef CONFIG_DEBUG_SPINLOCK
	/* this is a valid case when another task releases the spinlock */
	rq_lockp(rq)->owner = next;
#endif
}

static inline void finish_lock_switch(struct rq *rq)
{
	/*
	 * If we are tracking spinlock dependencies then we have to
	 * fix up the runqueue lock - which gets 'carried over' from
	 * prev into current:
	 */
	spin_acquire(&__rq_lockp(rq)->dep_map, 0, 0, _THIS_IP_);
	__balance_callbacks(rq);
	raw_spin_rq_unlock_irq(rq);
}

/*
 * NOP if the arch has not defined these:
 */

#ifndef prepare_arch_switch
# define prepare_arch_switch(next)	do { } while (0)
#endif

#ifndef finish_arch_post_lock_switch
# define finish_arch_post_lock_switch()	do { } while (0)
#endif

static inline void kmap_local_sched_out(void)
{
#ifdef CONFIG_KMAP_LOCAL
	if (unlikely(current->kmap_ctrl.idx))
		__kmap_local_sched_out();
#endif
}

static inline void kmap_local_sched_in(void)
{
#ifdef CONFIG_KMAP_LOCAL
	if (unlikely(current->kmap_ctrl.idx))
		__kmap_local_sched_in();
#endif
}

/**
 * prepare_task_switch - prepare to switch tasks
 * @rq: the runqueue preparing to switch
 * @prev: the current task that is being switched out
 * @next: the task we are going to switch to.
 *
 * This is called with the rq lock held and interrupts off. It must
 * be paired with a subsequent finish_task_switch after the context
 * switch.
 *
 * prepare_task_switch sets up locking and calls architecture specific
 * hooks.
 */
static inline void
prepare_task_switch(struct rq *rq, struct task_struct *prev,
		    struct task_struct *next)
{
	kcov_prepare_switch(prev);
	sched_info_switch(rq, prev, next);
	perf_event_task_sched_out(prev, next);
	rseq_preempt(prev);
	fire_sched_out_preempt_notifiers(prev, next);
	kmap_local_sched_out();
	prepare_task(next);
	prepare_arch_switch(next);
}

/**
 * finish_task_switch - clean up after a task-switch
 * @prev: the thread we just switched away from.
 *
 * finish_task_switch must be called after the context switch, paired
 * with a prepare_task_switch call before the context switch.
 * finish_task_switch will reconcile locking set up by prepare_task_switch,
 * and do any other architecture-specific cleanup actions.
 *
 * Note that we may have delayed dropping an mm in context_switch(). If
 * so, we finish that here outside of the runqueue lock. (Doing it
 * with the lock held can cause deadlocks; see schedule() for
 * details.)
 *
 * The context switch have flipped the stack from under us and restored the
 * local variables which were saved when this task called schedule() in the
 * past. prev == current is still correct but we need to recalculate this_rq
 * because prev may have moved to another CPU.
 */
static struct rq *finish_task_switch(struct task_struct *prev)
	__releases(rq->lock)
{
	struct rq *rq = this_rq();
	struct mm_struct *mm = rq->prev_mm;
	long prev_state;

	/*
	 * The previous task will have left us with a preempt_count of 2
	 * because it left us after:
	 *
	 *	schedule()
	 *	  preempt_disable();			// 1
	 *	  __schedule()
	 *	    raw_spin_lock_irq(&rq->lock)	// 2
	 *
	 * Also, see FORK_PREEMPT_COUNT.
	 */
	if (WARN_ONCE(preempt_count() != 2*PREEMPT_DISABLE_OFFSET,
		      "corrupted preempt_count: %s/%d/0x%x\n",
		      current->comm, current->pid, preempt_count()))
		preempt_count_set(FORK_PREEMPT_COUNT);

	rq->prev_mm = NULL;

	/*
	 * A task struct has one reference for the use as "current".
	 * If a task dies, then it sets TASK_DEAD in tsk->state and calls
	 * schedule one last time. The schedule call will never return, and
	 * the scheduled task must drop that reference.
	 *
	 * We must observe prev->state before clearing prev->on_cpu (in
	 * finish_task), otherwise a concurrent wakeup can get prev
	 * running on another CPU and we could rave with its RUNNING -> DEAD
	 * transition, resulting in a double drop.
	 */
	prev_state = READ_ONCE(prev->__state);
	vtime_task_switch(prev);
	perf_event_task_sched_in(prev, current);
	finish_task(prev);
	tick_nohz_task_switch();
	finish_lock_switch(rq);
	finish_arch_post_lock_switch();
	kcov_finish_switch(current);
	/*
	 * kmap_local_sched_out() is invoked with rq::lock held and
	 * interrupts disabled. There is no requirement for that, but the
	 * sched out code does not have an interrupt enabled section.
	 * Restoring the maps on sched in does not require interrupts being
	 * disabled either.
	 */
	kmap_local_sched_in();

	fire_sched_in_preempt_notifiers(current);
	/*
	 * When switching through a kernel thread, the loop in
	 * membarrier_{private,global}_expedited() may have observed that
	 * kernel thread and not issued an IPI. It is therefore possible to
	 * schedule between user->kernel->user threads without passing though
	 * switch_mm(). Membarrier requires a barrier after storing to
	 * rq->curr, before returning to userspace, so provide them here:
	 *
	 * - a full memory barrier for {PRIVATE,GLOBAL}_EXPEDITED, implicitly
	 *   provided by mmdrop(),
	 * - a sync_core for SYNC_CORE.
	 */
	if (mm) {
		membarrier_mm_sync_core_before_usermode(mm);
		mmdrop_sched(mm);
	}
	if (unlikely(prev_state == TASK_DEAD)) {
		if (prev->sched_class->task_dead)
			prev->sched_class->task_dead(prev);

		/* Task is done with its stack. */
		put_task_stack(prev);

		put_task_struct_rcu_user(prev);
	}

	return rq;
}

/**
 * schedule_tail - first thing a freshly forked thread must call.
 * @prev: the thread we just switched away from.
 */
asmlinkage __visible void schedule_tail(struct task_struct *prev)
	__releases(rq->lock)
{
	/*
	 * New tasks start with FORK_PREEMPT_COUNT, see there and
	 * finish_task_switch() for details.
	 *
	 * finish_task_switch() will drop rq->lock() and lower preempt_count
	 * and the preempt_enable() will end up enabling preemption (on
	 * PREEMPT_COUNT kernels).
	 */

	finish_task_switch(prev);
	preempt_enable();

	if (current->set_child_tid)
		put_user(task_pid_vnr(current), current->set_child_tid);

	calculate_sigpending();
}

/*
 * context_switch - switch to the new MM and the new thread's register state.
 */
static __always_inline struct rq *
context_switch(struct rq *rq, struct task_struct *prev,
	       struct task_struct *next, struct rq_flags *rf)
{
	prepare_task_switch(rq, prev, next);

	/*
	 * For paravirt, this is coupled with an exit in switch_to to
	 * combine the page table reload and the switch backend into
	 * one hypercall.
	 */
	arch_start_context_switch(prev);

	/*
	 * kernel -> kernel   lazy + transfer active
	 *   user -> kernel   lazy + mmgrab() active
	 *
	 * kernel ->   user   switch + mmdrop() active
	 *   user ->   user   switch
	 */
	if (!next->mm) {                                // to kernel
		enter_lazy_tlb(prev->active_mm, next);

		next->active_mm = prev->active_mm;
		if (prev->mm)                           // from user
			mmgrab(prev->active_mm);
		else
			prev->active_mm = NULL;
	} else {                                        // to user
		membarrier_switch_mm(rq, prev->active_mm, next->mm);
		/*
		 * sys_membarrier() requires an smp_mb() between setting
		 * rq->curr / membarrier_switch_mm() and returning to userspace.
		 *
		 * The below provides this either through switch_mm(), or in
		 * case 'prev->active_mm == next->mm' through
		 * finish_task_switch()'s mmdrop().
		 */
		switch_mm_irqs_off(prev->active_mm, next->mm, next);

		if (!prev->mm) {                        // from kernel
			/* will mmdrop() in finish_task_switch(). */
			rq->prev_mm = prev->active_mm;
			prev->active_mm = NULL;
		}
	}

	rq->clock_update_flags &= ~(RQCF_ACT_SKIP|RQCF_REQ_SKIP);

	prepare_lock_switch(rq, next, rf);

	/* Here we just switch the register state and the stack. */
	switch_to(prev, next, prev);
	barrier();

	return finish_task_switch(prev);
}

/*
 * nr_running and nr_context_switches:
 *
 * externally visible scheduler statistics: current number of runnable
 * threads, total number of context switches performed since bootup.
 */
unsigned int nr_running(void)
{
	unsigned int i, sum = 0;

	for_each_online_cpu(i)
		sum += cpu_rq(i)->nr_running;

	return sum;
}

/*
 * Check if only the current task is running on the CPU.
 *
 * Caution: this function does not check that the caller has disabled
 * preemption, thus the result might have a time-of-check-to-time-of-use
 * race.  The caller is responsible to use it correctly, for example:
 *
 * - from a non-preemptible section (of course)
 *
 * - from a thread that is bound to a single CPU
 *
 * - in a loop with very short iterations (e.g. a polling loop)
 */
bool single_task_running(void)
{
	return raw_rq()->nr_running == 1;
}
EXPORT_SYMBOL(single_task_running);

unsigned long long nr_context_switches(void)
{
	int i;
	unsigned long long sum = 0;

	for_each_possible_cpu(i)
		sum += cpu_rq(i)->nr_switches;

	return sum;
}

/*
 * Consumers of these two interfaces, like for example the cpuidle menu
 * governor, are using nonsensical data. Preferring shallow idle state selection
 * for a CPU that has IO-wait which might not even end up running the task when
 * it does become runnable.
 */

unsigned int nr_iowait_cpu(int cpu)
{
	return atomic_read(&cpu_rq(cpu)->nr_iowait);
}

/*
 * IO-wait accounting, and how it's mostly bollocks (on SMP).
 *
 * The idea behind IO-wait account is to account the idle time that we could
 * have spend running if it were not for IO. That is, if we were to improve the
 * storage performance, we'd have a proportional reduction in IO-wait time.
 *
 * This all works nicely on UP, where, when a task blocks on IO, we account
 * idle time as IO-wait, because if the storage were faster, it could've been
 * running and we'd not be idle.
 *
 * This has been extended to SMP, by doing the same for each CPU. This however
 * is broken.
 *
 * Imagine for instance the case where two tasks block on one CPU, only the one
 * CPU will have IO-wait accounted, while the other has regular idle. Even
 * though, if the storage were faster, both could've ran at the same time,
 * utilising both CPUs.
 *
 * This means, that when looking globally, the current IO-wait accounting on
 * SMP is a lower bound, by reason of under accounting.
 *
 * Worse, since the numbers are provided per CPU, they are sometimes
 * interpreted per CPU, and that is nonsensical. A blocked task isn't strictly
 * associated with any one particular CPU, it can wake to another CPU than it
 * blocked on. This means the per CPU IO-wait number is meaningless.
 *
 * Task CPU affinities can make all that even more 'interesting'.
 */

unsigned int nr_iowait(void)
{
	unsigned int i, sum = 0;

	for_each_possible_cpu(i)
		sum += nr_iowait_cpu(i);

	return sum;
}

#ifdef CONFIG_SMP

/*
 * sched_exec - execve() is a valuable balancing opportunity, because at
 * this point the task has the smallest effective memory and cache footprint.
 */
void sched_exec(void)
{
	struct task_struct *p = current;
	unsigned long flags;
	int dest_cpu;

	raw_spin_lock_irqsave(&p->pi_lock, flags);
	dest_cpu = p->sched_class->select_task_rq(p, task_cpu(p), WF_EXEC);
	if (dest_cpu == smp_processor_id())
		goto unlock;

	if (likely(cpu_active(dest_cpu))) {
		struct migration_arg arg = { p, dest_cpu };

		raw_spin_unlock_irqrestore(&p->pi_lock, flags);
		stop_one_cpu(task_cpu(p), migration_cpu_stop, &arg);
		return;
	}
unlock:
	raw_spin_unlock_irqrestore(&p->pi_lock, flags);
}

#endif

DEFINE_PER_CPU(struct kernel_stat, kstat);
DEFINE_PER_CPU(struct kernel_cpustat, kernel_cpustat);

EXPORT_PER_CPU_SYMBOL(kstat);
EXPORT_PER_CPU_SYMBOL(kernel_cpustat);

/*
 * The function fair_sched_class.update_curr accesses the struct curr
 * and its field curr->exec_start; when called from task_sched_runtime(),
 * we observe a high rate of cache misses in practice.
 * Prefetching this data results in improved performance.
 */
static inline void prefetch_curr_exec_start(struct task_struct *p)
{
#ifdef CONFIG_FAIR_GROUP_SCHED
	struct sched_entity *curr = (&p->se)->cfs_rq->curr;
#else
	struct sched_entity *curr = (&task_rq(p)->cfs)->curr;
#endif
	prefetch(curr);
	prefetch(&curr->exec_start);
}

/*
 * Return accounted runtime for the task.
 * In case the task is currently running, return the runtime plus current's
 * pending runtime that have not been accounted yet.
 */
unsigned long long task_sched_runtime(struct task_struct *p)
{
	struct rq_flags rf;
	struct rq *rq;
	u64 ns;

#if defined(CONFIG_64BIT) && defined(CONFIG_SMP)
	/*
	 * 64-bit doesn't need locks to atomically read a 64-bit value.
	 * So we have a optimization chance when the task's delta_exec is 0.
	 * Reading ->on_cpu is racy, but this is ok.
	 *
	 * If we race with it leaving CPU, we'll take a lock. So we're correct.
	 * If we race with it entering CPU, unaccounted time is 0. This is
	 * indistinguishable from the read occurring a few cycles earlier.
	 * If we see ->on_cpu without ->on_rq, the task is leaving, and has
	 * been accounted, so we're correct here as well.
	 */
	if (!p->on_cpu || !task_on_rq_queued(p))
		return p->se.sum_exec_runtime;
#endif

	rq = task_rq_lock(p, &rf);
	/*
	 * Must be ->curr _and_ ->on_rq.  If dequeued, we would
	 * project cycles that may never be accounted to this
	 * thread, breaking clock_gettime().
	 */
	if (task_current(rq, p) && task_on_rq_queued(p)) {
		prefetch_curr_exec_start(p);
		update_rq_clock(rq);
		p->sched_class->update_curr(rq);
	}
	ns = p->se.sum_exec_runtime;
	task_rq_unlock(rq, p, &rf);

	return ns;
}

#ifdef CONFIG_SCHED_DEBUG
static u64 cpu_resched_latency(struct rq *rq)
{
	int latency_warn_ms = READ_ONCE(sysctl_resched_latency_warn_ms);
	u64 resched_latency, now = rq_clock(rq);
	static bool warned_once;

	if (sysctl_resched_latency_warn_once && warned_once)
		return 0;

	if (!need_resched() || !latency_warn_ms)
		return 0;

	if (system_state == SYSTEM_BOOTING)
		return 0;

	if (!rq->last_seen_need_resched_ns) {
		rq->last_seen_need_resched_ns = now;
		rq->ticks_without_resched = 0;
		return 0;
	}

	rq->ticks_without_resched++;
	resched_latency = now - rq->last_seen_need_resched_ns;
	if (resched_latency <= latency_warn_ms * NSEC_PER_MSEC)
		return 0;

	warned_once = true;

	return resched_latency;
}

static int __init setup_resched_latency_warn_ms(char *str)
{
	long val;

	if ((kstrtol(str, 0, &val))) {
		pr_warn("Unable to set resched_latency_warn_ms\n");
		return 1;
	}

	sysctl_resched_latency_warn_ms = val;
	return 1;
}
__setup("resched_latency_warn_ms=", setup_resched_latency_warn_ms);
#else
static inline u64 cpu_resched_latency(struct rq *rq) { return 0; }
#endif /* CONFIG_SCHED_DEBUG */

/*
 * This function gets called by the timer code, with HZ frequency.
 * We call it with interrupts disabled.
 */
void scheduler_tick(void)
{
	int cpu = smp_processor_id();
	struct rq *rq = cpu_rq(cpu);
	struct task_struct *curr = rq->curr;
	struct rq_flags rf;
	unsigned long thermal_pressure;
	u64 resched_latency;

	arch_scale_freq_tick();
	sched_clock_tick();

	rq_lock(rq, &rf);

	update_rq_clock(rq);
	thermal_pressure = arch_scale_thermal_pressure(cpu_of(rq));
	update_thermal_load_avg(rq_clock_thermal(rq), rq, thermal_pressure);
	curr->sched_class->task_tick(rq, curr, 0);
	if (sched_feat(LATENCY_WARN))
		resched_latency = cpu_resched_latency(rq);
	calc_global_load_tick(rq);

	rq_unlock(rq, &rf);

	if (sched_feat(LATENCY_WARN) && resched_latency)
		resched_latency_warn(cpu, resched_latency);

	perf_event_task_tick();

#ifdef CONFIG_SMP
	rq->idle_balance = idle_cpu(cpu);
	trigger_load_balance(rq);
#endif
}

#ifdef CONFIG_NO_HZ_FULL

struct tick_work {
	int			cpu;
	atomic_t		state;
	struct delayed_work	work;
};
/* Values for ->state, see diagram below. */
#define TICK_SCHED_REMOTE_OFFLINE	0
#define TICK_SCHED_REMOTE_OFFLINING	1
#define TICK_SCHED_REMOTE_RUNNING	2

/*
 * State diagram for ->state:
 *
 *
 *          TICK_SCHED_REMOTE_OFFLINE
 *                    |   ^
 *                    |   |
 *                    |   | sched_tick_remote()
 *                    |   |
 *                    |   |
 *                    +--TICK_SCHED_REMOTE_OFFLINING
 *                    |   ^
 *                    |   |
 * sched_tick_start() |   | sched_tick_stop()
 *                    |   |
 *                    V   |
 *          TICK_SCHED_REMOTE_RUNNING
 *
 *
 * Other transitions get WARN_ON_ONCE(), except that sched_tick_remote()
 * and sched_tick_start() are happy to leave the state in RUNNING.
 */

static struct tick_work __percpu *tick_work_cpu;

static void sched_tick_remote(struct work_struct *work)
{
	struct delayed_work *dwork = to_delayed_work(work);
	struct tick_work *twork = container_of(dwork, struct tick_work, work);
	int cpu = twork->cpu;
	struct rq *rq = cpu_rq(cpu);
	struct task_struct *curr;
	struct rq_flags rf;
	u64 delta;
	int os;

	/*
	 * Handle the tick only if it appears the remote CPU is running in full
	 * dynticks mode. The check is racy by nature, but missing a tick or
	 * having one too much is no big deal because the scheduler tick updates
	 * statistics and checks timeslices in a time-independent way, regardless
	 * of when exactly it is running.
	 */
	if (!tick_nohz_tick_stopped_cpu(cpu))
		goto out_requeue;

	rq_lock_irq(rq, &rf);
	curr = rq->curr;
	if (cpu_is_offline(cpu))
		goto out_unlock;

	update_rq_clock(rq);

	if (!is_idle_task(curr)) {
		/*
		 * Make sure the next tick runs within a reasonable
		 * amount of time.
		 */
		delta = rq_clock_task(rq) - curr->se.exec_start;
		WARN_ON_ONCE(delta > (u64)NSEC_PER_SEC * 3);
	}
	curr->sched_class->task_tick(rq, curr, 0);

	calc_load_nohz_remote(rq);
out_unlock:
	rq_unlock_irq(rq, &rf);
out_requeue:

	/*
	 * Run the remote tick once per second (1Hz). This arbitrary
	 * frequency is large enough to avoid overload but short enough
	 * to keep scheduler internal stats reasonably up to date.  But
	 * first update state to reflect hotplug activity if required.
	 */
	os = atomic_fetch_add_unless(&twork->state, -1, TICK_SCHED_REMOTE_RUNNING);
	WARN_ON_ONCE(os == TICK_SCHED_REMOTE_OFFLINE);
	if (os == TICK_SCHED_REMOTE_RUNNING)
		queue_delayed_work(system_unbound_wq, dwork, HZ);
}

static void sched_tick_start(int cpu)
{
	int os;
	struct tick_work *twork;

	if (housekeeping_cpu(cpu, HK_FLAG_TICK))
		return;

	WARN_ON_ONCE(!tick_work_cpu);

	twork = per_cpu_ptr(tick_work_cpu, cpu);
	os = atomic_xchg(&twork->state, TICK_SCHED_REMOTE_RUNNING);
	WARN_ON_ONCE(os == TICK_SCHED_REMOTE_RUNNING);
	if (os == TICK_SCHED_REMOTE_OFFLINE) {
		twork->cpu = cpu;
		INIT_DELAYED_WORK(&twork->work, sched_tick_remote);
		queue_delayed_work(system_unbound_wq, &twork->work, HZ);
	}
}

#ifdef CONFIG_HOTPLUG_CPU
static void sched_tick_stop(int cpu)
{
	struct tick_work *twork;
	int os;

	if (housekeeping_cpu(cpu, HK_FLAG_TICK))
		return;

	WARN_ON_ONCE(!tick_work_cpu);

	twork = per_cpu_ptr(tick_work_cpu, cpu);
	/* There cannot be competing actions, but don't rely on stop-machine. */
	os = atomic_xchg(&twork->state, TICK_SCHED_REMOTE_OFFLINING);
	WARN_ON_ONCE(os != TICK_SCHED_REMOTE_RUNNING);
	/* Don't cancel, as this would mess up the state machine. */
}
#endif /* CONFIG_HOTPLUG_CPU */

int __init sched_tick_offload_init(void)
{
	tick_work_cpu = alloc_percpu(struct tick_work);
	BUG_ON(!tick_work_cpu);
	return 0;
}

#else /* !CONFIG_NO_HZ_FULL */
static inline void sched_tick_start(int cpu) { }
static inline void sched_tick_stop(int cpu) { }
#endif

#if defined(CONFIG_PREEMPTION) && (defined(CONFIG_DEBUG_PREEMPT) || \
				defined(CONFIG_TRACE_PREEMPT_TOGGLE))
/*
 * If the value passed in is equal to the current preempt count
 * then we just disabled preemption. Start timing the latency.
 */
static inline void preempt_latency_start(int val)
{
	if (preempt_count() == val) {
		unsigned long ip = get_lock_parent_ip();
#ifdef CONFIG_DEBUG_PREEMPT
		current->preempt_disable_ip = ip;
#endif
		trace_preempt_off(CALLER_ADDR0, ip);
	}
}

void preempt_count_add(int val)
{
#ifdef CONFIG_DEBUG_PREEMPT
	/*
	 * Underflow?
	 */
	if (DEBUG_LOCKS_WARN_ON((preempt_count() < 0)))
		return;
#endif
	__preempt_count_add(val);
#ifdef CONFIG_DEBUG_PREEMPT
	/*
	 * Spinlock count overflowing soon?
	 */
	DEBUG_LOCKS_WARN_ON((preempt_count() & PREEMPT_MASK) >=
				PREEMPT_MASK - 10);
#endif
	preempt_latency_start(val);
}
EXPORT_SYMBOL(preempt_count_add);
NOKPROBE_SYMBOL(preempt_count_add);

/*
 * If the value passed in equals to the current preempt count
 * then we just enabled preemption. Stop timing the latency.
 */
static inline void preempt_latency_stop(int val)
{
	if (preempt_count() == val)
		trace_preempt_on(CALLER_ADDR0, get_lock_parent_ip());
}

void preempt_count_sub(int val)
{
#ifdef CONFIG_DEBUG_PREEMPT
	/*
	 * Underflow?
	 */
	if (DEBUG_LOCKS_WARN_ON(val > preempt_count()))
		return;
	/*
	 * Is the spinlock portion underflowing?
	 */
	if (DEBUG_LOCKS_WARN_ON((val < PREEMPT_MASK) &&
			!(preempt_count() & PREEMPT_MASK)))
		return;
#endif

	preempt_latency_stop(val);
	__preempt_count_sub(val);
}
EXPORT_SYMBOL(preempt_count_sub);
NOKPROBE_SYMBOL(preempt_count_sub);

#else
static inline void preempt_latency_start(int val) { }
static inline void preempt_latency_stop(int val) { }
#endif

static inline unsigned long get_preempt_disable_ip(struct task_struct *p)
{
#ifdef CONFIG_DEBUG_PREEMPT
	return p->preempt_disable_ip;
#else
	return 0;
#endif
}

/*
 * Print scheduling while atomic bug:
 */
static noinline void __schedule_bug(struct task_struct *prev)
{
	/* Save this before calling printk(), since that will clobber it */
	unsigned long preempt_disable_ip = get_preempt_disable_ip(current);

	if (oops_in_progress)
		return;

	printk(KERN_ERR "BUG: scheduling while atomic: %s/%d/0x%08x\n",
		prev->comm, prev->pid, preempt_count());

	debug_show_held_locks(prev);
	print_modules();
	if (irqs_disabled())
		print_irqtrace_events(prev);
	if (IS_ENABLED(CONFIG_DEBUG_PREEMPT)
	    && in_atomic_preempt_off()) {
		pr_err("Preemption disabled at:");
		print_ip_sym(KERN_ERR, preempt_disable_ip);
	}
	if (panic_on_warn)
		panic("scheduling while atomic\n");

	dump_stack();
	add_taint(TAINT_WARN, LOCKDEP_STILL_OK);
}

/*
 * Various schedule()-time debugging checks and statistics:
 */
static inline void schedule_debug(struct task_struct *prev, bool preempt)
{
#ifdef CONFIG_SCHED_STACK_END_CHECK
	if (task_stack_end_corrupted(prev))
		panic("corrupted stack end detected inside scheduler\n");

	if (task_scs_end_corrupted(prev))
		panic("corrupted shadow stack detected inside scheduler\n");
#endif

#ifdef CONFIG_DEBUG_ATOMIC_SLEEP
	if (!preempt && READ_ONCE(prev->__state) && prev->non_block_count) {
		printk(KERN_ERR "BUG: scheduling in a non-blocking section: %s/%d/%i\n",
			prev->comm, prev->pid, prev->non_block_count);
		dump_stack();
		add_taint(TAINT_WARN, LOCKDEP_STILL_OK);
	}
#endif

	if (unlikely(in_atomic_preempt_off())) {
		__schedule_bug(prev);
		preempt_count_set(PREEMPT_DISABLED);
	}
	rcu_sleep_check();
	SCHED_WARN_ON(ct_state() == CONTEXT_USER);

	profile_hit(SCHED_PROFILING, __builtin_return_address(0));

	schedstat_inc(this_rq()->sched_count);
}

static void put_prev_task_balance(struct rq *rq, struct task_struct *prev,
				  struct rq_flags *rf)
{
#ifdef CONFIG_SMP
	const struct sched_class *class;
	/*
	 * We must do the balancing pass before put_prev_task(), such
	 * that when we release the rq->lock the task is in the same
	 * state as before we took rq->lock.
	 *
	 * We can terminate the balance pass as soon as we know there is
	 * a runnable task of @class priority or higher.
	 */
	for_class_range(class, prev->sched_class, &idle_sched_class) {
		if (class->balance(rq, prev, rf))
			break;
	}
#endif

	put_prev_task(rq, prev);
}

/*
 * Pick up the highest-prio task:
 */
static inline struct task_struct *
__pick_next_task(struct rq *rq, struct task_struct *prev, struct rq_flags *rf)
{
	const struct sched_class *class;
	struct task_struct *p;

	/*
	 * Optimization: we know that if all tasks are in the fair class we can
	 * call that function directly, but only if the @prev task wasn't of a
	 * higher scheduling class, because otherwise those lose the
	 * opportunity to pull in more work from other CPUs.
	 */
	if (likely(prev->sched_class <= &fair_sched_class &&
		   rq->nr_running == rq->cfs.h_nr_running)) {

		p = pick_next_task_fair(rq, prev, rf);
		if (unlikely(p == RETRY_TASK))
			goto restart;

		/* Assume the next prioritized class is idle_sched_class */
		if (!p) {
			put_prev_task(rq, prev);
			p = pick_next_task_idle(rq);
		}

		return p;
	}

restart:
	put_prev_task_balance(rq, prev, rf);

	for_each_class(class) {
		p = class->pick_next_task(rq);
		if (p)
			return p;
	}

	/* The idle class should always have a runnable task: */
	BUG();
}

#ifdef CONFIG_SCHED_CORE
static inline bool is_task_rq_idle(struct task_struct *t)
{
	return (task_rq(t)->idle == t);
}

static inline bool cookie_equals(struct task_struct *a, unsigned long cookie)
{
	return is_task_rq_idle(a) || (a->core_cookie == cookie);
}

static inline bool cookie_match(struct task_struct *a, struct task_struct *b)
{
	if (is_task_rq_idle(a) || is_task_rq_idle(b))
		return true;

	return a->core_cookie == b->core_cookie;
}

// XXX fairness/fwd progress conditions
/*
 * Returns
 * - NULL if there is no runnable task for this class.
 * - the highest priority task for this runqueue if it matches
 *   rq->core->core_cookie or its priority is greater than max.
 * - Else returns idle_task.
 */
static struct task_struct *
pick_task(struct rq *rq, const struct sched_class *class, struct task_struct *max, bool in_fi)
{
	struct task_struct *class_pick, *cookie_pick;
	unsigned long cookie = rq->core->core_cookie;

	class_pick = class->pick_task(rq);
	if (!class_pick)
		return NULL;

	if (!cookie) {
		/*
		 * If class_pick is tagged, return it only if it has
		 * higher priority than max.
		 */
		if (max && class_pick->core_cookie &&
		    prio_less(class_pick, max, in_fi))
			return idle_sched_class.pick_task(rq);

		return class_pick;
	}

	/*
	 * If class_pick is idle or matches cookie, return early.
	 */
	if (cookie_equals(class_pick, cookie))
		return class_pick;

	cookie_pick = sched_core_find(rq, cookie);

	/*
	 * If class > max && class > cookie, it is the highest priority task on
	 * the core (so far) and it must be selected, otherwise we must go with
	 * the cookie pick in order to satisfy the constraint.
	 */
	if (prio_less(cookie_pick, class_pick, in_fi) &&
	    (!max || prio_less(max, class_pick, in_fi)))
		return class_pick;

	return cookie_pick;
}

extern void task_vruntime_update(struct rq *rq, struct task_struct *p, bool in_fi);

static struct task_struct *
pick_next_task(struct rq *rq, struct task_struct *prev, struct rq_flags *rf)
{
	struct task_struct *next, *max = NULL;
	const struct sched_class *class;
	const struct cpumask *smt_mask;
	bool fi_before = false;
	int i, j, cpu, occ = 0;
	bool need_sync;

	if (!sched_core_enabled(rq))
		return __pick_next_task(rq, prev, rf);

	cpu = cpu_of(rq);

	/* Stopper task is switching into idle, no need core-wide selection. */
	if (cpu_is_offline(cpu)) {
		/*
		 * Reset core_pick so that we don't enter the fastpath when
		 * coming online. core_pick would already be migrated to
		 * another cpu during offline.
		 */
		rq->core_pick = NULL;
		return __pick_next_task(rq, prev, rf);
	}

	/*
	 * If there were no {en,de}queues since we picked (IOW, the task
	 * pointers are all still valid), and we haven't scheduled the last
	 * pick yet, do so now.
	 *
	 * rq->core_pick can be NULL if no selection was made for a CPU because
	 * it was either offline or went offline during a sibling's core-wide
	 * selection. In this case, do a core-wide selection.
	 */
	if (rq->core->core_pick_seq == rq->core->core_task_seq &&
	    rq->core->core_pick_seq != rq->core_sched_seq &&
	    rq->core_pick) {
		WRITE_ONCE(rq->core_sched_seq, rq->core->core_pick_seq);

		next = rq->core_pick;
		if (next != prev) {
			put_prev_task(rq, prev);
			set_next_task(rq, next);
		}

		rq->core_pick = NULL;
		return next;
	}

	put_prev_task_balance(rq, prev, rf);

	smt_mask = cpu_smt_mask(cpu);
	need_sync = !!rq->core->core_cookie;

	/* reset state */
	rq->core->core_cookie = 0UL;
	if (rq->core->core_forceidle) {
		need_sync = true;
		fi_before = true;
		rq->core->core_forceidle = false;
	}

	/*
	 * core->core_task_seq, core->core_pick_seq, rq->core_sched_seq
	 *
	 * @task_seq guards the task state ({en,de}queues)
	 * @pick_seq is the @task_seq we did a selection on
	 * @sched_seq is the @pick_seq we scheduled
	 *
	 * However, preemptions can cause multiple picks on the same task set.
	 * 'Fix' this by also increasing @task_seq for every pick.
	 */
	rq->core->core_task_seq++;

	/*
	 * Optimize for common case where this CPU has no cookies
	 * and there are no cookied tasks running on siblings.
	 */
	if (!need_sync) {
		for_each_class(class) {
			next = class->pick_task(rq);
			if (next)
				break;
		}

		if (!next->core_cookie) {
			rq->core_pick = NULL;
			/*
			 * For robustness, update the min_vruntime_fi for
			 * unconstrained picks as well.
			 */
			WARN_ON_ONCE(fi_before);
			task_vruntime_update(rq, next, false);
			goto done;
		}
	}

	for_each_cpu(i, smt_mask) {
		struct rq *rq_i = cpu_rq(i);

		rq_i->core_pick = NULL;

		if (i != cpu)
			update_rq_clock(rq_i);
	}

	/*
	 * Try and select tasks for each sibling in descending sched_class
	 * order.
	 */
	for_each_class(class) {
again:
		for_each_cpu_wrap(i, smt_mask, cpu) {
			struct rq *rq_i = cpu_rq(i);
			struct task_struct *p;

			if (rq_i->core_pick)
				continue;

			/*
			 * If this sibling doesn't yet have a suitable task to
			 * run; ask for the most eligible task, given the
			 * highest priority task already selected for this
			 * core.
			 */
			p = pick_task(rq_i, class, max, fi_before);
			if (!p)
				continue;

			if (!is_task_rq_idle(p))
				occ++;

			rq_i->core_pick = p;
			if (rq_i->idle == p && rq_i->nr_running) {
				rq->core->core_forceidle = true;
				if (!fi_before)
					rq->core->core_forceidle_seq++;
			}

			/*
			 * If this new candidate is of higher priority than the
			 * previous; and they're incompatible; we need to wipe
			 * the slate and start over. pick_task makes sure that
			 * p's priority is more than max if it doesn't match
			 * max's cookie.
			 *
			 * NOTE: this is a linear max-filter and is thus bounded
			 * in execution time.
			 */
			if (!max || !cookie_match(max, p)) {
				struct task_struct *old_max = max;

				rq->core->core_cookie = p->core_cookie;
				max = p;

				if (old_max) {
					rq->core->core_forceidle = false;
					for_each_cpu(j, smt_mask) {
						if (j == i)
							continue;

						cpu_rq(j)->core_pick = NULL;
					}
					occ = 1;
					goto again;
				}
			}
		}
	}

	rq->core->core_pick_seq = rq->core->core_task_seq;
	next = rq->core_pick;
	rq->core_sched_seq = rq->core->core_pick_seq;

	/* Something should have been selected for current CPU */
	WARN_ON_ONCE(!next);

	/*
	 * Reschedule siblings
	 *
	 * NOTE: L1TF -- at this point we're no longer running the old task and
	 * sending an IPI (below) ensures the sibling will no longer be running
	 * their task. This ensures there is no inter-sibling overlap between
	 * non-matching user state.
	 */
	for_each_cpu(i, smt_mask) {
		struct rq *rq_i = cpu_rq(i);

		/*
		 * An online sibling might have gone offline before a task
		 * could be picked for it, or it might be offline but later
		 * happen to come online, but its too late and nothing was
		 * picked for it.  That's Ok - it will pick tasks for itself,
		 * so ignore it.
		 */
		if (!rq_i->core_pick)
			continue;

		/*
		 * Update for new !FI->FI transitions, or if continuing to be in !FI:
		 * fi_before     fi      update?
		 *  0            0       1
		 *  0            1       1
		 *  1            0       1
		 *  1            1       0
		 */
		if (!(fi_before && rq->core->core_forceidle))
			task_vruntime_update(rq_i, rq_i->core_pick, rq->core->core_forceidle);

		rq_i->core_pick->core_occupation = occ;

		if (i == cpu) {
			rq_i->core_pick = NULL;
			continue;
		}

		/* Did we break L1TF mitigation requirements? */
		WARN_ON_ONCE(!cookie_match(next, rq_i->core_pick));

		if (rq_i->curr == rq_i->core_pick) {
			rq_i->core_pick = NULL;
			continue;
		}

		resched_curr(rq_i);
	}

done:
	set_next_task(rq, next);
	return next;
}

static bool try_steal_cookie(int this, int that)
{
	struct rq *dst = cpu_rq(this), *src = cpu_rq(that);
	struct task_struct *p;
	unsigned long cookie;
	bool success = false;

	local_irq_disable();
	double_rq_lock(dst, src);

	cookie = dst->core->core_cookie;
	if (!cookie)
		goto unlock;

	if (dst->curr != dst->idle)
		goto unlock;

	p = sched_core_find(src, cookie);
	if (p == src->idle)
		goto unlock;

	do {
		if (p == src->core_pick || p == src->curr)
			goto next;

		if (!cpumask_test_cpu(this, &p->cpus_mask))
			goto next;

		if (p->core_occupation > dst->idle->core_occupation)
			goto next;

		deactivate_task(src, p, 0);
		set_task_cpu(p, this);
		activate_task(dst, p, 0);

		resched_curr(dst);

		success = true;
		break;

next:
		p = sched_core_next(p, cookie);
	} while (p);

unlock:
	double_rq_unlock(dst, src);
	local_irq_enable();

	return success;
}

static bool steal_cookie_task(int cpu, struct sched_domain *sd)
{
	int i;

	for_each_cpu_wrap(i, sched_domain_span(sd), cpu) {
		if (i == cpu)
			continue;

		if (need_resched())
			break;

		if (try_steal_cookie(cpu, i))
			return true;
	}

	return false;
}

static void sched_core_balance(struct rq *rq)
{
	struct sched_domain *sd;
	int cpu = cpu_of(rq);

	preempt_disable();
	rcu_read_lock();
	raw_spin_rq_unlock_irq(rq);
	for_each_domain(cpu, sd) {
		if (need_resched())
			break;

		if (steal_cookie_task(cpu, sd))
			break;
	}
	raw_spin_rq_lock_irq(rq);
	rcu_read_unlock();
	preempt_enable();
}

static DEFINE_PER_CPU(struct callback_head, core_balance_head);

void queue_core_balance(struct rq *rq)
{
	if (!sched_core_enabled(rq))
		return;

	if (!rq->core->core_cookie)
		return;

	if (!rq->nr_running) /* not forced idle */
		return;

	queue_balance_callback(rq, &per_cpu(core_balance_head, rq->cpu), sched_core_balance);
}

static void sched_core_cpu_starting(unsigned int cpu)
{
	const struct cpumask *smt_mask = cpu_smt_mask(cpu);
	struct rq *rq = cpu_rq(cpu), *core_rq = NULL;
	unsigned long flags;
	int t;

	sched_core_lock(cpu, &flags);

	WARN_ON_ONCE(rq->core != rq);

	/* if we're the first, we'll be our own leader */
	if (cpumask_weight(smt_mask) == 1)
		goto unlock;

	/* find the leader */
	for_each_cpu(t, smt_mask) {
		if (t == cpu)
			continue;
		rq = cpu_rq(t);
		if (rq->core == rq) {
			core_rq = rq;
			break;
		}
	}

	if (WARN_ON_ONCE(!core_rq)) /* whoopsie */
		goto unlock;

	/* install and validate core_rq */
	for_each_cpu(t, smt_mask) {
		rq = cpu_rq(t);

		if (t == cpu)
			rq->core = core_rq;

		WARN_ON_ONCE(rq->core != core_rq);
	}

unlock:
	sched_core_unlock(cpu, &flags);
}

static void sched_core_cpu_deactivate(unsigned int cpu)
{
	const struct cpumask *smt_mask = cpu_smt_mask(cpu);
	struct rq *rq = cpu_rq(cpu), *core_rq = NULL;
	unsigned long flags;
	int t;

	sched_core_lock(cpu, &flags);

	/* if we're the last man standing, nothing to do */
	if (cpumask_weight(smt_mask) == 1) {
		WARN_ON_ONCE(rq->core != rq);
		goto unlock;
	}

	/* if we're not the leader, nothing to do */
	if (rq->core != rq)
		goto unlock;

	/* find a new leader */
	for_each_cpu(t, smt_mask) {
		if (t == cpu)
			continue;
		core_rq = cpu_rq(t);
		break;
	}

	if (WARN_ON_ONCE(!core_rq)) /* impossible */
		goto unlock;

	/* copy the shared state to the new leader */
	core_rq->core_task_seq      = rq->core_task_seq;
	core_rq->core_pick_seq      = rq->core_pick_seq;
	core_rq->core_cookie        = rq->core_cookie;
	core_rq->core_forceidle     = rq->core_forceidle;
	core_rq->core_forceidle_seq = rq->core_forceidle_seq;

	/* install new leader */
	for_each_cpu(t, smt_mask) {
		rq = cpu_rq(t);
		rq->core = core_rq;
	}

unlock:
	sched_core_unlock(cpu, &flags);
}

<<<<<<< HEAD
static inline void sched_core_cpu_dying(unsigned int cpu)
=======
/*
 * Pick up the highest-prio task:
 */
static inline struct task_struct *
__pick_next_task(struct rq *rq, struct task_struct *prev, struct rq_flags *rf)
>>>>>>> df0cc57e
{
	struct rq *rq = cpu_rq(cpu);

	if (rq->core != rq)
		rq->core = rq;
}

#else /* !CONFIG_SCHED_CORE */

<<<<<<< HEAD
static inline void sched_core_cpu_starting(unsigned int cpu) {}
static inline void sched_core_cpu_deactivate(unsigned int cpu) {}
static inline void sched_core_cpu_dying(unsigned int cpu) {}
=======
		/* Assume the next prioritized class is idle_sched_class */
		if (!p) {
			put_prev_task(rq, prev);
			p = pick_next_task_idle(rq);
		}
>>>>>>> df0cc57e

static struct task_struct *
pick_next_task(struct rq *rq, struct task_struct *prev, struct rq_flags *rf)
{
	return __pick_next_task(rq, prev, rf);
}

#endif /* CONFIG_SCHED_CORE */

/*
 * Constants for the sched_mode argument of __schedule().
 *
 * The mode argument allows RT enabled kernels to differentiate a
 * preemption from blocking on an 'sleeping' spin/rwlock. Note that
 * SM_MASK_PREEMPT for !RT has all bits set, which allows the compiler to
 * optimize the AND operation out and just check for zero.
 */
#define SM_NONE			0x0
#define SM_PREEMPT		0x1
#define SM_RTLOCK_WAIT		0x2

<<<<<<< HEAD
#ifndef CONFIG_PREEMPT_RT
# define SM_MASK_PREEMPT	(~0U)
#else
# define SM_MASK_PREEMPT	SM_PREEMPT
#endif
=======
	BUG(); /* The idle class should always have a runnable task. */
}

#ifdef CONFIG_SCHED_CORE
static inline bool is_task_rq_idle(struct task_struct *t)
{
	return (task_rq(t)->idle == t);
}

static inline bool cookie_equals(struct task_struct *a, unsigned long cookie)
{
	return is_task_rq_idle(a) || (a->core_cookie == cookie);
}

static inline bool cookie_match(struct task_struct *a, struct task_struct *b)
{
	if (is_task_rq_idle(a) || is_task_rq_idle(b))
		return true;

	return a->core_cookie == b->core_cookie;
}

static inline struct task_struct *pick_task(struct rq *rq)
{
	const struct sched_class *class;
	struct task_struct *p;

	for_each_class(class) {
		p = class->pick_task(rq);
		if (p)
			return p;
	}

	BUG(); /* The idle class should always have a runnable task. */
}

extern void task_vruntime_update(struct rq *rq, struct task_struct *p, bool in_fi);

static struct task_struct *
pick_next_task(struct rq *rq, struct task_struct *prev, struct rq_flags *rf)
{
	struct task_struct *next, *p, *max = NULL;
	const struct cpumask *smt_mask;
	bool fi_before = false;
	unsigned long cookie;
	int i, cpu, occ = 0;
	struct rq *rq_i;
	bool need_sync;

	if (!sched_core_enabled(rq))
		return __pick_next_task(rq, prev, rf);

	cpu = cpu_of(rq);

	/* Stopper task is switching into idle, no need core-wide selection. */
	if (cpu_is_offline(cpu)) {
		/*
		 * Reset core_pick so that we don't enter the fastpath when
		 * coming online. core_pick would already be migrated to
		 * another cpu during offline.
		 */
		rq->core_pick = NULL;
		return __pick_next_task(rq, prev, rf);
	}

	/*
	 * If there were no {en,de}queues since we picked (IOW, the task
	 * pointers are all still valid), and we haven't scheduled the last
	 * pick yet, do so now.
	 *
	 * rq->core_pick can be NULL if no selection was made for a CPU because
	 * it was either offline or went offline during a sibling's core-wide
	 * selection. In this case, do a core-wide selection.
	 */
	if (rq->core->core_pick_seq == rq->core->core_task_seq &&
	    rq->core->core_pick_seq != rq->core_sched_seq &&
	    rq->core_pick) {
		WRITE_ONCE(rq->core_sched_seq, rq->core->core_pick_seq);

		next = rq->core_pick;
		if (next != prev) {
			put_prev_task(rq, prev);
			set_next_task(rq, next);
		}

		rq->core_pick = NULL;
		return next;
	}

	put_prev_task_balance(rq, prev, rf);

	smt_mask = cpu_smt_mask(cpu);
	need_sync = !!rq->core->core_cookie;

	/* reset state */
	rq->core->core_cookie = 0UL;
	if (rq->core->core_forceidle) {
		need_sync = true;
		fi_before = true;
		rq->core->core_forceidle = false;
	}

	/*
	 * core->core_task_seq, core->core_pick_seq, rq->core_sched_seq
	 *
	 * @task_seq guards the task state ({en,de}queues)
	 * @pick_seq is the @task_seq we did a selection on
	 * @sched_seq is the @pick_seq we scheduled
	 *
	 * However, preemptions can cause multiple picks on the same task set.
	 * 'Fix' this by also increasing @task_seq for every pick.
	 */
	rq->core->core_task_seq++;

	/*
	 * Optimize for common case where this CPU has no cookies
	 * and there are no cookied tasks running on siblings.
	 */
	if (!need_sync) {
		next = pick_task(rq);
		if (!next->core_cookie) {
			rq->core_pick = NULL;
			/*
			 * For robustness, update the min_vruntime_fi for
			 * unconstrained picks as well.
			 */
			WARN_ON_ONCE(fi_before);
			task_vruntime_update(rq, next, false);
			goto done;
		}
	}

	/*
	 * For each thread: do the regular task pick and find the max prio task
	 * amongst them.
	 *
	 * Tie-break prio towards the current CPU
	 */
	for_each_cpu_wrap(i, smt_mask, cpu) {
		rq_i = cpu_rq(i);

		if (i != cpu)
			update_rq_clock(rq_i);

		p = rq_i->core_pick = pick_task(rq_i);
		if (!max || prio_less(max, p, fi_before))
			max = p;
	}

	cookie = rq->core->core_cookie = max->core_cookie;

	/*
	 * For each thread: try and find a runnable task that matches @max or
	 * force idle.
	 */
	for_each_cpu(i, smt_mask) {
		rq_i = cpu_rq(i);
		p = rq_i->core_pick;

		if (!cookie_equals(p, cookie)) {
			p = NULL;
			if (cookie)
				p = sched_core_find(rq_i, cookie);
			if (!p)
				p = idle_sched_class.pick_task(rq_i);
		}

		rq_i->core_pick = p;

		if (p == rq_i->idle) {
			if (rq_i->nr_running) {
				rq->core->core_forceidle = true;
				if (!fi_before)
					rq->core->core_forceidle_seq++;
			}
		} else {
			occ++;
		}
	}

	rq->core->core_pick_seq = rq->core->core_task_seq;
	next = rq->core_pick;
	rq->core_sched_seq = rq->core->core_pick_seq;

	/* Something should have been selected for current CPU */
	WARN_ON_ONCE(!next);

	/*
	 * Reschedule siblings
	 *
	 * NOTE: L1TF -- at this point we're no longer running the old task and
	 * sending an IPI (below) ensures the sibling will no longer be running
	 * their task. This ensures there is no inter-sibling overlap between
	 * non-matching user state.
	 */
	for_each_cpu(i, smt_mask) {
		rq_i = cpu_rq(i);

		/*
		 * An online sibling might have gone offline before a task
		 * could be picked for it, or it might be offline but later
		 * happen to come online, but its too late and nothing was
		 * picked for it.  That's Ok - it will pick tasks for itself,
		 * so ignore it.
		 */
		if (!rq_i->core_pick)
			continue;

		/*
		 * Update for new !FI->FI transitions, or if continuing to be in !FI:
		 * fi_before     fi      update?
		 *  0            0       1
		 *  0            1       1
		 *  1            0       1
		 *  1            1       0
		 */
		if (!(fi_before && rq->core->core_forceidle))
			task_vruntime_update(rq_i, rq_i->core_pick, rq->core->core_forceidle);

		rq_i->core_pick->core_occupation = occ;

		if (i == cpu) {
			rq_i->core_pick = NULL;
			continue;
		}

		/* Did we break L1TF mitigation requirements? */
		WARN_ON_ONCE(!cookie_match(next, rq_i->core_pick));

		if (rq_i->curr == rq_i->core_pick) {
			rq_i->core_pick = NULL;
			continue;
		}

		resched_curr(rq_i);
	}

done:
	set_next_task(rq, next);
	return next;
}

static bool try_steal_cookie(int this, int that)
{
	struct rq *dst = cpu_rq(this), *src = cpu_rq(that);
	struct task_struct *p;
	unsigned long cookie;
	bool success = false;

	local_irq_disable();
	double_rq_lock(dst, src);

	cookie = dst->core->core_cookie;
	if (!cookie)
		goto unlock;

	if (dst->curr != dst->idle)
		goto unlock;

	p = sched_core_find(src, cookie);
	if (p == src->idle)
		goto unlock;

	do {
		if (p == src->core_pick || p == src->curr)
			goto next;

		if (!cpumask_test_cpu(this, &p->cpus_mask))
			goto next;

		if (p->core_occupation > dst->idle->core_occupation)
			goto next;

		deactivate_task(src, p, 0);
		set_task_cpu(p, this);
		activate_task(dst, p, 0);

		resched_curr(dst);

		success = true;
		break;

next:
		p = sched_core_next(p, cookie);
	} while (p);

unlock:
	double_rq_unlock(dst, src);
	local_irq_enable();

	return success;
}

static bool steal_cookie_task(int cpu, struct sched_domain *sd)
{
	int i;

	for_each_cpu_wrap(i, sched_domain_span(sd), cpu) {
		if (i == cpu)
			continue;

		if (need_resched())
			break;

		if (try_steal_cookie(cpu, i))
			return true;
	}

	return false;
}
>>>>>>> df0cc57e

static void sched_core_balance(struct rq *rq)
{
	struct sched_domain *sd;
	int cpu = cpu_of(rq);

	preempt_disable();
	rcu_read_lock();
	raw_spin_rq_unlock_irq(rq);
	for_each_domain(cpu, sd) {
		if (need_resched())
			break;

		if (steal_cookie_task(cpu, sd))
			break;
	}
	raw_spin_rq_lock_irq(rq);
	rcu_read_unlock();
	preempt_enable();
}

static DEFINE_PER_CPU(struct callback_head, core_balance_head);

void queue_core_balance(struct rq *rq)
{
	if (!sched_core_enabled(rq))
		return;

	if (!rq->core->core_cookie)
		return;

	if (!rq->nr_running) /* not forced idle */
		return;

	queue_balance_callback(rq, &per_cpu(core_balance_head, rq->cpu), sched_core_balance);
}

static void sched_core_cpu_starting(unsigned int cpu)
{
	const struct cpumask *smt_mask = cpu_smt_mask(cpu);
	struct rq *rq = cpu_rq(cpu), *core_rq = NULL;
	unsigned long flags;
	int t;

	sched_core_lock(cpu, &flags);

	WARN_ON_ONCE(rq->core != rq);

	/* if we're the first, we'll be our own leader */
	if (cpumask_weight(smt_mask) == 1)
		goto unlock;

	/* find the leader */
	for_each_cpu(t, smt_mask) {
		if (t == cpu)
			continue;
		rq = cpu_rq(t);
		if (rq->core == rq) {
			core_rq = rq;
			break;
		}
	}

	if (WARN_ON_ONCE(!core_rq)) /* whoopsie */
		goto unlock;

	/* install and validate core_rq */
	for_each_cpu(t, smt_mask) {
		rq = cpu_rq(t);

		if (t == cpu)
			rq->core = core_rq;

		WARN_ON_ONCE(rq->core != core_rq);
	}

unlock:
	sched_core_unlock(cpu, &flags);
}

static void sched_core_cpu_deactivate(unsigned int cpu)
{
	const struct cpumask *smt_mask = cpu_smt_mask(cpu);
	struct rq *rq = cpu_rq(cpu), *core_rq = NULL;
	unsigned long flags;
	int t;

	sched_core_lock(cpu, &flags);

	/* if we're the last man standing, nothing to do */
	if (cpumask_weight(smt_mask) == 1) {
		WARN_ON_ONCE(rq->core != rq);
		goto unlock;
	}

	/* if we're not the leader, nothing to do */
	if (rq->core != rq)
		goto unlock;

	/* find a new leader */
	for_each_cpu(t, smt_mask) {
		if (t == cpu)
			continue;
		core_rq = cpu_rq(t);
		break;
	}

	if (WARN_ON_ONCE(!core_rq)) /* impossible */
		goto unlock;

	/* copy the shared state to the new leader */
	core_rq->core_task_seq      = rq->core_task_seq;
	core_rq->core_pick_seq      = rq->core_pick_seq;
	core_rq->core_cookie        = rq->core_cookie;
	core_rq->core_forceidle     = rq->core_forceidle;
	core_rq->core_forceidle_seq = rq->core_forceidle_seq;

	/* install new leader */
	for_each_cpu(t, smt_mask) {
		rq = cpu_rq(t);
		rq->core = core_rq;
	}

unlock:
	sched_core_unlock(cpu, &flags);
}

static inline void sched_core_cpu_dying(unsigned int cpu)
{
	struct rq *rq = cpu_rq(cpu);

	if (rq->core != rq)
		rq->core = rq;
}

#else /* !CONFIG_SCHED_CORE */

static inline void sched_core_cpu_starting(unsigned int cpu) {}
static inline void sched_core_cpu_deactivate(unsigned int cpu) {}
static inline void sched_core_cpu_dying(unsigned int cpu) {}

static struct task_struct *
pick_next_task(struct rq *rq, struct task_struct *prev, struct rq_flags *rf)
{
	return __pick_next_task(rq, prev, rf);
}

#endif /* CONFIG_SCHED_CORE */

/*
 * Constants for the sched_mode argument of __schedule().
 *
 * The mode argument allows RT enabled kernels to differentiate a
 * preemption from blocking on an 'sleeping' spin/rwlock. Note that
 * SM_MASK_PREEMPT for !RT has all bits set, which allows the compiler to
 * optimize the AND operation out and just check for zero.
 */
#define SM_NONE			0x0
#define SM_PREEMPT		0x1
#define SM_RTLOCK_WAIT		0x2

#ifndef CONFIG_PREEMPT_RT
# define SM_MASK_PREEMPT	(~0U)
#else
# define SM_MASK_PREEMPT	SM_PREEMPT
#endif

/*
 * __schedule() is the main scheduler function.
 *
 * The main means of driving the scheduler and thus entering this function are:
 *
 *   1. Explicit blocking: mutex, semaphore, waitqueue, etc.
 *
 *   2. TIF_NEED_RESCHED flag is checked on interrupt and userspace return
 *      paths. For example, see arch/x86/entry_64.S.
 *
 *      To drive preemption between tasks, the scheduler sets the flag in timer
 *      interrupt handler scheduler_tick().
 *
 *   3. Wakeups don't really cause entry into schedule(). They add a
 *      task to the run-queue and that's it.
 *
 *      Now, if the new task added to the run-queue preempts the current
 *      task, then the wakeup sets TIF_NEED_RESCHED and schedule() gets
 *      called on the nearest possible occasion:
 *
 *       - If the kernel is preemptible (CONFIG_PREEMPTION=y):
 *
 *         - in syscall or exception context, at the next outmost
 *           preempt_enable(). (this might be as soon as the wake_up()'s
 *           spin_unlock()!)
 *
 *         - in IRQ context, return from interrupt-handler to
 *           preemptible context
 *
 *       - If the kernel is not preemptible (CONFIG_PREEMPTION is not set)
 *         then at the next:
 *
 *          - cond_resched() call
 *          - explicit schedule() call
 *          - return from syscall or exception to user-space
 *          - return from interrupt-handler to user-space
 *
 * WARNING: must be called with preemption disabled!
 */
static void __sched notrace __schedule(unsigned int sched_mode)
{
	struct task_struct *prev, *next;
	unsigned long *switch_count;
	unsigned long prev_state;
	struct rq_flags rf;
	struct rq *rq;
	int cpu;

	cpu = smp_processor_id();
	rq = cpu_rq(cpu);
	prev = rq->curr;

	schedule_debug(prev, !!sched_mode);

	if (sched_feat(HRTICK) || sched_feat(HRTICK_DL))
		hrtick_clear(rq);

	local_irq_disable();
	rcu_note_context_switch(!!sched_mode);

	/*
	 * Make sure that signal_pending_state()->signal_pending() below
	 * can't be reordered with __set_current_state(TASK_INTERRUPTIBLE)
	 * done by the caller to avoid the race with signal_wake_up():
	 *
	 * __set_current_state(@state)		signal_wake_up()
	 * schedule()				  set_tsk_thread_flag(p, TIF_SIGPENDING)
	 *					  wake_up_state(p, state)
	 *   LOCK rq->lock			    LOCK p->pi_state
	 *   smp_mb__after_spinlock()		    smp_mb__after_spinlock()
	 *     if (signal_pending_state())	    if (p->state & @state)
	 *
	 * Also, the membarrier system call requires a full memory barrier
	 * after coming from user-space, before storing to rq->curr.
	 */
	rq_lock(rq, &rf);
	smp_mb__after_spinlock();

	/* Promote REQ to ACT */
	rq->clock_update_flags <<= 1;
	update_rq_clock(rq);

	switch_count = &prev->nivcsw;

	/*
	 * We must load prev->state once (task_struct::state is volatile), such
	 * that:
	 *
	 *  - we form a control dependency vs deactivate_task() below.
	 *  - ptrace_{,un}freeze_traced() can change ->state underneath us.
	 */
	prev_state = READ_ONCE(prev->__state);
	if (!(sched_mode & SM_MASK_PREEMPT) && prev_state) {
		if (signal_pending_state(prev_state, prev)) {
			WRITE_ONCE(prev->__state, TASK_RUNNING);
		} else {
			prev->sched_contributes_to_load =
				(prev_state & TASK_UNINTERRUPTIBLE) &&
				!(prev_state & TASK_NOLOAD) &&
				!(prev->flags & PF_FROZEN);

			if (prev->sched_contributes_to_load)
				rq->nr_uninterruptible++;

			/*
			 * __schedule()			ttwu()
			 *   prev_state = prev->state;    if (p->on_rq && ...)
			 *   if (prev_state)		    goto out;
			 *     p->on_rq = 0;		  smp_acquire__after_ctrl_dep();
			 *				  p->state = TASK_WAKING
			 *
			 * Where __schedule() and ttwu() have matching control dependencies.
			 *
			 * After this, schedule() must not care about p->state any more.
			 */
			deactivate_task(rq, prev, DEQUEUE_SLEEP | DEQUEUE_NOCLOCK);

			if (prev->in_iowait) {
				atomic_inc(&rq->nr_iowait);
				delayacct_blkio_start();
			}
		}
		switch_count = &prev->nvcsw;
	}

	next = pick_next_task(rq, prev, &rf);
	clear_tsk_need_resched(prev);
	clear_preempt_need_resched();
#ifdef CONFIG_SCHED_DEBUG
	rq->last_seen_need_resched_ns = 0;
#endif

	if (likely(prev != next)) {
		rq->nr_switches++;
		/*
		 * RCU users of rcu_dereference(rq->curr) may not see
		 * changes to task_struct made by pick_next_task().
		 */
		RCU_INIT_POINTER(rq->curr, next);
		/*
		 * The membarrier system call requires each architecture
		 * to have a full memory barrier after updating
		 * rq->curr, before returning to user-space.
		 *
		 * Here are the schemes providing that barrier on the
		 * various architectures:
		 * - mm ? switch_mm() : mmdrop() for x86, s390, sparc, PowerPC.
		 *   switch_mm() rely on membarrier_arch_switch_mm() on PowerPC.
		 * - finish_lock_switch() for weakly-ordered
		 *   architectures where spin_unlock is a full barrier,
		 * - switch_to() for arm64 (weakly-ordered, spin_unlock
		 *   is a RELEASE barrier),
		 */
		++*switch_count;

		migrate_disable_switch(rq, prev);
		psi_sched_switch(prev, next, !task_on_rq_queued(prev));

		trace_sched_switch(sched_mode & SM_MASK_PREEMPT, prev, next);

		/* Also unlocks the rq: */
		rq = context_switch(rq, prev, next, &rf);
	} else {
		rq->clock_update_flags &= ~(RQCF_ACT_SKIP|RQCF_REQ_SKIP);

		rq_unpin_lock(rq, &rf);
		__balance_callbacks(rq);
		raw_spin_rq_unlock_irq(rq);
	}
}

void __noreturn do_task_dead(void)
{
	/* Causes final put_task_struct in finish_task_switch(): */
	set_special_state(TASK_DEAD);

	/* Tell freezer to ignore us: */
	current->flags |= PF_NOFREEZE;

	__schedule(SM_NONE);
	BUG();

	/* Avoid "noreturn function does return" - but don't continue if BUG() is a NOP: */
	for (;;)
		cpu_relax();
}

static inline void sched_submit_work(struct task_struct *tsk)
{
	unsigned int task_flags;

	if (task_is_running(tsk))
		return;

	task_flags = tsk->flags;
	/*
	 * If a worker goes to sleep, notify and ask workqueue whether it
	 * wants to wake up a task to maintain concurrency.
	 */
	if (task_flags & (PF_WQ_WORKER | PF_IO_WORKER)) {
		if (task_flags & PF_WQ_WORKER)
			wq_worker_sleeping(tsk);
		else
			io_wq_worker_sleeping(tsk);
	}

	if (tsk_is_pi_blocked(tsk))
		return;

	/*
	 * If we are going to sleep and we have plugged IO queued,
	 * make sure to submit it to avoid deadlocks.
	 */
	if (blk_needs_flush_plug(tsk))
		blk_flush_plug(tsk->plug, true);
}

static void sched_update_worker(struct task_struct *tsk)
{
	if (tsk->flags & (PF_WQ_WORKER | PF_IO_WORKER)) {
		if (tsk->flags & PF_WQ_WORKER)
			wq_worker_running(tsk);
		else
			io_wq_worker_running(tsk);
	}
}

asmlinkage __visible void __sched schedule(void)
{
	struct task_struct *tsk = current;

	sched_submit_work(tsk);
	do {
		preempt_disable();
		__schedule(SM_NONE);
		sched_preempt_enable_no_resched();
	} while (need_resched());
	sched_update_worker(tsk);
}
EXPORT_SYMBOL(schedule);

/*
 * synchronize_rcu_tasks() makes sure that no task is stuck in preempted
 * state (have scheduled out non-voluntarily) by making sure that all
 * tasks have either left the run queue or have gone into user space.
 * As idle tasks do not do either, they must not ever be preempted
 * (schedule out non-voluntarily).
 *
 * schedule_idle() is similar to schedule_preempt_disable() except that it
 * never enables preemption because it does not call sched_submit_work().
 */
void __sched schedule_idle(void)
{
	/*
	 * As this skips calling sched_submit_work(), which the idle task does
	 * regardless because that function is a nop when the task is in a
	 * TASK_RUNNING state, make sure this isn't used someplace that the
	 * current task can be in any other state. Note, idle is always in the
	 * TASK_RUNNING state.
	 */
	WARN_ON_ONCE(current->__state);
	do {
		__schedule(SM_NONE);
	} while (need_resched());
}

#if defined(CONFIG_CONTEXT_TRACKING) && !defined(CONFIG_HAVE_CONTEXT_TRACKING_OFFSTACK)
asmlinkage __visible void __sched schedule_user(void)
{
	/*
	 * If we come here after a random call to set_need_resched(),
	 * or we have been woken up remotely but the IPI has not yet arrived,
	 * we haven't yet exited the RCU idle mode. Do it here manually until
	 * we find a better solution.
	 *
	 * NB: There are buggy callers of this function.  Ideally we
	 * should warn if prev_state != CONTEXT_USER, but that will trigger
	 * too frequently to make sense yet.
	 */
	enum ctx_state prev_state = exception_enter();
	schedule();
	exception_exit(prev_state);
}
#endif

/**
 * schedule_preempt_disabled - called with preemption disabled
 *
 * Returns with preemption disabled. Note: preempt_count must be 1
 */
void __sched schedule_preempt_disabled(void)
{
	sched_preempt_enable_no_resched();
	schedule();
	preempt_disable();
}

#ifdef CONFIG_PREEMPT_RT
void __sched notrace schedule_rtlock(void)
{
	do {
		preempt_disable();
		__schedule(SM_RTLOCK_WAIT);
		sched_preempt_enable_no_resched();
	} while (need_resched());
}
NOKPROBE_SYMBOL(schedule_rtlock);
#endif

static void __sched notrace preempt_schedule_common(void)
{
	do {
		/*
		 * Because the function tracer can trace preempt_count_sub()
		 * and it also uses preempt_enable/disable_notrace(), if
		 * NEED_RESCHED is set, the preempt_enable_notrace() called
		 * by the function tracer will call this function again and
		 * cause infinite recursion.
		 *
		 * Preemption must be disabled here before the function
		 * tracer can trace. Break up preempt_disable() into two
		 * calls. One to disable preemption without fear of being
		 * traced. The other to still record the preemption latency,
		 * which can also be traced by the function tracer.
		 */
		preempt_disable_notrace();
		preempt_latency_start(1);
		__schedule(SM_PREEMPT);
		preempt_latency_stop(1);
		preempt_enable_no_resched_notrace();

		/*
		 * Check again in case we missed a preemption opportunity
		 * between schedule and now.
		 */
	} while (need_resched());
}

#ifdef CONFIG_PREEMPTION
/*
 * This is the entry point to schedule() from in-kernel preemption
 * off of preempt_enable.
 */
asmlinkage __visible void __sched notrace preempt_schedule(void)
{
	/*
	 * If there is a non-zero preempt_count or interrupts are disabled,
	 * we do not want to preempt the current task. Just return..
	 */
	if (likely(!preemptible()))
		return;

	preempt_schedule_common();
}
NOKPROBE_SYMBOL(preempt_schedule);
EXPORT_SYMBOL(preempt_schedule);

#ifdef CONFIG_PREEMPT_DYNAMIC
DEFINE_STATIC_CALL(preempt_schedule, __preempt_schedule_func);
EXPORT_STATIC_CALL_TRAMP(preempt_schedule);
#endif


/**
 * preempt_schedule_notrace - preempt_schedule called by tracing
 *
 * The tracing infrastructure uses preempt_enable_notrace to prevent
 * recursion and tracing preempt enabling caused by the tracing
 * infrastructure itself. But as tracing can happen in areas coming
 * from userspace or just about to enter userspace, a preempt enable
 * can occur before user_exit() is called. This will cause the scheduler
 * to be called when the system is still in usermode.
 *
 * To prevent this, the preempt_enable_notrace will use this function
 * instead of preempt_schedule() to exit user context if needed before
 * calling the scheduler.
 */
asmlinkage __visible void __sched notrace preempt_schedule_notrace(void)
{
	enum ctx_state prev_ctx;

	if (likely(!preemptible()))
		return;

	do {
		/*
		 * Because the function tracer can trace preempt_count_sub()
		 * and it also uses preempt_enable/disable_notrace(), if
		 * NEED_RESCHED is set, the preempt_enable_notrace() called
		 * by the function tracer will call this function again and
		 * cause infinite recursion.
		 *
		 * Preemption must be disabled here before the function
		 * tracer can trace. Break up preempt_disable() into two
		 * calls. One to disable preemption without fear of being
		 * traced. The other to still record the preemption latency,
		 * which can also be traced by the function tracer.
		 */
		preempt_disable_notrace();
		preempt_latency_start(1);
		/*
		 * Needs preempt disabled in case user_exit() is traced
		 * and the tracer calls preempt_enable_notrace() causing
		 * an infinite recursion.
		 */
		prev_ctx = exception_enter();
		__schedule(SM_PREEMPT);
		exception_exit(prev_ctx);

		preempt_latency_stop(1);
		preempt_enable_no_resched_notrace();
	} while (need_resched());
}
EXPORT_SYMBOL_GPL(preempt_schedule_notrace);

#ifdef CONFIG_PREEMPT_DYNAMIC
DEFINE_STATIC_CALL(preempt_schedule_notrace, __preempt_schedule_notrace_func);
EXPORT_STATIC_CALL_TRAMP(preempt_schedule_notrace);
#endif

#endif /* CONFIG_PREEMPTION */

#ifdef CONFIG_PREEMPT_DYNAMIC

#include <linux/entry-common.h>

/*
 * SC:cond_resched
 * SC:might_resched
 * SC:preempt_schedule
 * SC:preempt_schedule_notrace
 * SC:irqentry_exit_cond_resched
 *
 *
 * NONE:
 *   cond_resched               <- __cond_resched
 *   might_resched              <- RET0
 *   preempt_schedule           <- NOP
 *   preempt_schedule_notrace   <- NOP
 *   irqentry_exit_cond_resched <- NOP
 *
 * VOLUNTARY:
 *   cond_resched               <- __cond_resched
 *   might_resched              <- __cond_resched
 *   preempt_schedule           <- NOP
 *   preempt_schedule_notrace   <- NOP
 *   irqentry_exit_cond_resched <- NOP
 *
 * FULL:
 *   cond_resched               <- RET0
 *   might_resched              <- RET0
 *   preempt_schedule           <- preempt_schedule
 *   preempt_schedule_notrace   <- preempt_schedule_notrace
 *   irqentry_exit_cond_resched <- irqentry_exit_cond_resched
 */

enum {
	preempt_dynamic_undefined = -1,
	preempt_dynamic_none,
	preempt_dynamic_voluntary,
	preempt_dynamic_full,
};

int preempt_dynamic_mode = preempt_dynamic_undefined;

int sched_dynamic_mode(const char *str)
{
	if (!strcmp(str, "none"))
		return preempt_dynamic_none;

	if (!strcmp(str, "voluntary"))
		return preempt_dynamic_voluntary;

	if (!strcmp(str, "full"))
		return preempt_dynamic_full;

	return -EINVAL;
}

void sched_dynamic_update(int mode)
{
	/*
	 * Avoid {NONE,VOLUNTARY} -> FULL transitions from ever ending up in
	 * the ZERO state, which is invalid.
	 */
	static_call_update(cond_resched, __cond_resched);
	static_call_update(might_resched, __cond_resched);
	static_call_update(preempt_schedule, __preempt_schedule_func);
	static_call_update(preempt_schedule_notrace, __preempt_schedule_notrace_func);
	static_call_update(irqentry_exit_cond_resched, irqentry_exit_cond_resched);

	switch (mode) {
	case preempt_dynamic_none:
		static_call_update(cond_resched, __cond_resched);
		static_call_update(might_resched, (void *)&__static_call_return0);
		static_call_update(preempt_schedule, NULL);
		static_call_update(preempt_schedule_notrace, NULL);
		static_call_update(irqentry_exit_cond_resched, NULL);
		pr_info("Dynamic Preempt: none\n");
		break;

	case preempt_dynamic_voluntary:
		static_call_update(cond_resched, __cond_resched);
		static_call_update(might_resched, __cond_resched);
		static_call_update(preempt_schedule, NULL);
		static_call_update(preempt_schedule_notrace, NULL);
		static_call_update(irqentry_exit_cond_resched, NULL);
		pr_info("Dynamic Preempt: voluntary\n");
		break;

	case preempt_dynamic_full:
		static_call_update(cond_resched, (void *)&__static_call_return0);
		static_call_update(might_resched, (void *)&__static_call_return0);
		static_call_update(preempt_schedule, __preempt_schedule_func);
		static_call_update(preempt_schedule_notrace, __preempt_schedule_notrace_func);
		static_call_update(irqentry_exit_cond_resched, irqentry_exit_cond_resched);
		pr_info("Dynamic Preempt: full\n");
		break;
	}

	preempt_dynamic_mode = mode;
}

static int __init setup_preempt_mode(char *str)
{
	int mode = sched_dynamic_mode(str);
	if (mode < 0) {
		pr_warn("Dynamic Preempt: unsupported mode: %s\n", str);
		return 0;
	}

	sched_dynamic_update(mode);
	return 1;
}
__setup("preempt=", setup_preempt_mode);

static void __init preempt_dynamic_init(void)
{
	if (preempt_dynamic_mode == preempt_dynamic_undefined) {
		if (IS_ENABLED(CONFIG_PREEMPT_NONE)) {
			sched_dynamic_update(preempt_dynamic_none);
		} else if (IS_ENABLED(CONFIG_PREEMPT_VOLUNTARY)) {
			sched_dynamic_update(preempt_dynamic_voluntary);
		} else {
			/* Default static call setting, nothing to do */
			WARN_ON_ONCE(!IS_ENABLED(CONFIG_PREEMPT));
			preempt_dynamic_mode = preempt_dynamic_full;
			pr_info("Dynamic Preempt: full\n");
		}
	}
}

#else /* !CONFIG_PREEMPT_DYNAMIC */

static inline void preempt_dynamic_init(void) { }

#endif /* #ifdef CONFIG_PREEMPT_DYNAMIC */

/*
 * This is the entry point to schedule() from kernel preemption
 * off of irq context.
 * Note, that this is called and return with irqs disabled. This will
 * protect us against recursive calling from irq.
 */
asmlinkage __visible void __sched preempt_schedule_irq(void)
{
	enum ctx_state prev_state;

	/* Catch callers which need to be fixed */
	BUG_ON(preempt_count() || !irqs_disabled());

	prev_state = exception_enter();

	do {
		preempt_disable();
		local_irq_enable();
		__schedule(SM_PREEMPT);
		local_irq_disable();
		sched_preempt_enable_no_resched();
	} while (need_resched());

	exception_exit(prev_state);
}

int default_wake_function(wait_queue_entry_t *curr, unsigned mode, int wake_flags,
			  void *key)
{
	WARN_ON_ONCE(IS_ENABLED(CONFIG_SCHED_DEBUG) && wake_flags & ~WF_SYNC);
	return try_to_wake_up(curr->private, mode, wake_flags);
}
EXPORT_SYMBOL(default_wake_function);

static void __setscheduler_prio(struct task_struct *p, int prio)
{
	if (dl_prio(prio))
		p->sched_class = &dl_sched_class;
	else if (rt_prio(prio))
		p->sched_class = &rt_sched_class;
	else
		p->sched_class = &fair_sched_class;

	p->prio = prio;
}

#ifdef CONFIG_RT_MUTEXES

static inline int __rt_effective_prio(struct task_struct *pi_task, int prio)
{
	if (pi_task)
		prio = min(prio, pi_task->prio);

	return prio;
}

static inline int rt_effective_prio(struct task_struct *p, int prio)
{
	struct task_struct *pi_task = rt_mutex_get_top_task(p);

	return __rt_effective_prio(pi_task, prio);
}

/*
 * rt_mutex_setprio - set the current priority of a task
 * @p: task to boost
 * @pi_task: donor task
 *
 * This function changes the 'effective' priority of a task. It does
 * not touch ->normal_prio like __setscheduler().
 *
 * Used by the rt_mutex code to implement priority inheritance
 * logic. Call site only calls if the priority of the task changed.
 */
void rt_mutex_setprio(struct task_struct *p, struct task_struct *pi_task)
{
	int prio, oldprio, queued, running, queue_flag =
		DEQUEUE_SAVE | DEQUEUE_MOVE | DEQUEUE_NOCLOCK;
	const struct sched_class *prev_class;
	struct rq_flags rf;
	struct rq *rq;

	/* XXX used to be waiter->prio, not waiter->task->prio */
	prio = __rt_effective_prio(pi_task, p->normal_prio);

	/*
	 * If nothing changed; bail early.
	 */
	if (p->pi_top_task == pi_task && prio == p->prio && !dl_prio(prio))
		return;

	rq = __task_rq_lock(p, &rf);
	update_rq_clock(rq);
	/*
	 * Set under pi_lock && rq->lock, such that the value can be used under
	 * either lock.
	 *
	 * Note that there is loads of tricky to make this pointer cache work
	 * right. rt_mutex_slowunlock()+rt_mutex_postunlock() work together to
	 * ensure a task is de-boosted (pi_task is set to NULL) before the
	 * task is allowed to run again (and can exit). This ensures the pointer
	 * points to a blocked task -- which guarantees the task is present.
	 */
	p->pi_top_task = pi_task;

	/*
	 * For FIFO/RR we only need to set prio, if that matches we're done.
	 */
	if (prio == p->prio && !dl_prio(prio))
		goto out_unlock;

	/*
	 * Idle task boosting is a nono in general. There is one
	 * exception, when PREEMPT_RT and NOHZ is active:
	 *
	 * The idle task calls get_next_timer_interrupt() and holds
	 * the timer wheel base->lock on the CPU and another CPU wants
	 * to access the timer (probably to cancel it). We can safely
	 * ignore the boosting request, as the idle CPU runs this code
	 * with interrupts disabled and will complete the lock
	 * protected section without being interrupted. So there is no
	 * real need to boost.
	 */
	if (unlikely(p == rq->idle)) {
		WARN_ON(p != rq->curr);
		WARN_ON(p->pi_blocked_on);
		goto out_unlock;
	}

	trace_sched_pi_setprio(p, pi_task);
	oldprio = p->prio;

	if (oldprio == prio)
		queue_flag &= ~DEQUEUE_MOVE;

	prev_class = p->sched_class;
	queued = task_on_rq_queued(p);
	running = task_current(rq, p);
	if (queued)
		dequeue_task(rq, p, queue_flag);
	if (running)
		put_prev_task(rq, p);

	/*
	 * Boosting condition are:
	 * 1. -rt task is running and holds mutex A
	 *      --> -dl task blocks on mutex A
	 *
	 * 2. -dl task is running and holds mutex A
	 *      --> -dl task blocks on mutex A and could preempt the
	 *          running task
	 */
	if (dl_prio(prio)) {
		if (!dl_prio(p->normal_prio) ||
		    (pi_task && dl_prio(pi_task->prio) &&
		     dl_entity_preempt(&pi_task->dl, &p->dl))) {
			p->dl.pi_se = pi_task->dl.pi_se;
			queue_flag |= ENQUEUE_REPLENISH;
		} else {
			p->dl.pi_se = &p->dl;
		}
	} else if (rt_prio(prio)) {
		if (dl_prio(oldprio))
			p->dl.pi_se = &p->dl;
		if (oldprio < prio)
			queue_flag |= ENQUEUE_HEAD;
	} else {
		if (dl_prio(oldprio))
			p->dl.pi_se = &p->dl;
		if (rt_prio(oldprio))
			p->rt.timeout = 0;
	}

	__setscheduler_prio(p, prio);

	if (queued)
		enqueue_task(rq, p, queue_flag);
	if (running)
		set_next_task(rq, p);

	check_class_changed(rq, p, prev_class, oldprio);
out_unlock:
	/* Avoid rq from going away on us: */
	preempt_disable();

	rq_unpin_lock(rq, &rf);
	__balance_callbacks(rq);
	raw_spin_rq_unlock(rq);

	preempt_enable();
}
#else
static inline int rt_effective_prio(struct task_struct *p, int prio)
{
	return prio;
}
#endif

void set_user_nice(struct task_struct *p, long nice)
{
	bool queued, running;
	int old_prio;
	struct rq_flags rf;
	struct rq *rq;

	if (task_nice(p) == nice || nice < MIN_NICE || nice > MAX_NICE)
		return;
	/*
	 * We have to be careful, if called from sys_setpriority(),
	 * the task might be in the middle of scheduling on another CPU.
	 */
	rq = task_rq_lock(p, &rf);
	update_rq_clock(rq);

	/*
	 * The RT priorities are set via sched_setscheduler(), but we still
	 * allow the 'normal' nice value to be set - but as expected
	 * it won't have any effect on scheduling until the task is
	 * SCHED_DEADLINE, SCHED_FIFO or SCHED_RR:
	 */
	if (task_has_dl_policy(p) || task_has_rt_policy(p)) {
		p->static_prio = NICE_TO_PRIO(nice);
		goto out_unlock;
	}
	queued = task_on_rq_queued(p);
	running = task_current(rq, p);
	if (queued)
		dequeue_task(rq, p, DEQUEUE_SAVE | DEQUEUE_NOCLOCK);
	if (running)
		put_prev_task(rq, p);

	p->static_prio = NICE_TO_PRIO(nice);
	set_load_weight(p, true);
	old_prio = p->prio;
	p->prio = effective_prio(p);

	if (queued)
		enqueue_task(rq, p, ENQUEUE_RESTORE | ENQUEUE_NOCLOCK);
	if (running)
		set_next_task(rq, p);

	/*
	 * If the task increased its priority or is running and
	 * lowered its priority, then reschedule its CPU:
	 */
	p->sched_class->prio_changed(rq, p, old_prio);

out_unlock:
	task_rq_unlock(rq, p, &rf);
}
EXPORT_SYMBOL(set_user_nice);

/*
 * can_nice - check if a task can reduce its nice value
 * @p: task
 * @nice: nice value
 */
int can_nice(const struct task_struct *p, const int nice)
{
	/* Convert nice value [19,-20] to rlimit style value [1,40]: */
	int nice_rlim = nice_to_rlimit(nice);

	return (nice_rlim <= task_rlimit(p, RLIMIT_NICE) ||
		capable(CAP_SYS_NICE));
}

#ifdef __ARCH_WANT_SYS_NICE

/*
 * sys_nice - change the priority of the current process.
 * @increment: priority increment
 *
 * sys_setpriority is a more generic, but much slower function that
 * does similar things.
 */
SYSCALL_DEFINE1(nice, int, increment)
{
	long nice, retval;

	/*
	 * Setpriority might change our priority at the same moment.
	 * We don't have to worry. Conceptually one call occurs first
	 * and we have a single winner.
	 */
	increment = clamp(increment, -NICE_WIDTH, NICE_WIDTH);
	nice = task_nice(current) + increment;

	nice = clamp_val(nice, MIN_NICE, MAX_NICE);
	if (increment < 0 && !can_nice(current, nice))
		return -EPERM;

	retval = security_task_setnice(current, nice);
	if (retval)
		return retval;

	set_user_nice(current, nice);
	return 0;
}

#endif

/**
 * task_prio - return the priority value of a given task.
 * @p: the task in question.
 *
 * Return: The priority value as seen by users in /proc.
 *
 * sched policy         return value   kernel prio    user prio/nice
 *
 * normal, batch, idle     [0 ... 39]  [100 ... 139]          0/[-20 ... 19]
 * fifo, rr             [-2 ... -100]     [98 ... 0]  [1 ... 99]
 * deadline                     -101             -1           0
 */
int task_prio(const struct task_struct *p)
{
	return p->prio - MAX_RT_PRIO;
}

/**
 * idle_cpu - is a given CPU idle currently?
 * @cpu: the processor in question.
 *
 * Return: 1 if the CPU is currently idle. 0 otherwise.
 */
int idle_cpu(int cpu)
{
	struct rq *rq = cpu_rq(cpu);

	if (rq->curr != rq->idle)
		return 0;

	if (rq->nr_running)
		return 0;

#ifdef CONFIG_SMP
	if (rq->ttwu_pending)
		return 0;
#endif

	return 1;
}

/**
 * available_idle_cpu - is a given CPU idle for enqueuing work.
 * @cpu: the CPU in question.
 *
 * Return: 1 if the CPU is currently idle. 0 otherwise.
 */
int available_idle_cpu(int cpu)
{
	if (!idle_cpu(cpu))
		return 0;

	if (vcpu_is_preempted(cpu))
		return 0;

	return 1;
}

/**
 * idle_task - return the idle task for a given CPU.
 * @cpu: the processor in question.
 *
 * Return: The idle task for the CPU @cpu.
 */
struct task_struct *idle_task(int cpu)
{
	return cpu_rq(cpu)->idle;
}

#ifdef CONFIG_SMP
/*
 * This function computes an effective utilization for the given CPU, to be
 * used for frequency selection given the linear relation: f = u * f_max.
 *
 * The scheduler tracks the following metrics:
 *
 *   cpu_util_{cfs,rt,dl,irq}()
 *   cpu_bw_dl()
 *
 * Where the cfs,rt and dl util numbers are tracked with the same metric and
 * synchronized windows and are thus directly comparable.
 *
 * The cfs,rt,dl utilization are the running times measured with rq->clock_task
 * which excludes things like IRQ and steal-time. These latter are then accrued
 * in the irq utilization.
 *
 * The DL bandwidth number otoh is not a measured metric but a value computed
 * based on the task model parameters and gives the minimal utilization
 * required to meet deadlines.
 */
unsigned long effective_cpu_util(int cpu, unsigned long util_cfs,
				 unsigned long max, enum cpu_util_type type,
				 struct task_struct *p)
{
	unsigned long dl_util, util, irq;
	struct rq *rq = cpu_rq(cpu);

	if (!uclamp_is_used() &&
	    type == FREQUENCY_UTIL && rt_rq_is_runnable(&rq->rt)) {
		return max;
	}

	/*
	 * Early check to see if IRQ/steal time saturates the CPU, can be
	 * because of inaccuracies in how we track these -- see
	 * update_irq_load_avg().
	 */
	irq = cpu_util_irq(rq);
	if (unlikely(irq >= max))
		return max;

	/*
	 * Because the time spend on RT/DL tasks is visible as 'lost' time to
	 * CFS tasks and we use the same metric to track the effective
	 * utilization (PELT windows are synchronized) we can directly add them
	 * to obtain the CPU's actual utilization.
	 *
	 * CFS and RT utilization can be boosted or capped, depending on
	 * utilization clamp constraints requested by currently RUNNABLE
	 * tasks.
	 * When there are no CFS RUNNABLE tasks, clamps are released and
	 * frequency will be gracefully reduced with the utilization decay.
	 */
	util = util_cfs + cpu_util_rt(rq);
	if (type == FREQUENCY_UTIL)
		util = uclamp_rq_util_with(rq, util, p);

	dl_util = cpu_util_dl(rq);

	/*
	 * For frequency selection we do not make cpu_util_dl() a permanent part
	 * of this sum because we want to use cpu_bw_dl() later on, but we need
	 * to check if the CFS+RT+DL sum is saturated (ie. no idle time) such
	 * that we select f_max when there is no idle time.
	 *
	 * NOTE: numerical errors or stop class might cause us to not quite hit
	 * saturation when we should -- something for later.
	 */
	if (util + dl_util >= max)
		return max;

	/*
	 * OTOH, for energy computation we need the estimated running time, so
	 * include util_dl and ignore dl_bw.
	 */
	if (type == ENERGY_UTIL)
		util += dl_util;

	/*
	 * There is still idle time; further improve the number by using the
	 * irq metric. Because IRQ/steal time is hidden from the task clock we
	 * need to scale the task numbers:
	 *
	 *              max - irq
	 *   U' = irq + --------- * U
	 *                 max
	 */
	util = scale_irq_capacity(util, irq, max);
	util += irq;

	/*
	 * Bandwidth required by DEADLINE must always be granted while, for
	 * FAIR and RT, we use blocked utilization of IDLE CPUs as a mechanism
	 * to gracefully reduce the frequency when no tasks show up for longer
	 * periods of time.
	 *
	 * Ideally we would like to set bw_dl as min/guaranteed freq and util +
	 * bw_dl as requested freq. However, cpufreq is not yet ready for such
	 * an interface. So, we only do the latter for now.
	 */
	if (type == FREQUENCY_UTIL)
		util += cpu_bw_dl(rq);

	return min(max, util);
}

unsigned long sched_cpu_util(int cpu, unsigned long max)
{
	return effective_cpu_util(cpu, cpu_util_cfs(cpu_rq(cpu)), max,
				  ENERGY_UTIL, NULL);
}
#endif /* CONFIG_SMP */

/**
 * find_process_by_pid - find a process with a matching PID value.
 * @pid: the pid in question.
 *
 * The task of @pid, if found. %NULL otherwise.
 */
static struct task_struct *find_process_by_pid(pid_t pid)
{
	return pid ? find_task_by_vpid(pid) : current;
}

/*
 * sched_setparam() passes in -1 for its policy, to let the functions
 * it calls know not to change it.
 */
#define SETPARAM_POLICY	-1

static void __setscheduler_params(struct task_struct *p,
		const struct sched_attr *attr)
{
	int policy = attr->sched_policy;

	if (policy == SETPARAM_POLICY)
		policy = p->policy;

	p->policy = policy;

	if (dl_policy(policy))
		__setparam_dl(p, attr);
	else if (fair_policy(policy))
		p->static_prio = NICE_TO_PRIO(attr->sched_nice);

	/*
	 * __sched_setscheduler() ensures attr->sched_priority == 0 when
	 * !rt_policy. Always setting this ensures that things like
	 * getparam()/getattr() don't report silly values for !rt tasks.
	 */
	p->rt_priority = attr->sched_priority;
	p->normal_prio = normal_prio(p);
	set_load_weight(p, true);
}

/*
 * Check the target process has a UID that matches the current process's:
 */
static bool check_same_owner(struct task_struct *p)
{
	const struct cred *cred = current_cred(), *pcred;
	bool match;

	rcu_read_lock();
	pcred = __task_cred(p);
	match = (uid_eq(cred->euid, pcred->euid) ||
		 uid_eq(cred->euid, pcred->uid));
	rcu_read_unlock();
	return match;
}

static int __sched_setscheduler(struct task_struct *p,
				const struct sched_attr *attr,
				bool user, bool pi)
{
	int oldpolicy = -1, policy = attr->sched_policy;
	int retval, oldprio, newprio, queued, running;
	const struct sched_class *prev_class;
	struct callback_head *head;
	struct rq_flags rf;
	int reset_on_fork;
	int queue_flags = DEQUEUE_SAVE | DEQUEUE_MOVE | DEQUEUE_NOCLOCK;
	struct rq *rq;

	/* The pi code expects interrupts enabled */
	BUG_ON(pi && in_interrupt());
recheck:
	/* Double check policy once rq lock held: */
	if (policy < 0) {
		reset_on_fork = p->sched_reset_on_fork;
		policy = oldpolicy = p->policy;
	} else {
		reset_on_fork = !!(attr->sched_flags & SCHED_FLAG_RESET_ON_FORK);

		if (!valid_policy(policy))
			return -EINVAL;
	}

	if (attr->sched_flags & ~(SCHED_FLAG_ALL | SCHED_FLAG_SUGOV))
		return -EINVAL;

	/*
	 * Valid priorities for SCHED_FIFO and SCHED_RR are
	 * 1..MAX_RT_PRIO-1, valid priority for SCHED_NORMAL,
	 * SCHED_BATCH and SCHED_IDLE is 0.
	 */
	if (attr->sched_priority > MAX_RT_PRIO-1)
		return -EINVAL;
	if ((dl_policy(policy) && !__checkparam_dl(attr)) ||
	    (rt_policy(policy) != (attr->sched_priority != 0)))
		return -EINVAL;

	/*
	 * Allow unprivileged RT tasks to decrease priority:
	 */
	if (user && !capable(CAP_SYS_NICE)) {
		if (fair_policy(policy)) {
			if (attr->sched_nice < task_nice(p) &&
			    !can_nice(p, attr->sched_nice))
				return -EPERM;
		}

		if (rt_policy(policy)) {
			unsigned long rlim_rtprio =
					task_rlimit(p, RLIMIT_RTPRIO);

			/* Can't set/change the rt policy: */
			if (policy != p->policy && !rlim_rtprio)
				return -EPERM;

			/* Can't increase priority: */
			if (attr->sched_priority > p->rt_priority &&
			    attr->sched_priority > rlim_rtprio)
				return -EPERM;
		}

		 /*
		  * Can't set/change SCHED_DEADLINE policy at all for now
		  * (safest behavior); in the future we would like to allow
		  * unprivileged DL tasks to increase their relative deadline
		  * or reduce their runtime (both ways reducing utilization)
		  */
		if (dl_policy(policy))
			return -EPERM;

		/*
		 * Treat SCHED_IDLE as nice 20. Only allow a switch to
		 * SCHED_NORMAL if the RLIMIT_NICE would normally permit it.
		 */
		if (task_has_idle_policy(p) && !idle_policy(policy)) {
			if (!can_nice(p, task_nice(p)))
				return -EPERM;
		}

		/* Can't change other user's priorities: */
		if (!check_same_owner(p))
			return -EPERM;

		/* Normal users shall not reset the sched_reset_on_fork flag: */
		if (p->sched_reset_on_fork && !reset_on_fork)
			return -EPERM;
	}

	if (user) {
		if (attr->sched_flags & SCHED_FLAG_SUGOV)
			return -EINVAL;

		retval = security_task_setscheduler(p);
		if (retval)
			return retval;
	}

	/* Update task specific "requested" clamps */
	if (attr->sched_flags & SCHED_FLAG_UTIL_CLAMP) {
		retval = uclamp_validate(p, attr);
		if (retval)
			return retval;
	}

	if (pi)
		cpuset_read_lock();

	/*
	 * Make sure no PI-waiters arrive (or leave) while we are
	 * changing the priority of the task:
	 *
	 * To be able to change p->policy safely, the appropriate
	 * runqueue lock must be held.
	 */
	rq = task_rq_lock(p, &rf);
	update_rq_clock(rq);

	/*
	 * Changing the policy of the stop threads its a very bad idea:
	 */
	if (p == rq->stop) {
		retval = -EINVAL;
		goto unlock;
	}

	/*
	 * If not changing anything there's no need to proceed further,
	 * but store a possible modification of reset_on_fork.
	 */
	if (unlikely(policy == p->policy)) {
		if (fair_policy(policy) && attr->sched_nice != task_nice(p))
			goto change;
		if (rt_policy(policy) && attr->sched_priority != p->rt_priority)
			goto change;
		if (dl_policy(policy) && dl_param_changed(p, attr))
			goto change;
		if (attr->sched_flags & SCHED_FLAG_UTIL_CLAMP)
			goto change;

		p->sched_reset_on_fork = reset_on_fork;
		retval = 0;
		goto unlock;
	}
change:

	if (user) {
#ifdef CONFIG_RT_GROUP_SCHED
		/*
		 * Do not allow realtime tasks into groups that have no runtime
		 * assigned.
		 */
		if (rt_bandwidth_enabled() && rt_policy(policy) &&
				task_group(p)->rt_bandwidth.rt_runtime == 0 &&
				!task_group_is_autogroup(task_group(p))) {
			retval = -EPERM;
			goto unlock;
		}
#endif
#ifdef CONFIG_SMP
		if (dl_bandwidth_enabled() && dl_policy(policy) &&
				!(attr->sched_flags & SCHED_FLAG_SUGOV)) {
			cpumask_t *span = rq->rd->span;

			/*
			 * Don't allow tasks with an affinity mask smaller than
			 * the entire root_domain to become SCHED_DEADLINE. We
			 * will also fail if there's no bandwidth available.
			 */
			if (!cpumask_subset(span, p->cpus_ptr) ||
			    rq->rd->dl_bw.bw == 0) {
				retval = -EPERM;
				goto unlock;
			}
		}
#endif
	}

	/* Re-check policy now with rq lock held: */
	if (unlikely(oldpolicy != -1 && oldpolicy != p->policy)) {
		policy = oldpolicy = -1;
		task_rq_unlock(rq, p, &rf);
		if (pi)
			cpuset_read_unlock();
		goto recheck;
	}

	/*
	 * If setscheduling to SCHED_DEADLINE (or changing the parameters
	 * of a SCHED_DEADLINE task) we need to check if enough bandwidth
	 * is available.
	 */
	if ((dl_policy(policy) || dl_task(p)) && sched_dl_overflow(p, policy, attr)) {
		retval = -EBUSY;
		goto unlock;
	}

	p->sched_reset_on_fork = reset_on_fork;
	oldprio = p->prio;

	newprio = __normal_prio(policy, attr->sched_priority, attr->sched_nice);
	if (pi) {
		/*
		 * Take priority boosted tasks into account. If the new
		 * effective priority is unchanged, we just store the new
		 * normal parameters and do not touch the scheduler class and
		 * the runqueue. This will be done when the task deboost
		 * itself.
		 */
		newprio = rt_effective_prio(p, newprio);
		if (newprio == oldprio)
			queue_flags &= ~DEQUEUE_MOVE;
	}

	queued = task_on_rq_queued(p);
	running = task_current(rq, p);
	if (queued)
		dequeue_task(rq, p, queue_flags);
	if (running)
		put_prev_task(rq, p);

	prev_class = p->sched_class;

	if (!(attr->sched_flags & SCHED_FLAG_KEEP_PARAMS)) {
		__setscheduler_params(p, attr);
		__setscheduler_prio(p, newprio);
	}
	__setscheduler_uclamp(p, attr);

	if (queued) {
		/*
		 * We enqueue to tail when the priority of a task is
		 * increased (user space view).
		 */
		if (oldprio < p->prio)
			queue_flags |= ENQUEUE_HEAD;

		enqueue_task(rq, p, queue_flags);
	}
	if (running)
		set_next_task(rq, p);

	check_class_changed(rq, p, prev_class, oldprio);

	/* Avoid rq from going away on us: */
	preempt_disable();
	head = splice_balance_callbacks(rq);
	task_rq_unlock(rq, p, &rf);

	if (pi) {
		cpuset_read_unlock();
		rt_mutex_adjust_pi(p);
	}

	/* Run balance callbacks after we've adjusted the PI chain: */
	balance_callbacks(rq, head);
	preempt_enable();

	return 0;

unlock:
	task_rq_unlock(rq, p, &rf);
	if (pi)
		cpuset_read_unlock();
	return retval;
}

static int _sched_setscheduler(struct task_struct *p, int policy,
			       const struct sched_param *param, bool check)
{
	struct sched_attr attr = {
		.sched_policy   = policy,
		.sched_priority = param->sched_priority,
		.sched_nice	= PRIO_TO_NICE(p->static_prio),
	};

	/* Fixup the legacy SCHED_RESET_ON_FORK hack. */
	if ((policy != SETPARAM_POLICY) && (policy & SCHED_RESET_ON_FORK)) {
		attr.sched_flags |= SCHED_FLAG_RESET_ON_FORK;
		policy &= ~SCHED_RESET_ON_FORK;
		attr.sched_policy = policy;
	}

	return __sched_setscheduler(p, &attr, check, true);
}
/**
 * sched_setscheduler - change the scheduling policy and/or RT priority of a thread.
 * @p: the task in question.
 * @policy: new policy.
 * @param: structure containing the new RT priority.
 *
 * Use sched_set_fifo(), read its comment.
 *
 * Return: 0 on success. An error code otherwise.
 *
 * NOTE that the task may be already dead.
 */
int sched_setscheduler(struct task_struct *p, int policy,
		       const struct sched_param *param)
{
	return _sched_setscheduler(p, policy, param, true);
}

int sched_setattr(struct task_struct *p, const struct sched_attr *attr)
{
	return __sched_setscheduler(p, attr, true, true);
}

int sched_setattr_nocheck(struct task_struct *p, const struct sched_attr *attr)
{
	return __sched_setscheduler(p, attr, false, true);
}
EXPORT_SYMBOL_GPL(sched_setattr_nocheck);

/**
 * sched_setscheduler_nocheck - change the scheduling policy and/or RT priority of a thread from kernelspace.
 * @p: the task in question.
 * @policy: new policy.
 * @param: structure containing the new RT priority.
 *
 * Just like sched_setscheduler, only don't bother checking if the
 * current context has permission.  For example, this is needed in
 * stop_machine(): we create temporary high priority worker threads,
 * but our caller might not have that capability.
 *
 * Return: 0 on success. An error code otherwise.
 */
int sched_setscheduler_nocheck(struct task_struct *p, int policy,
			       const struct sched_param *param)
{
	return _sched_setscheduler(p, policy, param, false);
}

/*
 * SCHED_FIFO is a broken scheduler model; that is, it is fundamentally
 * incapable of resource management, which is the one thing an OS really should
 * be doing.
 *
 * This is of course the reason it is limited to privileged users only.
 *
 * Worse still; it is fundamentally impossible to compose static priority
 * workloads. You cannot take two correctly working static prio workloads
 * and smash them together and still expect them to work.
 *
 * For this reason 'all' FIFO tasks the kernel creates are basically at:
 *
 *   MAX_RT_PRIO / 2
 *
 * The administrator _MUST_ configure the system, the kernel simply doesn't
 * know enough information to make a sensible choice.
 */
void sched_set_fifo(struct task_struct *p)
{
	struct sched_param sp = { .sched_priority = MAX_RT_PRIO / 2 };
	WARN_ON_ONCE(sched_setscheduler_nocheck(p, SCHED_FIFO, &sp) != 0);
}
EXPORT_SYMBOL_GPL(sched_set_fifo);

/*
 * For when you don't much care about FIFO, but want to be above SCHED_NORMAL.
 */
void sched_set_fifo_low(struct task_struct *p)
{
	struct sched_param sp = { .sched_priority = 1 };
	WARN_ON_ONCE(sched_setscheduler_nocheck(p, SCHED_FIFO, &sp) != 0);
}
EXPORT_SYMBOL_GPL(sched_set_fifo_low);

void sched_set_normal(struct task_struct *p, int nice)
{
	struct sched_attr attr = {
		.sched_policy = SCHED_NORMAL,
		.sched_nice = nice,
	};
	WARN_ON_ONCE(sched_setattr_nocheck(p, &attr) != 0);
}
EXPORT_SYMBOL_GPL(sched_set_normal);

static int
do_sched_setscheduler(pid_t pid, int policy, struct sched_param __user *param)
{
	struct sched_param lparam;
	struct task_struct *p;
	int retval;

	if (!param || pid < 0)
		return -EINVAL;
	if (copy_from_user(&lparam, param, sizeof(struct sched_param)))
		return -EFAULT;

	rcu_read_lock();
	retval = -ESRCH;
	p = find_process_by_pid(pid);
	if (likely(p))
		get_task_struct(p);
	rcu_read_unlock();

	if (likely(p)) {
		retval = sched_setscheduler(p, policy, &lparam);
		put_task_struct(p);
	}

	return retval;
}

/*
 * Mimics kernel/events/core.c perf_copy_attr().
 */
static int sched_copy_attr(struct sched_attr __user *uattr, struct sched_attr *attr)
{
	u32 size;
	int ret;

	/* Zero the full structure, so that a short copy will be nice: */
	memset(attr, 0, sizeof(*attr));

	ret = get_user(size, &uattr->size);
	if (ret)
		return ret;

	/* ABI compatibility quirk: */
	if (!size)
		size = SCHED_ATTR_SIZE_VER0;
	if (size < SCHED_ATTR_SIZE_VER0 || size > PAGE_SIZE)
		goto err_size;

	ret = copy_struct_from_user(attr, sizeof(*attr), uattr, size);
	if (ret) {
		if (ret == -E2BIG)
			goto err_size;
		return ret;
	}

	if ((attr->sched_flags & SCHED_FLAG_UTIL_CLAMP) &&
	    size < SCHED_ATTR_SIZE_VER1)
		return -EINVAL;

	/*
	 * XXX: Do we want to be lenient like existing syscalls; or do we want
	 * to be strict and return an error on out-of-bounds values?
	 */
	attr->sched_nice = clamp(attr->sched_nice, MIN_NICE, MAX_NICE);

	return 0;

err_size:
	put_user(sizeof(*attr), &uattr->size);
	return -E2BIG;
}

static void get_params(struct task_struct *p, struct sched_attr *attr)
{
	if (task_has_dl_policy(p))
		__getparam_dl(p, attr);
	else if (task_has_rt_policy(p))
		attr->sched_priority = p->rt_priority;
	else
		attr->sched_nice = task_nice(p);
}

/**
 * sys_sched_setscheduler - set/change the scheduler policy and RT priority
 * @pid: the pid in question.
 * @policy: new policy.
 * @param: structure containing the new RT priority.
 *
 * Return: 0 on success. An error code otherwise.
 */
SYSCALL_DEFINE3(sched_setscheduler, pid_t, pid, int, policy, struct sched_param __user *, param)
{
	if (policy < 0)
		return -EINVAL;

	return do_sched_setscheduler(pid, policy, param);
}

/**
 * sys_sched_setparam - set/change the RT priority of a thread
 * @pid: the pid in question.
 * @param: structure containing the new RT priority.
 *
 * Return: 0 on success. An error code otherwise.
 */
SYSCALL_DEFINE2(sched_setparam, pid_t, pid, struct sched_param __user *, param)
{
	return do_sched_setscheduler(pid, SETPARAM_POLICY, param);
}

/**
 * sys_sched_setattr - same as above, but with extended sched_attr
 * @pid: the pid in question.
 * @uattr: structure containing the extended parameters.
 * @flags: for future extension.
 */
SYSCALL_DEFINE3(sched_setattr, pid_t, pid, struct sched_attr __user *, uattr,
			       unsigned int, flags)
{
	struct sched_attr attr;
	struct task_struct *p;
	int retval;

	if (!uattr || pid < 0 || flags)
		return -EINVAL;

	retval = sched_copy_attr(uattr, &attr);
	if (retval)
		return retval;

	if ((int)attr.sched_policy < 0)
		return -EINVAL;
	if (attr.sched_flags & SCHED_FLAG_KEEP_POLICY)
		attr.sched_policy = SETPARAM_POLICY;

	rcu_read_lock();
	retval = -ESRCH;
	p = find_process_by_pid(pid);
	if (likely(p))
		get_task_struct(p);
	rcu_read_unlock();

	if (likely(p)) {
		if (attr.sched_flags & SCHED_FLAG_KEEP_PARAMS)
			get_params(p, &attr);
		retval = sched_setattr(p, &attr);
		put_task_struct(p);
	}

	return retval;
}

/**
 * sys_sched_getscheduler - get the policy (scheduling class) of a thread
 * @pid: the pid in question.
 *
 * Return: On success, the policy of the thread. Otherwise, a negative error
 * code.
 */
SYSCALL_DEFINE1(sched_getscheduler, pid_t, pid)
{
	struct task_struct *p;
	int retval;

	if (pid < 0)
		return -EINVAL;

	retval = -ESRCH;
	rcu_read_lock();
	p = find_process_by_pid(pid);
	if (p) {
		retval = security_task_getscheduler(p);
		if (!retval)
			retval = p->policy
				| (p->sched_reset_on_fork ? SCHED_RESET_ON_FORK : 0);
	}
	rcu_read_unlock();
	return retval;
}

/**
 * sys_sched_getparam - get the RT priority of a thread
 * @pid: the pid in question.
 * @param: structure containing the RT priority.
 *
 * Return: On success, 0 and the RT priority is in @param. Otherwise, an error
 * code.
 */
SYSCALL_DEFINE2(sched_getparam, pid_t, pid, struct sched_param __user *, param)
{
	struct sched_param lp = { .sched_priority = 0 };
	struct task_struct *p;
	int retval;

	if (!param || pid < 0)
		return -EINVAL;

	rcu_read_lock();
	p = find_process_by_pid(pid);
	retval = -ESRCH;
	if (!p)
		goto out_unlock;

	retval = security_task_getscheduler(p);
	if (retval)
		goto out_unlock;

	if (task_has_rt_policy(p))
		lp.sched_priority = p->rt_priority;
	rcu_read_unlock();

	/*
	 * This one might sleep, we cannot do it with a spinlock held ...
	 */
	retval = copy_to_user(param, &lp, sizeof(*param)) ? -EFAULT : 0;

	return retval;

out_unlock:
	rcu_read_unlock();
	return retval;
}

/*
 * Copy the kernel size attribute structure (which might be larger
 * than what user-space knows about) to user-space.
 *
 * Note that all cases are valid: user-space buffer can be larger or
 * smaller than the kernel-space buffer. The usual case is that both
 * have the same size.
 */
static int
sched_attr_copy_to_user(struct sched_attr __user *uattr,
			struct sched_attr *kattr,
			unsigned int usize)
{
	unsigned int ksize = sizeof(*kattr);

	if (!access_ok(uattr, usize))
		return -EFAULT;

	/*
	 * sched_getattr() ABI forwards and backwards compatibility:
	 *
	 * If usize == ksize then we just copy everything to user-space and all is good.
	 *
	 * If usize < ksize then we only copy as much as user-space has space for,
	 * this keeps ABI compatibility as well. We skip the rest.
	 *
	 * If usize > ksize then user-space is using a newer version of the ABI,
	 * which part the kernel doesn't know about. Just ignore it - tooling can
	 * detect the kernel's knowledge of attributes from the attr->size value
	 * which is set to ksize in this case.
	 */
	kattr->size = min(usize, ksize);

	if (copy_to_user(uattr, kattr, kattr->size))
		return -EFAULT;

	return 0;
}

/**
 * sys_sched_getattr - similar to sched_getparam, but with sched_attr
 * @pid: the pid in question.
 * @uattr: structure containing the extended parameters.
 * @usize: sizeof(attr) for fwd/bwd comp.
 * @flags: for future extension.
 */
SYSCALL_DEFINE4(sched_getattr, pid_t, pid, struct sched_attr __user *, uattr,
		unsigned int, usize, unsigned int, flags)
{
	struct sched_attr kattr = { };
	struct task_struct *p;
	int retval;

	if (!uattr || pid < 0 || usize > PAGE_SIZE ||
	    usize < SCHED_ATTR_SIZE_VER0 || flags)
		return -EINVAL;

	rcu_read_lock();
	p = find_process_by_pid(pid);
	retval = -ESRCH;
	if (!p)
		goto out_unlock;

	retval = security_task_getscheduler(p);
	if (retval)
		goto out_unlock;

	kattr.sched_policy = p->policy;
	if (p->sched_reset_on_fork)
		kattr.sched_flags |= SCHED_FLAG_RESET_ON_FORK;
	get_params(p, &kattr);
	kattr.sched_flags &= SCHED_FLAG_ALL;

#ifdef CONFIG_UCLAMP_TASK
	/*
	 * This could race with another potential updater, but this is fine
	 * because it'll correctly read the old or the new value. We don't need
	 * to guarantee who wins the race as long as it doesn't return garbage.
	 */
	kattr.sched_util_min = p->uclamp_req[UCLAMP_MIN].value;
	kattr.sched_util_max = p->uclamp_req[UCLAMP_MAX].value;
#endif

	rcu_read_unlock();

	return sched_attr_copy_to_user(uattr, &kattr, usize);

out_unlock:
	rcu_read_unlock();
	return retval;
}

#ifdef CONFIG_SMP
int dl_task_check_affinity(struct task_struct *p, const struct cpumask *mask)
{
	int ret = 0;

	/*
	 * If the task isn't a deadline task or admission control is
	 * disabled then we don't care about affinity changes.
	 */
	if (!task_has_dl_policy(p) || !dl_bandwidth_enabled())
		return 0;

	/*
	 * Since bandwidth control happens on root_domain basis,
	 * if admission test is enabled, we only admit -deadline
	 * tasks allowed to run on all the CPUs in the task's
	 * root_domain.
	 */
	rcu_read_lock();
	if (!cpumask_subset(task_rq(p)->rd->span, mask))
		ret = -EBUSY;
	rcu_read_unlock();
	return ret;
}
#endif

static int
__sched_setaffinity(struct task_struct *p, const struct cpumask *mask)
{
	int retval;
	cpumask_var_t cpus_allowed, new_mask;

	if (!alloc_cpumask_var(&cpus_allowed, GFP_KERNEL))
		return -ENOMEM;

	if (!alloc_cpumask_var(&new_mask, GFP_KERNEL)) {
		retval = -ENOMEM;
		goto out_free_cpus_allowed;
	}

	cpuset_cpus_allowed(p, cpus_allowed);
	cpumask_and(new_mask, mask, cpus_allowed);

	retval = dl_task_check_affinity(p, new_mask);
	if (retval)
		goto out_free_new_mask;
again:
	retval = __set_cpus_allowed_ptr(p, new_mask, SCA_CHECK | SCA_USER);
	if (retval)
		goto out_free_new_mask;

	cpuset_cpus_allowed(p, cpus_allowed);
	if (!cpumask_subset(new_mask, cpus_allowed)) {
		/*
		 * We must have raced with a concurrent cpuset update.
		 * Just reset the cpumask to the cpuset's cpus_allowed.
		 */
		cpumask_copy(new_mask, cpus_allowed);
		goto again;
	}

out_free_new_mask:
	free_cpumask_var(new_mask);
out_free_cpus_allowed:
	free_cpumask_var(cpus_allowed);
	return retval;
}

long sched_setaffinity(pid_t pid, const struct cpumask *in_mask)
{
	struct task_struct *p;
	int retval;

	rcu_read_lock();

	p = find_process_by_pid(pid);
	if (!p) {
		rcu_read_unlock();
		return -ESRCH;
	}

	/* Prevent p going away */
	get_task_struct(p);
	rcu_read_unlock();

	if (p->flags & PF_NO_SETAFFINITY) {
		retval = -EINVAL;
		goto out_put_task;
	}

	if (!check_same_owner(p)) {
		rcu_read_lock();
		if (!ns_capable(__task_cred(p)->user_ns, CAP_SYS_NICE)) {
			rcu_read_unlock();
			retval = -EPERM;
			goto out_put_task;
		}
		rcu_read_unlock();
	}

	retval = security_task_setscheduler(p);
	if (retval)
		goto out_put_task;

	retval = __sched_setaffinity(p, in_mask);
out_put_task:
	put_task_struct(p);
	return retval;
}

static int get_user_cpu_mask(unsigned long __user *user_mask_ptr, unsigned len,
			     struct cpumask *new_mask)
{
	if (len < cpumask_size())
		cpumask_clear(new_mask);
	else if (len > cpumask_size())
		len = cpumask_size();

	return copy_from_user(new_mask, user_mask_ptr, len) ? -EFAULT : 0;
}

/**
 * sys_sched_setaffinity - set the CPU affinity of a process
 * @pid: pid of the process
 * @len: length in bytes of the bitmask pointed to by user_mask_ptr
 * @user_mask_ptr: user-space pointer to the new CPU mask
 *
 * Return: 0 on success. An error code otherwise.
 */
SYSCALL_DEFINE3(sched_setaffinity, pid_t, pid, unsigned int, len,
		unsigned long __user *, user_mask_ptr)
{
	cpumask_var_t new_mask;
	int retval;

	if (!alloc_cpumask_var(&new_mask, GFP_KERNEL))
		return -ENOMEM;

	retval = get_user_cpu_mask(user_mask_ptr, len, new_mask);
	if (retval == 0)
		retval = sched_setaffinity(pid, new_mask);
	free_cpumask_var(new_mask);
	return retval;
}

long sched_getaffinity(pid_t pid, struct cpumask *mask)
{
	struct task_struct *p;
	unsigned long flags;
	int retval;

	rcu_read_lock();

	retval = -ESRCH;
	p = find_process_by_pid(pid);
	if (!p)
		goto out_unlock;

	retval = security_task_getscheduler(p);
	if (retval)
		goto out_unlock;

	raw_spin_lock_irqsave(&p->pi_lock, flags);
	cpumask_and(mask, &p->cpus_mask, cpu_active_mask);
	raw_spin_unlock_irqrestore(&p->pi_lock, flags);

out_unlock:
	rcu_read_unlock();

	return retval;
}

/**
 * sys_sched_getaffinity - get the CPU affinity of a process
 * @pid: pid of the process
 * @len: length in bytes of the bitmask pointed to by user_mask_ptr
 * @user_mask_ptr: user-space pointer to hold the current CPU mask
 *
 * Return: size of CPU mask copied to user_mask_ptr on success. An
 * error code otherwise.
 */
SYSCALL_DEFINE3(sched_getaffinity, pid_t, pid, unsigned int, len,
		unsigned long __user *, user_mask_ptr)
{
	int ret;
	cpumask_var_t mask;

	if ((len * BITS_PER_BYTE) < nr_cpu_ids)
		return -EINVAL;
	if (len & (sizeof(unsigned long)-1))
		return -EINVAL;

	if (!alloc_cpumask_var(&mask, GFP_KERNEL))
		return -ENOMEM;

	ret = sched_getaffinity(pid, mask);
	if (ret == 0) {
		unsigned int retlen = min(len, cpumask_size());

		if (copy_to_user(user_mask_ptr, mask, retlen))
			ret = -EFAULT;
		else
			ret = retlen;
	}
	free_cpumask_var(mask);

	return ret;
}

static void do_sched_yield(void)
{
	struct rq_flags rf;
	struct rq *rq;

	rq = this_rq_lock_irq(&rf);

	schedstat_inc(rq->yld_count);
	current->sched_class->yield_task(rq);

	preempt_disable();
	rq_unlock_irq(rq, &rf);
	sched_preempt_enable_no_resched();

	schedule();
}

/**
 * sys_sched_yield - yield the current processor to other threads.
 *
 * This function yields the current CPU to other tasks. If there are no
 * other threads running on this CPU then this function will return.
 *
 * Return: 0.
 */
SYSCALL_DEFINE0(sched_yield)
{
	do_sched_yield();
	return 0;
}

#if !defined(CONFIG_PREEMPTION) || defined(CONFIG_PREEMPT_DYNAMIC)
int __sched __cond_resched(void)
{
	if (should_resched(0)) {
		preempt_schedule_common();
		return 1;
	}
	/*
	 * In preemptible kernels, ->rcu_read_lock_nesting tells the tick
	 * whether the current CPU is in an RCU read-side critical section,
	 * so the tick can report quiescent states even for CPUs looping
	 * in kernel context.  In contrast, in non-preemptible kernels,
	 * RCU readers leave no in-memory hints, which means that CPU-bound
	 * processes executing in kernel context might never report an
	 * RCU quiescent state.  Therefore, the following code causes
	 * cond_resched() to report a quiescent state, but only when RCU
	 * is in urgent need of one.
	 */
#ifndef CONFIG_PREEMPT_RCU
	rcu_all_qs();
#endif
	return 0;
}
EXPORT_SYMBOL(__cond_resched);
#endif

#ifdef CONFIG_PREEMPT_DYNAMIC
DEFINE_STATIC_CALL_RET0(cond_resched, __cond_resched);
EXPORT_STATIC_CALL_TRAMP(cond_resched);

DEFINE_STATIC_CALL_RET0(might_resched, __cond_resched);
EXPORT_STATIC_CALL_TRAMP(might_resched);
#endif

/*
 * __cond_resched_lock() - if a reschedule is pending, drop the given lock,
 * call schedule, and on return reacquire the lock.
 *
 * This works OK both with and without CONFIG_PREEMPTION. We do strange low-level
 * operations here to prevent schedule() from being called twice (once via
 * spin_unlock(), once by hand).
 */
int __cond_resched_lock(spinlock_t *lock)
{
	int resched = should_resched(PREEMPT_LOCK_OFFSET);
	int ret = 0;

	lockdep_assert_held(lock);

	if (spin_needbreak(lock) || resched) {
		spin_unlock(lock);
		if (resched)
			preempt_schedule_common();
		else
			cpu_relax();
		ret = 1;
		spin_lock(lock);
	}
	return ret;
}
EXPORT_SYMBOL(__cond_resched_lock);

int __cond_resched_rwlock_read(rwlock_t *lock)
{
	int resched = should_resched(PREEMPT_LOCK_OFFSET);
	int ret = 0;

	lockdep_assert_held_read(lock);

	if (rwlock_needbreak(lock) || resched) {
		read_unlock(lock);
		if (resched)
			preempt_schedule_common();
		else
			cpu_relax();
		ret = 1;
		read_lock(lock);
	}
	return ret;
}
EXPORT_SYMBOL(__cond_resched_rwlock_read);

int __cond_resched_rwlock_write(rwlock_t *lock)
{
	int resched = should_resched(PREEMPT_LOCK_OFFSET);
	int ret = 0;

	lockdep_assert_held_write(lock);

	if (rwlock_needbreak(lock) || resched) {
		write_unlock(lock);
		if (resched)
			preempt_schedule_common();
		else
			cpu_relax();
		ret = 1;
		write_lock(lock);
	}
	return ret;
}
EXPORT_SYMBOL(__cond_resched_rwlock_write);

/**
 * yield - yield the current processor to other threads.
 *
 * Do not ever use this function, there's a 99% chance you're doing it wrong.
 *
 * The scheduler is at all times free to pick the calling task as the most
 * eligible task to run, if removing the yield() call from your code breaks
 * it, it's already broken.
 *
 * Typical broken usage is:
 *
 * while (!event)
 *	yield();
 *
 * where one assumes that yield() will let 'the other' process run that will
 * make event true. If the current task is a SCHED_FIFO task that will never
 * happen. Never use yield() as a progress guarantee!!
 *
 * If you want to use yield() to wait for something, use wait_event().
 * If you want to use yield() to be 'nice' for others, use cond_resched().
 * If you still want to use yield(), do not!
 */
void __sched yield(void)
{
	set_current_state(TASK_RUNNING);
	do_sched_yield();
}
EXPORT_SYMBOL(yield);

/**
 * yield_to - yield the current processor to another thread in
 * your thread group, or accelerate that thread toward the
 * processor it's on.
 * @p: target task
 * @preempt: whether task preemption is allowed or not
 *
 * It's the caller's job to ensure that the target task struct
 * can't go away on us before we can do any checks.
 *
 * Return:
 *	true (>0) if we indeed boosted the target task.
 *	false (0) if we failed to boost the target.
 *	-ESRCH if there's no task to yield to.
 */
int __sched yield_to(struct task_struct *p, bool preempt)
{
	struct task_struct *curr = current;
	struct rq *rq, *p_rq;
	unsigned long flags;
	int yielded = 0;

	local_irq_save(flags);
	rq = this_rq();

again:
	p_rq = task_rq(p);
	/*
	 * If we're the only runnable task on the rq and target rq also
	 * has only one task, there's absolutely no point in yielding.
	 */
	if (rq->nr_running == 1 && p_rq->nr_running == 1) {
		yielded = -ESRCH;
		goto out_irq;
	}

	double_rq_lock(rq, p_rq);
	if (task_rq(p) != p_rq) {
		double_rq_unlock(rq, p_rq);
		goto again;
	}

	if (!curr->sched_class->yield_to_task)
		goto out_unlock;

	if (curr->sched_class != p->sched_class)
		goto out_unlock;

	if (task_running(p_rq, p) || !task_is_running(p))
		goto out_unlock;

	yielded = curr->sched_class->yield_to_task(rq, p);
	if (yielded) {
		schedstat_inc(rq->yld_count);
		/*
		 * Make p's CPU reschedule; pick_next_entity takes care of
		 * fairness.
		 */
		if (preempt && rq != p_rq)
			resched_curr(p_rq);
	}

out_unlock:
	double_rq_unlock(rq, p_rq);
out_irq:
	local_irq_restore(flags);

	if (yielded > 0)
		schedule();

	return yielded;
}
EXPORT_SYMBOL_GPL(yield_to);

int io_schedule_prepare(void)
{
	int old_iowait = current->in_iowait;

	current->in_iowait = 1;
	if (current->plug)
		blk_flush_plug(current->plug, true);

	return old_iowait;
}

void io_schedule_finish(int token)
{
	current->in_iowait = token;
}

/*
 * This task is about to go to sleep on IO. Increment rq->nr_iowait so
 * that process accounting knows that this is a task in IO wait state.
 */
long __sched io_schedule_timeout(long timeout)
{
	int token;
	long ret;

	token = io_schedule_prepare();
	ret = schedule_timeout(timeout);
	io_schedule_finish(token);

	return ret;
}
EXPORT_SYMBOL(io_schedule_timeout);

void __sched io_schedule(void)
{
	int token;

	token = io_schedule_prepare();
	schedule();
	io_schedule_finish(token);
}
EXPORT_SYMBOL(io_schedule);

/**
 * sys_sched_get_priority_max - return maximum RT priority.
 * @policy: scheduling class.
 *
 * Return: On success, this syscall returns the maximum
 * rt_priority that can be used by a given scheduling class.
 * On failure, a negative error code is returned.
 */
SYSCALL_DEFINE1(sched_get_priority_max, int, policy)
{
	int ret = -EINVAL;

	switch (policy) {
	case SCHED_FIFO:
	case SCHED_RR:
		ret = MAX_RT_PRIO-1;
		break;
	case SCHED_DEADLINE:
	case SCHED_NORMAL:
	case SCHED_BATCH:
	case SCHED_IDLE:
		ret = 0;
		break;
	}
	return ret;
}

/**
 * sys_sched_get_priority_min - return minimum RT priority.
 * @policy: scheduling class.
 *
 * Return: On success, this syscall returns the minimum
 * rt_priority that can be used by a given scheduling class.
 * On failure, a negative error code is returned.
 */
SYSCALL_DEFINE1(sched_get_priority_min, int, policy)
{
	int ret = -EINVAL;

	switch (policy) {
	case SCHED_FIFO:
	case SCHED_RR:
		ret = 1;
		break;
	case SCHED_DEADLINE:
	case SCHED_NORMAL:
	case SCHED_BATCH:
	case SCHED_IDLE:
		ret = 0;
	}
	return ret;
}

static int sched_rr_get_interval(pid_t pid, struct timespec64 *t)
{
	struct task_struct *p;
	unsigned int time_slice;
	struct rq_flags rf;
	struct rq *rq;
	int retval;

	if (pid < 0)
		return -EINVAL;

	retval = -ESRCH;
	rcu_read_lock();
	p = find_process_by_pid(pid);
	if (!p)
		goto out_unlock;

	retval = security_task_getscheduler(p);
	if (retval)
		goto out_unlock;

	rq = task_rq_lock(p, &rf);
	time_slice = 0;
	if (p->sched_class->get_rr_interval)
		time_slice = p->sched_class->get_rr_interval(rq, p);
	task_rq_unlock(rq, p, &rf);

	rcu_read_unlock();
	jiffies_to_timespec64(time_slice, t);
	return 0;

out_unlock:
	rcu_read_unlock();
	return retval;
}

/**
 * sys_sched_rr_get_interval - return the default timeslice of a process.
 * @pid: pid of the process.
 * @interval: userspace pointer to the timeslice value.
 *
 * this syscall writes the default timeslice value of a given process
 * into the user-space timespec buffer. A value of '0' means infinity.
 *
 * Return: On success, 0 and the timeslice is in @interval. Otherwise,
 * an error code.
 */
SYSCALL_DEFINE2(sched_rr_get_interval, pid_t, pid,
		struct __kernel_timespec __user *, interval)
{
	struct timespec64 t;
	int retval = sched_rr_get_interval(pid, &t);

	if (retval == 0)
		retval = put_timespec64(&t, interval);

	return retval;
}

#ifdef CONFIG_COMPAT_32BIT_TIME
SYSCALL_DEFINE2(sched_rr_get_interval_time32, pid_t, pid,
		struct old_timespec32 __user *, interval)
{
	struct timespec64 t;
	int retval = sched_rr_get_interval(pid, &t);

	if (retval == 0)
		retval = put_old_timespec32(&t, interval);
	return retval;
}
#endif

void sched_show_task(struct task_struct *p)
{
	unsigned long free = 0;
	int ppid;

	if (!try_get_task_stack(p))
		return;

	pr_info("task:%-15.15s state:%c", p->comm, task_state_to_char(p));

	if (task_is_running(p))
		pr_cont("  running task    ");
#ifdef CONFIG_DEBUG_STACK_USAGE
	free = stack_not_used(p);
#endif
	ppid = 0;
	rcu_read_lock();
	if (pid_alive(p))
		ppid = task_pid_nr(rcu_dereference(p->real_parent));
	rcu_read_unlock();
	pr_cont(" stack:%5lu pid:%5d ppid:%6d flags:0x%08lx\n",
		free, task_pid_nr(p), ppid,
		(unsigned long)task_thread_info(p)->flags);

	print_worker_info(KERN_INFO, p);
	print_stop_info(KERN_INFO, p);
	show_stack(p, NULL, KERN_INFO);
	put_task_stack(p);
}
EXPORT_SYMBOL_GPL(sched_show_task);

static inline bool
state_filter_match(unsigned long state_filter, struct task_struct *p)
{
	unsigned int state = READ_ONCE(p->__state);

	/* no filter, everything matches */
	if (!state_filter)
		return true;

	/* filter, but doesn't match */
	if (!(state & state_filter))
		return false;

	/*
	 * When looking for TASK_UNINTERRUPTIBLE skip TASK_IDLE (allows
	 * TASK_KILLABLE).
	 */
	if (state_filter == TASK_UNINTERRUPTIBLE && state == TASK_IDLE)
		return false;

	return true;
}


void show_state_filter(unsigned int state_filter)
{
	struct task_struct *g, *p;

	rcu_read_lock();
	for_each_process_thread(g, p) {
		/*
		 * reset the NMI-timeout, listing all files on a slow
		 * console might take a lot of time:
		 * Also, reset softlockup watchdogs on all CPUs, because
		 * another CPU might be blocked waiting for us to process
		 * an IPI.
		 */
		touch_nmi_watchdog();
		touch_all_softlockup_watchdogs();
		if (state_filter_match(state_filter, p))
			sched_show_task(p);
	}

#ifdef CONFIG_SCHED_DEBUG
	if (!state_filter)
		sysrq_sched_debug_show();
#endif
	rcu_read_unlock();
	/*
	 * Only show locks if all tasks are dumped:
	 */
	if (!state_filter)
		debug_show_all_locks();
}

/**
 * init_idle - set up an idle thread for a given CPU
 * @idle: task in question
 * @cpu: CPU the idle task belongs to
 *
 * NOTE: this function does not set the idle thread's NEED_RESCHED
 * flag, to make booting more robust.
 */
void __init init_idle(struct task_struct *idle, int cpu)
{
	struct rq *rq = cpu_rq(cpu);
	unsigned long flags;

	__sched_fork(0, idle);

	/*
	 * The idle task doesn't need the kthread struct to function, but it
	 * is dressed up as a per-CPU kthread and thus needs to play the part
	 * if we want to avoid special-casing it in code that deals with per-CPU
	 * kthreads.
	 */
	set_kthread_struct(idle);

	raw_spin_lock_irqsave(&idle->pi_lock, flags);
	raw_spin_rq_lock(rq);

	idle->__state = TASK_RUNNING;
	idle->se.exec_start = sched_clock();
	/*
	 * PF_KTHREAD should already be set at this point; regardless, make it
	 * look like a proper per-CPU kthread.
	 */
	idle->flags |= PF_IDLE | PF_KTHREAD | PF_NO_SETAFFINITY;
	kthread_set_per_cpu(idle, cpu);
<<<<<<< HEAD

	scs_task_reset(idle);
	kasan_unpoison_task_stack(idle);
=======
>>>>>>> df0cc57e

#ifdef CONFIG_SMP
	/*
	 * It's possible that init_idle() gets called multiple times on a task,
	 * in that case do_set_cpus_allowed() will not do the right thing.
	 *
	 * And since this is boot we can forgo the serialization.
	 */
	set_cpus_allowed_common(idle, cpumask_of(cpu), 0);
#endif
	/*
	 * We're having a chicken and egg problem, even though we are
	 * holding rq->lock, the CPU isn't yet set to this CPU so the
	 * lockdep check in task_group() will fail.
	 *
	 * Similar case to sched_fork(). / Alternatively we could
	 * use task_rq_lock() here and obtain the other rq->lock.
	 *
	 * Silence PROVE_RCU
	 */
	rcu_read_lock();
	__set_task_cpu(idle, cpu);
	rcu_read_unlock();

	rq->idle = idle;
	rcu_assign_pointer(rq->curr, idle);
	idle->on_rq = TASK_ON_RQ_QUEUED;
#ifdef CONFIG_SMP
	idle->on_cpu = 1;
#endif
	raw_spin_rq_unlock(rq);
	raw_spin_unlock_irqrestore(&idle->pi_lock, flags);

	/* Set the preempt count _outside_ the spinlocks! */
	init_idle_preempt_count(idle, cpu);

	/*
	 * The idle tasks have their own, simple scheduling class:
	 */
	idle->sched_class = &idle_sched_class;
	ftrace_graph_init_idle_task(idle, cpu);
	vtime_init_idle(idle, cpu);
#ifdef CONFIG_SMP
	sprintf(idle->comm, "%s/%d", INIT_TASK_COMM, cpu);
#endif
}

#ifdef CONFIG_SMP

int cpuset_cpumask_can_shrink(const struct cpumask *cur,
			      const struct cpumask *trial)
{
	int ret = 1;

	if (!cpumask_weight(cur))
		return ret;

	ret = dl_cpuset_cpumask_can_shrink(cur, trial);

	return ret;
}

int task_can_attach(struct task_struct *p,
		    const struct cpumask *cs_cpus_allowed)
{
	int ret = 0;

	/*
	 * Kthreads which disallow setaffinity shouldn't be moved
	 * to a new cpuset; we don't want to change their CPU
	 * affinity and isolating such threads by their set of
	 * allowed nodes is unnecessary.  Thus, cpusets are not
	 * applicable for such threads.  This prevents checking for
	 * success of set_cpus_allowed_ptr() on all attached tasks
	 * before cpus_mask may be changed.
	 */
	if (p->flags & PF_NO_SETAFFINITY) {
		ret = -EINVAL;
		goto out;
	}

	if (dl_task(p) && !cpumask_intersects(task_rq(p)->rd->span,
					      cs_cpus_allowed))
		ret = dl_task_can_attach(p, cs_cpus_allowed);

out:
	return ret;
}

bool sched_smp_initialized __read_mostly;

#ifdef CONFIG_NUMA_BALANCING
/* Migrate current task p to target_cpu */
int migrate_task_to(struct task_struct *p, int target_cpu)
{
	struct migration_arg arg = { p, target_cpu };
	int curr_cpu = task_cpu(p);

	if (curr_cpu == target_cpu)
		return 0;

	if (!cpumask_test_cpu(target_cpu, p->cpus_ptr))
		return -EINVAL;

	/* TODO: This is not properly updating schedstats */

	trace_sched_move_numa(p, curr_cpu, target_cpu);
	return stop_one_cpu(curr_cpu, migration_cpu_stop, &arg);
}

/*
 * Requeue a task on a given node and accurately track the number of NUMA
 * tasks on the runqueues
 */
void sched_setnuma(struct task_struct *p, int nid)
{
	bool queued, running;
	struct rq_flags rf;
	struct rq *rq;

	rq = task_rq_lock(p, &rf);
	queued = task_on_rq_queued(p);
	running = task_current(rq, p);

	if (queued)
		dequeue_task(rq, p, DEQUEUE_SAVE);
	if (running)
		put_prev_task(rq, p);

	p->numa_preferred_nid = nid;

	if (queued)
		enqueue_task(rq, p, ENQUEUE_RESTORE | ENQUEUE_NOCLOCK);
	if (running)
		set_next_task(rq, p);
	task_rq_unlock(rq, p, &rf);
}
#endif /* CONFIG_NUMA_BALANCING */

#ifdef CONFIG_HOTPLUG_CPU
/*
 * Ensure that the idle task is using init_mm right before its CPU goes
 * offline.
 */
void idle_task_exit(void)
{
	struct mm_struct *mm = current->active_mm;

	BUG_ON(cpu_online(smp_processor_id()));
	BUG_ON(current != this_rq()->idle);

	if (mm != &init_mm) {
		switch_mm(mm, &init_mm, current);
		finish_arch_post_lock_switch();
	}

	scs_task_reset(current);
	/* finish_cpu(), as ran on the BP, will clean up the active_mm state */
}

static int __balance_push_cpu_stop(void *arg)
{
	struct task_struct *p = arg;
	struct rq *rq = this_rq();
	struct rq_flags rf;
	int cpu;

	raw_spin_lock_irq(&p->pi_lock);
	rq_lock(rq, &rf);

	update_rq_clock(rq);

	if (task_rq(p) == rq && task_on_rq_queued(p)) {
		cpu = select_fallback_rq(rq->cpu, p);
		rq = __migrate_task(rq, &rf, p, cpu);
	}

	rq_unlock(rq, &rf);
	raw_spin_unlock_irq(&p->pi_lock);

	put_task_struct(p);

	return 0;
}

static DEFINE_PER_CPU(struct cpu_stop_work, push_work);

/*
 * Ensure we only run per-cpu kthreads once the CPU goes !active.
 *
 * This is enabled below SCHED_AP_ACTIVE; when !cpu_active(), but only
 * effective when the hotplug motion is down.
 */
static void balance_push(struct rq *rq)
{
	struct task_struct *push_task = rq->curr;

	lockdep_assert_rq_held(rq);

	/*
	 * Ensure the thing is persistent until balance_push_set(.on = false);
	 */
	rq->balance_callback = &balance_push_callback;

	/*
	 * Only active while going offline and when invoked on the outgoing
	 * CPU.
	 */
	if (!cpu_dying(rq->cpu) || rq != this_rq())
		return;

	/*
	 * Both the cpu-hotplug and stop task are in this case and are
	 * required to complete the hotplug process.
	 */
	if (kthread_is_per_cpu(push_task) ||
	    is_migration_disabled(push_task)) {

		/*
		 * If this is the idle task on the outgoing CPU try to wake
		 * up the hotplug control thread which might wait for the
		 * last task to vanish. The rcuwait_active() check is
		 * accurate here because the waiter is pinned on this CPU
		 * and can't obviously be running in parallel.
		 *
		 * On RT kernels this also has to check whether there are
		 * pinned and scheduled out tasks on the runqueue. They
		 * need to leave the migrate disabled section first.
		 */
		if (!rq->nr_running && !rq_has_pinned_tasks(rq) &&
		    rcuwait_active(&rq->hotplug_wait)) {
			raw_spin_rq_unlock(rq);
			rcuwait_wake_up(&rq->hotplug_wait);
			raw_spin_rq_lock(rq);
		}
		return;
	}

	get_task_struct(push_task);
	/*
	 * Temporarily drop rq->lock such that we can wake-up the stop task.
	 * Both preemption and IRQs are still disabled.
	 */
	raw_spin_rq_unlock(rq);
	stop_one_cpu_nowait(rq->cpu, __balance_push_cpu_stop, push_task,
			    this_cpu_ptr(&push_work));
	/*
	 * At this point need_resched() is true and we'll take the loop in
	 * schedule(). The next pick is obviously going to be the stop task
	 * which kthread_is_per_cpu() and will push this task away.
	 */
	raw_spin_rq_lock(rq);
}

static void balance_push_set(int cpu, bool on)
{
	struct rq *rq = cpu_rq(cpu);
	struct rq_flags rf;

	rq_lock_irqsave(rq, &rf);
	if (on) {
		WARN_ON_ONCE(rq->balance_callback);
		rq->balance_callback = &balance_push_callback;
	} else if (rq->balance_callback == &balance_push_callback) {
		rq->balance_callback = NULL;
	}
	rq_unlock_irqrestore(rq, &rf);
}

/*
 * Invoked from a CPUs hotplug control thread after the CPU has been marked
 * inactive. All tasks which are not per CPU kernel threads are either
 * pushed off this CPU now via balance_push() or placed on a different CPU
 * during wakeup. Wait until the CPU is quiescent.
 */
static void balance_hotplug_wait(void)
{
	struct rq *rq = this_rq();

	rcuwait_wait_event(&rq->hotplug_wait,
			   rq->nr_running == 1 && !rq_has_pinned_tasks(rq),
			   TASK_UNINTERRUPTIBLE);
}

#else

static inline void balance_push(struct rq *rq)
{
}

static inline void balance_push_set(int cpu, bool on)
{
}

static inline void balance_hotplug_wait(void)
{
}

#endif /* CONFIG_HOTPLUG_CPU */

void set_rq_online(struct rq *rq)
{
	if (!rq->online) {
		const struct sched_class *class;

		cpumask_set_cpu(rq->cpu, rq->rd->online);
		rq->online = 1;

		for_each_class(class) {
			if (class->rq_online)
				class->rq_online(rq);
		}
	}
}

void set_rq_offline(struct rq *rq)
{
	if (rq->online) {
		const struct sched_class *class;

		for_each_class(class) {
			if (class->rq_offline)
				class->rq_offline(rq);
		}

		cpumask_clear_cpu(rq->cpu, rq->rd->online);
		rq->online = 0;
	}
}

/*
 * used to mark begin/end of suspend/resume:
 */
static int num_cpus_frozen;

/*
 * Update cpusets according to cpu_active mask.  If cpusets are
 * disabled, cpuset_update_active_cpus() becomes a simple wrapper
 * around partition_sched_domains().
 *
 * If we come here as part of a suspend/resume, don't touch cpusets because we
 * want to restore it back to its original state upon resume anyway.
 */
static void cpuset_cpu_active(void)
{
	if (cpuhp_tasks_frozen) {
		/*
		 * num_cpus_frozen tracks how many CPUs are involved in suspend
		 * resume sequence. As long as this is not the last online
		 * operation in the resume sequence, just build a single sched
		 * domain, ignoring cpusets.
		 */
		partition_sched_domains(1, NULL, NULL);
		if (--num_cpus_frozen)
			return;
		/*
		 * This is the last CPU online operation. So fall through and
		 * restore the original sched domains by considering the
		 * cpuset configurations.
		 */
		cpuset_force_rebuild();
	}
	cpuset_update_active_cpus();
}

static int cpuset_cpu_inactive(unsigned int cpu)
{
	if (!cpuhp_tasks_frozen) {
		if (dl_cpu_busy(cpu))
			return -EBUSY;
		cpuset_update_active_cpus();
	} else {
		num_cpus_frozen++;
		partition_sched_domains(1, NULL, NULL);
	}
	return 0;
}

int sched_cpu_activate(unsigned int cpu)
{
	struct rq *rq = cpu_rq(cpu);
	struct rq_flags rf;

	/*
	 * Clear the balance_push callback and prepare to schedule
	 * regular tasks.
	 */
	balance_push_set(cpu, false);

#ifdef CONFIG_SCHED_SMT
	/*
	 * When going up, increment the number of cores with SMT present.
	 */
	if (cpumask_weight(cpu_smt_mask(cpu)) == 2)
		static_branch_inc_cpuslocked(&sched_smt_present);
#endif
	set_cpu_active(cpu, true);

	if (sched_smp_initialized) {
		sched_domains_numa_masks_set(cpu);
		cpuset_cpu_active();
	}

	/*
	 * Put the rq online, if not already. This happens:
	 *
	 * 1) In the early boot process, because we build the real domains
	 *    after all CPUs have been brought up.
	 *
	 * 2) At runtime, if cpuset_cpu_active() fails to rebuild the
	 *    domains.
	 */
	rq_lock_irqsave(rq, &rf);
	if (rq->rd) {
		BUG_ON(!cpumask_test_cpu(cpu, rq->rd->span));
		set_rq_online(rq);
	}
	rq_unlock_irqrestore(rq, &rf);

	return 0;
}

int sched_cpu_deactivate(unsigned int cpu)
{
	struct rq *rq = cpu_rq(cpu);
	struct rq_flags rf;
	int ret;

	/*
	 * Remove CPU from nohz.idle_cpus_mask to prevent participating in
	 * load balancing when not active
	 */
	nohz_balance_exit_idle(rq);

	set_cpu_active(cpu, false);

	/*
	 * From this point forward, this CPU will refuse to run any task that
	 * is not: migrate_disable() or KTHREAD_IS_PER_CPU, and will actively
	 * push those tasks away until this gets cleared, see
	 * sched_cpu_dying().
	 */
	balance_push_set(cpu, true);

	/*
	 * We've cleared cpu_active_mask / set balance_push, wait for all
	 * preempt-disabled and RCU users of this state to go away such that
	 * all new such users will observe it.
	 *
	 * Specifically, we rely on ttwu to no longer target this CPU, see
	 * ttwu_queue_cond() and is_cpu_allowed().
	 *
	 * Do sync before park smpboot threads to take care the rcu boost case.
	 */
	synchronize_rcu();

	rq_lock_irqsave(rq, &rf);
	if (rq->rd) {
		update_rq_clock(rq);
		BUG_ON(!cpumask_test_cpu(cpu, rq->rd->span));
		set_rq_offline(rq);
	}
	rq_unlock_irqrestore(rq, &rf);

#ifdef CONFIG_SCHED_SMT
	/*
	 * When going down, decrement the number of cores with SMT present.
	 */
	if (cpumask_weight(cpu_smt_mask(cpu)) == 2)
		static_branch_dec_cpuslocked(&sched_smt_present);

	sched_core_cpu_deactivate(cpu);
#endif

	if (!sched_smp_initialized)
		return 0;

	ret = cpuset_cpu_inactive(cpu);
	if (ret) {
		balance_push_set(cpu, false);
		set_cpu_active(cpu, true);
		return ret;
	}
	sched_domains_numa_masks_clear(cpu);
	return 0;
}

static void sched_rq_cpu_starting(unsigned int cpu)
{
	struct rq *rq = cpu_rq(cpu);

	rq->calc_load_update = calc_load_update;
	update_max_interval();
}

int sched_cpu_starting(unsigned int cpu)
{
	sched_core_cpu_starting(cpu);
	sched_rq_cpu_starting(cpu);
	sched_tick_start(cpu);
	return 0;
}

#ifdef CONFIG_HOTPLUG_CPU

/*
 * Invoked immediately before the stopper thread is invoked to bring the
 * CPU down completely. At this point all per CPU kthreads except the
 * hotplug thread (current) and the stopper thread (inactive) have been
 * either parked or have been unbound from the outgoing CPU. Ensure that
 * any of those which might be on the way out are gone.
 *
 * If after this point a bound task is being woken on this CPU then the
 * responsible hotplug callback has failed to do it's job.
 * sched_cpu_dying() will catch it with the appropriate fireworks.
 */
int sched_cpu_wait_empty(unsigned int cpu)
{
	balance_hotplug_wait();
	return 0;
}

/*
 * Since this CPU is going 'away' for a while, fold any nr_active delta we
 * might have. Called from the CPU stopper task after ensuring that the
 * stopper is the last running task on the CPU, so nr_active count is
 * stable. We need to take the teardown thread which is calling this into
 * account, so we hand in adjust = 1 to the load calculation.
 *
 * Also see the comment "Global load-average calculations".
 */
static void calc_load_migrate(struct rq *rq)
{
	long delta = calc_load_fold_active(rq, 1);

	if (delta)
		atomic_long_add(delta, &calc_load_tasks);
}

static void dump_rq_tasks(struct rq *rq, const char *loglvl)
{
	struct task_struct *g, *p;
	int cpu = cpu_of(rq);

	lockdep_assert_rq_held(rq);

	printk("%sCPU%d enqueued tasks (%u total):\n", loglvl, cpu, rq->nr_running);
	for_each_process_thread(g, p) {
		if (task_cpu(p) != cpu)
			continue;

		if (!task_on_rq_queued(p))
			continue;

		printk("%s\tpid: %d, name: %s\n", loglvl, p->pid, p->comm);
	}
}

int sched_cpu_dying(unsigned int cpu)
{
	struct rq *rq = cpu_rq(cpu);
	struct rq_flags rf;

	/* Handle pending wakeups and then migrate everything off */
	sched_tick_stop(cpu);

	rq_lock_irqsave(rq, &rf);
	if (rq->nr_running != 1 || rq_has_pinned_tasks(rq)) {
		WARN(true, "Dying CPU not properly vacated!");
		dump_rq_tasks(rq, KERN_WARNING);
	}
	rq_unlock_irqrestore(rq, &rf);

	calc_load_migrate(rq);
	update_max_interval();
	hrtick_clear(rq);
	sched_core_cpu_dying(cpu);
	return 0;
}
#endif

void __init sched_init_smp(void)
{
	sched_init_numa();

	/*
	 * There's no userspace yet to cause hotplug operations; hence all the
	 * CPU masks are stable and all blatant races in the below code cannot
	 * happen.
	 */
	mutex_lock(&sched_domains_mutex);
	sched_init_domains(cpu_active_mask);
	mutex_unlock(&sched_domains_mutex);

	/* Move init over to a non-isolated CPU */
	if (set_cpus_allowed_ptr(current, housekeeping_cpumask(HK_FLAG_DOMAIN)) < 0)
		BUG();
	current->flags &= ~PF_NO_SETAFFINITY;
	sched_init_granularity();

	init_sched_rt_class();
	init_sched_dl_class();

	sched_smp_initialized = true;
}

static int __init migration_init(void)
{
	sched_cpu_starting(smp_processor_id());
	return 0;
}
early_initcall(migration_init);

#else
void __init sched_init_smp(void)
{
	sched_init_granularity();
}
#endif /* CONFIG_SMP */

int in_sched_functions(unsigned long addr)
{
	return in_lock_functions(addr) ||
		(addr >= (unsigned long)__sched_text_start
		&& addr < (unsigned long)__sched_text_end);
}

#ifdef CONFIG_CGROUP_SCHED
/*
 * Default task group.
 * Every task in system belongs to this group at bootup.
 */
struct task_group root_task_group;
LIST_HEAD(task_groups);

/* Cacheline aligned slab cache for task_group */
static struct kmem_cache *task_group_cache __read_mostly;
#endif

DECLARE_PER_CPU(cpumask_var_t, load_balance_mask);
DECLARE_PER_CPU(cpumask_var_t, select_idle_mask);

void __init sched_init(void)
{
	unsigned long ptr = 0;
	int i;

	/* Make sure the linker didn't screw up */
	BUG_ON(&idle_sched_class + 1 != &fair_sched_class ||
	       &fair_sched_class + 1 != &rt_sched_class ||
	       &rt_sched_class + 1   != &dl_sched_class);
#ifdef CONFIG_SMP
	BUG_ON(&dl_sched_class + 1 != &stop_sched_class);
#endif

	wait_bit_init();

#ifdef CONFIG_FAIR_GROUP_SCHED
	ptr += 2 * nr_cpu_ids * sizeof(void **);
#endif
#ifdef CONFIG_RT_GROUP_SCHED
	ptr += 2 * nr_cpu_ids * sizeof(void **);
#endif
	if (ptr) {
		ptr = (unsigned long)kzalloc(ptr, GFP_NOWAIT);

#ifdef CONFIG_FAIR_GROUP_SCHED
		root_task_group.se = (struct sched_entity **)ptr;
		ptr += nr_cpu_ids * sizeof(void **);

		root_task_group.cfs_rq = (struct cfs_rq **)ptr;
		ptr += nr_cpu_ids * sizeof(void **);

		root_task_group.shares = ROOT_TASK_GROUP_LOAD;
		init_cfs_bandwidth(&root_task_group.cfs_bandwidth);
#endif /* CONFIG_FAIR_GROUP_SCHED */
#ifdef CONFIG_RT_GROUP_SCHED
		root_task_group.rt_se = (struct sched_rt_entity **)ptr;
		ptr += nr_cpu_ids * sizeof(void **);

		root_task_group.rt_rq = (struct rt_rq **)ptr;
		ptr += nr_cpu_ids * sizeof(void **);

#endif /* CONFIG_RT_GROUP_SCHED */
	}
#ifdef CONFIG_CPUMASK_OFFSTACK
	for_each_possible_cpu(i) {
		per_cpu(load_balance_mask, i) = (cpumask_var_t)kzalloc_node(
			cpumask_size(), GFP_KERNEL, cpu_to_node(i));
		per_cpu(select_idle_mask, i) = (cpumask_var_t)kzalloc_node(
			cpumask_size(), GFP_KERNEL, cpu_to_node(i));
	}
#endif /* CONFIG_CPUMASK_OFFSTACK */

	init_rt_bandwidth(&def_rt_bandwidth, global_rt_period(), global_rt_runtime());
	init_dl_bandwidth(&def_dl_bandwidth, global_rt_period(), global_rt_runtime());

#ifdef CONFIG_SMP
	init_defrootdomain();
#endif

#ifdef CONFIG_RT_GROUP_SCHED
	init_rt_bandwidth(&root_task_group.rt_bandwidth,
			global_rt_period(), global_rt_runtime());
#endif /* CONFIG_RT_GROUP_SCHED */

#ifdef CONFIG_CGROUP_SCHED
	task_group_cache = KMEM_CACHE(task_group, 0);

	list_add(&root_task_group.list, &task_groups);
	INIT_LIST_HEAD(&root_task_group.children);
	INIT_LIST_HEAD(&root_task_group.siblings);
	autogroup_init(&init_task);
#endif /* CONFIG_CGROUP_SCHED */

	for_each_possible_cpu(i) {
		struct rq *rq;

		rq = cpu_rq(i);
		raw_spin_lock_init(&rq->__lock);
		rq->nr_running = 0;
		rq->calc_load_active = 0;
		rq->calc_load_update = jiffies + LOAD_FREQ;
		init_cfs_rq(&rq->cfs);
		init_rt_rq(&rq->rt);
		init_dl_rq(&rq->dl);
#ifdef CONFIG_FAIR_GROUP_SCHED
		INIT_LIST_HEAD(&rq->leaf_cfs_rq_list);
		rq->tmp_alone_branch = &rq->leaf_cfs_rq_list;
		/*
		 * How much CPU bandwidth does root_task_group get?
		 *
		 * In case of task-groups formed thr' the cgroup filesystem, it
		 * gets 100% of the CPU resources in the system. This overall
		 * system CPU resource is divided among the tasks of
		 * root_task_group and its child task-groups in a fair manner,
		 * based on each entity's (task or task-group's) weight
		 * (se->load.weight).
		 *
		 * In other words, if root_task_group has 10 tasks of weight
		 * 1024) and two child groups A0 and A1 (of weight 1024 each),
		 * then A0's share of the CPU resource is:
		 *
		 *	A0's bandwidth = 1024 / (10*1024 + 1024 + 1024) = 8.33%
		 *
		 * We achieve this by letting root_task_group's tasks sit
		 * directly in rq->cfs (i.e root_task_group->se[] = NULL).
		 */
		init_tg_cfs_entry(&root_task_group, &rq->cfs, NULL, i, NULL);
#endif /* CONFIG_FAIR_GROUP_SCHED */

		rq->rt.rt_runtime = def_rt_bandwidth.rt_runtime;
#ifdef CONFIG_RT_GROUP_SCHED
		init_tg_rt_entry(&root_task_group, &rq->rt, NULL, i, NULL);
#endif
#ifdef CONFIG_SMP
		rq->sd = NULL;
		rq->rd = NULL;
		rq->cpu_capacity = rq->cpu_capacity_orig = SCHED_CAPACITY_SCALE;
		rq->balance_callback = &balance_push_callback;
		rq->active_balance = 0;
		rq->next_balance = jiffies;
		rq->push_cpu = 0;
		rq->cpu = i;
		rq->online = 0;
		rq->idle_stamp = 0;
		rq->avg_idle = 2*sysctl_sched_migration_cost;
		rq->wake_stamp = jiffies;
		rq->wake_avg_idle = rq->avg_idle;
		rq->max_idle_balance_cost = sysctl_sched_migration_cost;

		INIT_LIST_HEAD(&rq->cfs_tasks);

		rq_attach_root(rq, &def_root_domain);
#ifdef CONFIG_NO_HZ_COMMON
		rq->last_blocked_load_update_tick = jiffies;
		atomic_set(&rq->nohz_flags, 0);

		INIT_CSD(&rq->nohz_csd, nohz_csd_func, rq);
#endif
#ifdef CONFIG_HOTPLUG_CPU
		rcuwait_init(&rq->hotplug_wait);
#endif
#endif /* CONFIG_SMP */
		hrtick_rq_init(rq);
		atomic_set(&rq->nr_iowait, 0);

#ifdef CONFIG_SCHED_CORE
		rq->core = rq;
		rq->core_pick = NULL;
		rq->core_enabled = 0;
		rq->core_tree = RB_ROOT;
		rq->core_forceidle = false;

		rq->core_cookie = 0UL;
#endif
	}

	set_load_weight(&init_task, false);

	/*
	 * The boot idle thread does lazy MMU switching as well:
	 */
	mmgrab(&init_mm);
	enter_lazy_tlb(&init_mm, current);

	/*
	 * Make us the idle thread. Technically, schedule() should not be
	 * called from this thread, however somewhere below it might be,
	 * but because we are the idle thread, we just pick up running again
	 * when this runqueue becomes "idle".
	 */
	init_idle(current, smp_processor_id());

	calc_load_update = jiffies + LOAD_FREQ;

#ifdef CONFIG_SMP
	idle_thread_set_boot_cpu();
	balance_push_set(smp_processor_id(), false);
#endif
	init_sched_fair_class();

	psi_init();

	init_uclamp();

	preempt_dynamic_init();

	scheduler_running = 1;
}

#ifdef CONFIG_DEBUG_ATOMIC_SLEEP

void __might_sleep(const char *file, int line)
{
	unsigned int state = get_current_state();
	/*
	 * Blocking primitives will set (and therefore destroy) current->state,
	 * since we will exit with TASK_RUNNING make sure we enter with it,
	 * otherwise we will destroy state.
	 */
	WARN_ONCE(state != TASK_RUNNING && current->task_state_change,
			"do not call blocking ops when !TASK_RUNNING; "
			"state=%x set at [<%p>] %pS\n", state,
			(void *)current->task_state_change,
			(void *)current->task_state_change);

	__might_resched(file, line, 0);
}
EXPORT_SYMBOL(__might_sleep);

static void print_preempt_disable_ip(int preempt_offset, unsigned long ip)
{
	if (!IS_ENABLED(CONFIG_DEBUG_PREEMPT))
		return;

	if (preempt_count() == preempt_offset)
		return;

	pr_err("Preemption disabled at:");
	print_ip_sym(KERN_ERR, ip);
}

static inline bool resched_offsets_ok(unsigned int offsets)
{
	unsigned int nested = preempt_count();

	nested += rcu_preempt_depth() << MIGHT_RESCHED_RCU_SHIFT;

	return nested == offsets;
}

void __might_resched(const char *file, int line, unsigned int offsets)
{
	/* Ratelimiting timestamp: */
	static unsigned long prev_jiffy;

	unsigned long preempt_disable_ip;

	/* WARN_ON_ONCE() by default, no rate limit required: */
	rcu_sleep_check();

	if ((resched_offsets_ok(offsets) && !irqs_disabled() &&
	     !is_idle_task(current) && !current->non_block_count) ||
	    system_state == SYSTEM_BOOTING || system_state > SYSTEM_RUNNING ||
	    oops_in_progress)
		return;

	if (time_before(jiffies, prev_jiffy + HZ) && prev_jiffy)
		return;
	prev_jiffy = jiffies;

	/* Save this before calling printk(), since that will clobber it: */
	preempt_disable_ip = get_preempt_disable_ip(current);

	pr_err("BUG: sleeping function called from invalid context at %s:%d\n",
	       file, line);
	pr_err("in_atomic(): %d, irqs_disabled(): %d, non_block: %d, pid: %d, name: %s\n",
	       in_atomic(), irqs_disabled(), current->non_block_count,
	       current->pid, current->comm);
	pr_err("preempt_count: %x, expected: %x\n", preempt_count(),
	       offsets & MIGHT_RESCHED_PREEMPT_MASK);

	if (IS_ENABLED(CONFIG_PREEMPT_RCU)) {
		pr_err("RCU nest depth: %d, expected: %u\n",
		       rcu_preempt_depth(), offsets >> MIGHT_RESCHED_RCU_SHIFT);
	}

	if (task_stack_end_corrupted(current))
		pr_emerg("Thread overran stack, or stack corrupted\n");

	debug_show_held_locks(current);
	if (irqs_disabled())
		print_irqtrace_events(current);

	print_preempt_disable_ip(offsets & MIGHT_RESCHED_PREEMPT_MASK,
				 preempt_disable_ip);

	dump_stack();
	add_taint(TAINT_WARN, LOCKDEP_STILL_OK);
}
EXPORT_SYMBOL(__might_resched);

void __cant_sleep(const char *file, int line, int preempt_offset)
{
	static unsigned long prev_jiffy;

	if (irqs_disabled())
		return;

	if (!IS_ENABLED(CONFIG_PREEMPT_COUNT))
		return;

	if (preempt_count() > preempt_offset)
		return;

	if (time_before(jiffies, prev_jiffy + HZ) && prev_jiffy)
		return;
	prev_jiffy = jiffies;

	printk(KERN_ERR "BUG: assuming atomic context at %s:%d\n", file, line);
	printk(KERN_ERR "in_atomic(): %d, irqs_disabled(): %d, pid: %d, name: %s\n",
			in_atomic(), irqs_disabled(),
			current->pid, current->comm);

	debug_show_held_locks(current);
	dump_stack();
	add_taint(TAINT_WARN, LOCKDEP_STILL_OK);
}
EXPORT_SYMBOL_GPL(__cant_sleep);

#ifdef CONFIG_SMP
void __cant_migrate(const char *file, int line)
{
	static unsigned long prev_jiffy;

	if (irqs_disabled())
		return;

	if (is_migration_disabled(current))
		return;

	if (!IS_ENABLED(CONFIG_PREEMPT_COUNT))
		return;

	if (preempt_count() > 0)
		return;

	if (time_before(jiffies, prev_jiffy + HZ) && prev_jiffy)
		return;
	prev_jiffy = jiffies;

	pr_err("BUG: assuming non migratable context at %s:%d\n", file, line);
	pr_err("in_atomic(): %d, irqs_disabled(): %d, migration_disabled() %u pid: %d, name: %s\n",
	       in_atomic(), irqs_disabled(), is_migration_disabled(current),
	       current->pid, current->comm);

	debug_show_held_locks(current);
	dump_stack();
	add_taint(TAINT_WARN, LOCKDEP_STILL_OK);
}
EXPORT_SYMBOL_GPL(__cant_migrate);
#endif
#endif

#ifdef CONFIG_MAGIC_SYSRQ
void normalize_rt_tasks(void)
{
	struct task_struct *g, *p;
	struct sched_attr attr = {
		.sched_policy = SCHED_NORMAL,
	};

	read_lock(&tasklist_lock);
	for_each_process_thread(g, p) {
		/*
		 * Only normalize user tasks:
		 */
		if (p->flags & PF_KTHREAD)
			continue;

		p->se.exec_start = 0;
		schedstat_set(p->stats.wait_start,  0);
		schedstat_set(p->stats.sleep_start, 0);
		schedstat_set(p->stats.block_start, 0);

		if (!dl_task(p) && !rt_task(p)) {
			/*
			 * Renice negative nice level userspace
			 * tasks back to 0:
			 */
			if (task_nice(p) < 0)
				set_user_nice(p, 0);
			continue;
		}

		__sched_setscheduler(p, &attr, false, false);
	}
	read_unlock(&tasklist_lock);
}

#endif /* CONFIG_MAGIC_SYSRQ */

#if defined(CONFIG_IA64) || defined(CONFIG_KGDB_KDB)
/*
 * These functions are only useful for the IA64 MCA handling, or kdb.
 *
 * They can only be called when the whole system has been
 * stopped - every CPU needs to be quiescent, and no scheduling
 * activity can take place. Using them for anything else would
 * be a serious bug, and as a result, they aren't even visible
 * under any other configuration.
 */

/**
 * curr_task - return the current task for a given CPU.
 * @cpu: the processor in question.
 *
 * ONLY VALID WHEN THE WHOLE SYSTEM IS STOPPED!
 *
 * Return: The current task for @cpu.
 */
struct task_struct *curr_task(int cpu)
{
	return cpu_curr(cpu);
}

#endif /* defined(CONFIG_IA64) || defined(CONFIG_KGDB_KDB) */

#ifdef CONFIG_IA64
/**
 * ia64_set_curr_task - set the current task for a given CPU.
 * @cpu: the processor in question.
 * @p: the task pointer to set.
 *
 * Description: This function must only be used when non-maskable interrupts
 * are serviced on a separate stack. It allows the architecture to switch the
 * notion of the current task on a CPU in a non-blocking manner. This function
 * must be called with all CPU's synchronized, and interrupts disabled, the
 * and caller must save the original value of the current task (see
 * curr_task() above) and restore that value before reenabling interrupts and
 * re-starting the system.
 *
 * ONLY VALID WHEN THE WHOLE SYSTEM IS STOPPED!
 */
void ia64_set_curr_task(int cpu, struct task_struct *p)
{
	cpu_curr(cpu) = p;
}

#endif

#ifdef CONFIG_CGROUP_SCHED
/* task_group_lock serializes the addition/removal of task groups */
static DEFINE_SPINLOCK(task_group_lock);

static inline void alloc_uclamp_sched_group(struct task_group *tg,
					    struct task_group *parent)
{
#ifdef CONFIG_UCLAMP_TASK_GROUP
	enum uclamp_id clamp_id;

	for_each_clamp_id(clamp_id) {
		uclamp_se_set(&tg->uclamp_req[clamp_id],
			      uclamp_none(clamp_id), false);
		tg->uclamp[clamp_id] = parent->uclamp[clamp_id];
	}
#endif
}

static void sched_free_group(struct task_group *tg)
{
	free_fair_sched_group(tg);
	free_rt_sched_group(tg);
	autogroup_free(tg);
	kmem_cache_free(task_group_cache, tg);
}

static void sched_free_group_rcu(struct rcu_head *rcu)
{
	sched_free_group(container_of(rcu, struct task_group, rcu));
}

static void sched_unregister_group(struct task_group *tg)
{
	unregister_fair_sched_group(tg);
	unregister_rt_sched_group(tg);
	/*
	 * We have to wait for yet another RCU grace period to expire, as
	 * print_cfs_stats() might run concurrently.
	 */
	call_rcu(&tg->rcu, sched_free_group_rcu);
}

/* allocate runqueue etc for a new task group */
struct task_group *sched_create_group(struct task_group *parent)
{
	struct task_group *tg;

	tg = kmem_cache_alloc(task_group_cache, GFP_KERNEL | __GFP_ZERO);
	if (!tg)
		return ERR_PTR(-ENOMEM);

	if (!alloc_fair_sched_group(tg, parent))
		goto err;

	if (!alloc_rt_sched_group(tg, parent))
		goto err;

	alloc_uclamp_sched_group(tg, parent);

	return tg;

err:
	sched_free_group(tg);
	return ERR_PTR(-ENOMEM);
}

void sched_online_group(struct task_group *tg, struct task_group *parent)
{
	unsigned long flags;

	spin_lock_irqsave(&task_group_lock, flags);
	list_add_rcu(&tg->list, &task_groups);

	/* Root should already exist: */
	WARN_ON(!parent);

	tg->parent = parent;
	INIT_LIST_HEAD(&tg->children);
	list_add_rcu(&tg->siblings, &parent->children);
	spin_unlock_irqrestore(&task_group_lock, flags);

	online_fair_sched_group(tg);
}

/* rcu callback to free various structures associated with a task group */
static void sched_unregister_group_rcu(struct rcu_head *rhp)
{
	/* Now it should be safe to free those cfs_rqs: */
	sched_unregister_group(container_of(rhp, struct task_group, rcu));
}

void sched_destroy_group(struct task_group *tg)
{
	/* Wait for possible concurrent references to cfs_rqs complete: */
	call_rcu(&tg->rcu, sched_unregister_group_rcu);
}

void sched_release_group(struct task_group *tg)
{
	unsigned long flags;

	/*
	 * Unlink first, to avoid walk_tg_tree_from() from finding us (via
	 * sched_cfs_period_timer()).
	 *
	 * For this to be effective, we have to wait for all pending users of
	 * this task group to leave their RCU critical section to ensure no new
	 * user will see our dying task group any more. Specifically ensure
	 * that tg_unthrottle_up() won't add decayed cfs_rq's to it.
	 *
	 * We therefore defer calling unregister_fair_sched_group() to
	 * sched_unregister_group() which is guarantied to get called only after the
	 * current RCU grace period has expired.
	 */
	spin_lock_irqsave(&task_group_lock, flags);
	list_del_rcu(&tg->list);
	list_del_rcu(&tg->siblings);
	spin_unlock_irqrestore(&task_group_lock, flags);
}

static void sched_change_group(struct task_struct *tsk, int type)
{
	struct task_group *tg;

	/*
	 * All callers are synchronized by task_rq_lock(); we do not use RCU
	 * which is pointless here. Thus, we pass "true" to task_css_check()
	 * to prevent lockdep warnings.
	 */
	tg = container_of(task_css_check(tsk, cpu_cgrp_id, true),
			  struct task_group, css);
	tg = autogroup_task_group(tsk, tg);
	tsk->sched_task_group = tg;

#ifdef CONFIG_FAIR_GROUP_SCHED
	if (tsk->sched_class->task_change_group)
		tsk->sched_class->task_change_group(tsk, type);
	else
#endif
		set_task_rq(tsk, task_cpu(tsk));
}

/*
 * Change task's runqueue when it moves between groups.
 *
 * The caller of this function should have put the task in its new group by
 * now. This function just updates tsk->se.cfs_rq and tsk->se.parent to reflect
 * its new group.
 */
void sched_move_task(struct task_struct *tsk)
{
	int queued, running, queue_flags =
		DEQUEUE_SAVE | DEQUEUE_MOVE | DEQUEUE_NOCLOCK;
	struct rq_flags rf;
	struct rq *rq;

	rq = task_rq_lock(tsk, &rf);
	update_rq_clock(rq);

	running = task_current(rq, tsk);
	queued = task_on_rq_queued(tsk);

	if (queued)
		dequeue_task(rq, tsk, queue_flags);
	if (running)
		put_prev_task(rq, tsk);

	sched_change_group(tsk, TASK_MOVE_GROUP);

	if (queued)
		enqueue_task(rq, tsk, queue_flags);
	if (running) {
		set_next_task(rq, tsk);
		/*
		 * After changing group, the running task may have joined a
		 * throttled one but it's still the running task. Trigger a
		 * resched to make sure that task can still run.
		 */
		resched_curr(rq);
	}

	task_rq_unlock(rq, tsk, &rf);
}

static inline struct task_group *css_tg(struct cgroup_subsys_state *css)
{
	return css ? container_of(css, struct task_group, css) : NULL;
}

static struct cgroup_subsys_state *
cpu_cgroup_css_alloc(struct cgroup_subsys_state *parent_css)
{
	struct task_group *parent = css_tg(parent_css);
	struct task_group *tg;

	if (!parent) {
		/* This is early initialization for the top cgroup */
		return &root_task_group.css;
	}

	tg = sched_create_group(parent);
	if (IS_ERR(tg))
		return ERR_PTR(-ENOMEM);

	return &tg->css;
}

/* Expose task group only after completing cgroup initialization */
static int cpu_cgroup_css_online(struct cgroup_subsys_state *css)
{
	struct task_group *tg = css_tg(css);
	struct task_group *parent = css_tg(css->parent);

	if (parent)
		sched_online_group(tg, parent);

#ifdef CONFIG_UCLAMP_TASK_GROUP
	/* Propagate the effective uclamp value for the new group */
	mutex_lock(&uclamp_mutex);
	rcu_read_lock();
	cpu_util_update_eff(css);
	rcu_read_unlock();
	mutex_unlock(&uclamp_mutex);
#endif

	return 0;
}

static void cpu_cgroup_css_released(struct cgroup_subsys_state *css)
{
	struct task_group *tg = css_tg(css);

	sched_release_group(tg);
}

static void cpu_cgroup_css_free(struct cgroup_subsys_state *css)
{
	struct task_group *tg = css_tg(css);

	/*
	 * Relies on the RCU grace period between css_released() and this.
	 */
	sched_unregister_group(tg);
}

/*
 * This is called before wake_up_new_task(), therefore we really only
 * have to set its group bits, all the other stuff does not apply.
 */
static void cpu_cgroup_fork(struct task_struct *task)
{
	struct rq_flags rf;
	struct rq *rq;

	rq = task_rq_lock(task, &rf);

	update_rq_clock(rq);
	sched_change_group(task, TASK_SET_GROUP);

	task_rq_unlock(rq, task, &rf);
}

static int cpu_cgroup_can_attach(struct cgroup_taskset *tset)
{
	struct task_struct *task;
	struct cgroup_subsys_state *css;
	int ret = 0;

	cgroup_taskset_for_each(task, css, tset) {
#ifdef CONFIG_RT_GROUP_SCHED
		if (!sched_rt_can_attach(css_tg(css), task))
			return -EINVAL;
#endif
		/*
		 * Serialize against wake_up_new_task() such that if it's
		 * running, we're sure to observe its full state.
		 */
		raw_spin_lock_irq(&task->pi_lock);
		/*
		 * Avoid calling sched_move_task() before wake_up_new_task()
		 * has happened. This would lead to problems with PELT, due to
		 * move wanting to detach+attach while we're not attached yet.
		 */
		if (READ_ONCE(task->__state) == TASK_NEW)
			ret = -EINVAL;
		raw_spin_unlock_irq(&task->pi_lock);

		if (ret)
			break;
	}
	return ret;
}

static void cpu_cgroup_attach(struct cgroup_taskset *tset)
{
	struct task_struct *task;
	struct cgroup_subsys_state *css;

	cgroup_taskset_for_each(task, css, tset)
		sched_move_task(task);
}

#ifdef CONFIG_UCLAMP_TASK_GROUP
static void cpu_util_update_eff(struct cgroup_subsys_state *css)
{
	struct cgroup_subsys_state *top_css = css;
	struct uclamp_se *uc_parent = NULL;
	struct uclamp_se *uc_se = NULL;
	unsigned int eff[UCLAMP_CNT];
	enum uclamp_id clamp_id;
	unsigned int clamps;

	lockdep_assert_held(&uclamp_mutex);
	SCHED_WARN_ON(!rcu_read_lock_held());

	css_for_each_descendant_pre(css, top_css) {
		uc_parent = css_tg(css)->parent
			? css_tg(css)->parent->uclamp : NULL;

		for_each_clamp_id(clamp_id) {
			/* Assume effective clamps matches requested clamps */
			eff[clamp_id] = css_tg(css)->uclamp_req[clamp_id].value;
			/* Cap effective clamps with parent's effective clamps */
			if (uc_parent &&
			    eff[clamp_id] > uc_parent[clamp_id].value) {
				eff[clamp_id] = uc_parent[clamp_id].value;
			}
		}
		/* Ensure protection is always capped by limit */
		eff[UCLAMP_MIN] = min(eff[UCLAMP_MIN], eff[UCLAMP_MAX]);

		/* Propagate most restrictive effective clamps */
		clamps = 0x0;
		uc_se = css_tg(css)->uclamp;
		for_each_clamp_id(clamp_id) {
			if (eff[clamp_id] == uc_se[clamp_id].value)
				continue;
			uc_se[clamp_id].value = eff[clamp_id];
			uc_se[clamp_id].bucket_id = uclamp_bucket_id(eff[clamp_id]);
			clamps |= (0x1 << clamp_id);
		}
		if (!clamps) {
			css = css_rightmost_descendant(css);
			continue;
		}

		/* Immediately update descendants RUNNABLE tasks */
		uclamp_update_active_tasks(css);
	}
}

/*
 * Integer 10^N with a given N exponent by casting to integer the literal "1eN"
 * C expression. Since there is no way to convert a macro argument (N) into a
 * character constant, use two levels of macros.
 */
#define _POW10(exp) ((unsigned int)1e##exp)
#define POW10(exp) _POW10(exp)

struct uclamp_request {
#define UCLAMP_PERCENT_SHIFT	2
#define UCLAMP_PERCENT_SCALE	(100 * POW10(UCLAMP_PERCENT_SHIFT))
	s64 percent;
	u64 util;
	int ret;
};

static inline struct uclamp_request
capacity_from_percent(char *buf)
{
	struct uclamp_request req = {
		.percent = UCLAMP_PERCENT_SCALE,
		.util = SCHED_CAPACITY_SCALE,
		.ret = 0,
	};

	buf = strim(buf);
	if (strcmp(buf, "max")) {
		req.ret = cgroup_parse_float(buf, UCLAMP_PERCENT_SHIFT,
					     &req.percent);
		if (req.ret)
			return req;
		if ((u64)req.percent > UCLAMP_PERCENT_SCALE) {
			req.ret = -ERANGE;
			return req;
		}

		req.util = req.percent << SCHED_CAPACITY_SHIFT;
		req.util = DIV_ROUND_CLOSEST_ULL(req.util, UCLAMP_PERCENT_SCALE);
	}

	return req;
}

static ssize_t cpu_uclamp_write(struct kernfs_open_file *of, char *buf,
				size_t nbytes, loff_t off,
				enum uclamp_id clamp_id)
{
	struct uclamp_request req;
	struct task_group *tg;

	req = capacity_from_percent(buf);
	if (req.ret)
		return req.ret;

	static_branch_enable(&sched_uclamp_used);

	mutex_lock(&uclamp_mutex);
	rcu_read_lock();

	tg = css_tg(of_css(of));
	if (tg->uclamp_req[clamp_id].value != req.util)
		uclamp_se_set(&tg->uclamp_req[clamp_id], req.util, false);

	/*
	 * Because of not recoverable conversion rounding we keep track of the
	 * exact requested value
	 */
	tg->uclamp_pct[clamp_id] = req.percent;

	/* Update effective clamps to track the most restrictive value */
	cpu_util_update_eff(of_css(of));

	rcu_read_unlock();
	mutex_unlock(&uclamp_mutex);

	return nbytes;
}

static ssize_t cpu_uclamp_min_write(struct kernfs_open_file *of,
				    char *buf, size_t nbytes,
				    loff_t off)
{
	return cpu_uclamp_write(of, buf, nbytes, off, UCLAMP_MIN);
}

static ssize_t cpu_uclamp_max_write(struct kernfs_open_file *of,
				    char *buf, size_t nbytes,
				    loff_t off)
{
	return cpu_uclamp_write(of, buf, nbytes, off, UCLAMP_MAX);
}

static inline void cpu_uclamp_print(struct seq_file *sf,
				    enum uclamp_id clamp_id)
{
	struct task_group *tg;
	u64 util_clamp;
	u64 percent;
	u32 rem;

	rcu_read_lock();
	tg = css_tg(seq_css(sf));
	util_clamp = tg->uclamp_req[clamp_id].value;
	rcu_read_unlock();

	if (util_clamp == SCHED_CAPACITY_SCALE) {
		seq_puts(sf, "max\n");
		return;
	}

	percent = tg->uclamp_pct[clamp_id];
	percent = div_u64_rem(percent, POW10(UCLAMP_PERCENT_SHIFT), &rem);
	seq_printf(sf, "%llu.%0*u\n", percent, UCLAMP_PERCENT_SHIFT, rem);
}

static int cpu_uclamp_min_show(struct seq_file *sf, void *v)
{
	cpu_uclamp_print(sf, UCLAMP_MIN);
	return 0;
}

static int cpu_uclamp_max_show(struct seq_file *sf, void *v)
{
	cpu_uclamp_print(sf, UCLAMP_MAX);
	return 0;
}
#endif /* CONFIG_UCLAMP_TASK_GROUP */

#ifdef CONFIG_FAIR_GROUP_SCHED
static int cpu_shares_write_u64(struct cgroup_subsys_state *css,
				struct cftype *cftype, u64 shareval)
{
	if (shareval > scale_load_down(ULONG_MAX))
		shareval = MAX_SHARES;
	return sched_group_set_shares(css_tg(css), scale_load(shareval));
}

static u64 cpu_shares_read_u64(struct cgroup_subsys_state *css,
			       struct cftype *cft)
{
	struct task_group *tg = css_tg(css);

	return (u64) scale_load_down(tg->shares);
}

#ifdef CONFIG_CFS_BANDWIDTH
static DEFINE_MUTEX(cfs_constraints_mutex);

const u64 max_cfs_quota_period = 1 * NSEC_PER_SEC; /* 1s */
static const u64 min_cfs_quota_period = 1 * NSEC_PER_MSEC; /* 1ms */
/* More than 203 days if BW_SHIFT equals 20. */
static const u64 max_cfs_runtime = MAX_BW * NSEC_PER_USEC;

static int __cfs_schedulable(struct task_group *tg, u64 period, u64 runtime);

static int tg_set_cfs_bandwidth(struct task_group *tg, u64 period, u64 quota,
				u64 burst)
{
	int i, ret = 0, runtime_enabled, runtime_was_enabled;
	struct cfs_bandwidth *cfs_b = &tg->cfs_bandwidth;

	if (tg == &root_task_group)
		return -EINVAL;

	/*
	 * Ensure we have at some amount of bandwidth every period.  This is
	 * to prevent reaching a state of large arrears when throttled via
	 * entity_tick() resulting in prolonged exit starvation.
	 */
	if (quota < min_cfs_quota_period || period < min_cfs_quota_period)
		return -EINVAL;

	/*
	 * Likewise, bound things on the other side by preventing insane quota
	 * periods.  This also allows us to normalize in computing quota
	 * feasibility.
	 */
	if (period > max_cfs_quota_period)
		return -EINVAL;

	/*
	 * Bound quota to defend quota against overflow during bandwidth shift.
	 */
	if (quota != RUNTIME_INF && quota > max_cfs_runtime)
		return -EINVAL;

	if (quota != RUNTIME_INF && (burst > quota ||
				     burst + quota > max_cfs_runtime))
		return -EINVAL;

	/*
	 * Prevent race between setting of cfs_rq->runtime_enabled and
	 * unthrottle_offline_cfs_rqs().
	 */
	cpus_read_lock();
	mutex_lock(&cfs_constraints_mutex);
	ret = __cfs_schedulable(tg, period, quota);
	if (ret)
		goto out_unlock;

	runtime_enabled = quota != RUNTIME_INF;
	runtime_was_enabled = cfs_b->quota != RUNTIME_INF;
	/*
	 * If we need to toggle cfs_bandwidth_used, off->on must occur
	 * before making related changes, and on->off must occur afterwards
	 */
	if (runtime_enabled && !runtime_was_enabled)
		cfs_bandwidth_usage_inc();
	raw_spin_lock_irq(&cfs_b->lock);
	cfs_b->period = ns_to_ktime(period);
	cfs_b->quota = quota;
	cfs_b->burst = burst;

	__refill_cfs_bandwidth_runtime(cfs_b);

	/* Restart the period timer (if active) to handle new period expiry: */
	if (runtime_enabled)
		start_cfs_bandwidth(cfs_b);

	raw_spin_unlock_irq(&cfs_b->lock);

	for_each_online_cpu(i) {
		struct cfs_rq *cfs_rq = tg->cfs_rq[i];
		struct rq *rq = cfs_rq->rq;
		struct rq_flags rf;

		rq_lock_irq(rq, &rf);
		cfs_rq->runtime_enabled = runtime_enabled;
		cfs_rq->runtime_remaining = 0;

		if (cfs_rq->throttled)
			unthrottle_cfs_rq(cfs_rq);
		rq_unlock_irq(rq, &rf);
	}
	if (runtime_was_enabled && !runtime_enabled)
		cfs_bandwidth_usage_dec();
out_unlock:
	mutex_unlock(&cfs_constraints_mutex);
	cpus_read_unlock();

	return ret;
}

static int tg_set_cfs_quota(struct task_group *tg, long cfs_quota_us)
{
	u64 quota, period, burst;

	period = ktime_to_ns(tg->cfs_bandwidth.period);
	burst = tg->cfs_bandwidth.burst;
	if (cfs_quota_us < 0)
		quota = RUNTIME_INF;
	else if ((u64)cfs_quota_us <= U64_MAX / NSEC_PER_USEC)
		quota = (u64)cfs_quota_us * NSEC_PER_USEC;
	else
		return -EINVAL;

	return tg_set_cfs_bandwidth(tg, period, quota, burst);
}

static long tg_get_cfs_quota(struct task_group *tg)
{
	u64 quota_us;

	if (tg->cfs_bandwidth.quota == RUNTIME_INF)
		return -1;

	quota_us = tg->cfs_bandwidth.quota;
	do_div(quota_us, NSEC_PER_USEC);

	return quota_us;
}

static int tg_set_cfs_period(struct task_group *tg, long cfs_period_us)
{
	u64 quota, period, burst;

	if ((u64)cfs_period_us > U64_MAX / NSEC_PER_USEC)
		return -EINVAL;

	period = (u64)cfs_period_us * NSEC_PER_USEC;
	quota = tg->cfs_bandwidth.quota;
	burst = tg->cfs_bandwidth.burst;

	return tg_set_cfs_bandwidth(tg, period, quota, burst);
}

static long tg_get_cfs_period(struct task_group *tg)
{
	u64 cfs_period_us;

	cfs_period_us = ktime_to_ns(tg->cfs_bandwidth.period);
	do_div(cfs_period_us, NSEC_PER_USEC);

	return cfs_period_us;
}

static int tg_set_cfs_burst(struct task_group *tg, long cfs_burst_us)
{
	u64 quota, period, burst;

	if ((u64)cfs_burst_us > U64_MAX / NSEC_PER_USEC)
		return -EINVAL;

	burst = (u64)cfs_burst_us * NSEC_PER_USEC;
	period = ktime_to_ns(tg->cfs_bandwidth.period);
	quota = tg->cfs_bandwidth.quota;

	return tg_set_cfs_bandwidth(tg, period, quota, burst);
}

static long tg_get_cfs_burst(struct task_group *tg)
{
	u64 burst_us;

	burst_us = tg->cfs_bandwidth.burst;
	do_div(burst_us, NSEC_PER_USEC);

	return burst_us;
}

static s64 cpu_cfs_quota_read_s64(struct cgroup_subsys_state *css,
				  struct cftype *cft)
{
	return tg_get_cfs_quota(css_tg(css));
}

static int cpu_cfs_quota_write_s64(struct cgroup_subsys_state *css,
				   struct cftype *cftype, s64 cfs_quota_us)
{
	return tg_set_cfs_quota(css_tg(css), cfs_quota_us);
}

static u64 cpu_cfs_period_read_u64(struct cgroup_subsys_state *css,
				   struct cftype *cft)
{
	return tg_get_cfs_period(css_tg(css));
}

static int cpu_cfs_period_write_u64(struct cgroup_subsys_state *css,
				    struct cftype *cftype, u64 cfs_period_us)
{
	return tg_set_cfs_period(css_tg(css), cfs_period_us);
}

static u64 cpu_cfs_burst_read_u64(struct cgroup_subsys_state *css,
				  struct cftype *cft)
{
	return tg_get_cfs_burst(css_tg(css));
}

static int cpu_cfs_burst_write_u64(struct cgroup_subsys_state *css,
				   struct cftype *cftype, u64 cfs_burst_us)
{
	return tg_set_cfs_burst(css_tg(css), cfs_burst_us);
}

struct cfs_schedulable_data {
	struct task_group *tg;
	u64 period, quota;
};

/*
 * normalize group quota/period to be quota/max_period
 * note: units are usecs
 */
static u64 normalize_cfs_quota(struct task_group *tg,
			       struct cfs_schedulable_data *d)
{
	u64 quota, period;

	if (tg == d->tg) {
		period = d->period;
		quota = d->quota;
	} else {
		period = tg_get_cfs_period(tg);
		quota = tg_get_cfs_quota(tg);
	}

	/* note: these should typically be equivalent */
	if (quota == RUNTIME_INF || quota == -1)
		return RUNTIME_INF;

	return to_ratio(period, quota);
}

static int tg_cfs_schedulable_down(struct task_group *tg, void *data)
{
	struct cfs_schedulable_data *d = data;
	struct cfs_bandwidth *cfs_b = &tg->cfs_bandwidth;
	s64 quota = 0, parent_quota = -1;

	if (!tg->parent) {
		quota = RUNTIME_INF;
	} else {
		struct cfs_bandwidth *parent_b = &tg->parent->cfs_bandwidth;

		quota = normalize_cfs_quota(tg, d);
		parent_quota = parent_b->hierarchical_quota;

		/*
		 * Ensure max(child_quota) <= parent_quota.  On cgroup2,
		 * always take the min.  On cgroup1, only inherit when no
		 * limit is set:
		 */
		if (cgroup_subsys_on_dfl(cpu_cgrp_subsys)) {
			quota = min(quota, parent_quota);
		} else {
			if (quota == RUNTIME_INF)
				quota = parent_quota;
			else if (parent_quota != RUNTIME_INF && quota > parent_quota)
				return -EINVAL;
		}
	}
	cfs_b->hierarchical_quota = quota;

	return 0;
}

static int __cfs_schedulable(struct task_group *tg, u64 period, u64 quota)
{
	int ret;
	struct cfs_schedulable_data data = {
		.tg = tg,
		.period = period,
		.quota = quota,
	};

	if (quota != RUNTIME_INF) {
		do_div(data.period, NSEC_PER_USEC);
		do_div(data.quota, NSEC_PER_USEC);
	}

	rcu_read_lock();
	ret = walk_tg_tree(tg_cfs_schedulable_down, tg_nop, &data);
	rcu_read_unlock();

	return ret;
}

static int cpu_cfs_stat_show(struct seq_file *sf, void *v)
{
	struct task_group *tg = css_tg(seq_css(sf));
	struct cfs_bandwidth *cfs_b = &tg->cfs_bandwidth;

	seq_printf(sf, "nr_periods %d\n", cfs_b->nr_periods);
	seq_printf(sf, "nr_throttled %d\n", cfs_b->nr_throttled);
	seq_printf(sf, "throttled_time %llu\n", cfs_b->throttled_time);

	if (schedstat_enabled() && tg != &root_task_group) {
		struct sched_statistics *stats;
		u64 ws = 0;
		int i;

		for_each_possible_cpu(i) {
			stats = __schedstats_from_se(tg->se[i]);
			ws += schedstat_val(stats->wait_sum);
		}

		seq_printf(sf, "wait_sum %llu\n", ws);
	}

	seq_printf(sf, "nr_bursts %d\n", cfs_b->nr_burst);
	seq_printf(sf, "burst_time %llu\n", cfs_b->burst_time);

	return 0;
}
#endif /* CONFIG_CFS_BANDWIDTH */
#endif /* CONFIG_FAIR_GROUP_SCHED */

#ifdef CONFIG_RT_GROUP_SCHED
static int cpu_rt_runtime_write(struct cgroup_subsys_state *css,
				struct cftype *cft, s64 val)
{
	return sched_group_set_rt_runtime(css_tg(css), val);
}

static s64 cpu_rt_runtime_read(struct cgroup_subsys_state *css,
			       struct cftype *cft)
{
	return sched_group_rt_runtime(css_tg(css));
}

static int cpu_rt_period_write_uint(struct cgroup_subsys_state *css,
				    struct cftype *cftype, u64 rt_period_us)
{
	return sched_group_set_rt_period(css_tg(css), rt_period_us);
}

static u64 cpu_rt_period_read_uint(struct cgroup_subsys_state *css,
				   struct cftype *cft)
{
	return sched_group_rt_period(css_tg(css));
}
#endif /* CONFIG_RT_GROUP_SCHED */

#ifdef CONFIG_FAIR_GROUP_SCHED
static s64 cpu_idle_read_s64(struct cgroup_subsys_state *css,
			       struct cftype *cft)
{
	return css_tg(css)->idle;
}

static int cpu_idle_write_s64(struct cgroup_subsys_state *css,
				struct cftype *cft, s64 idle)
{
	return sched_group_set_idle(css_tg(css), idle);
}
#endif

static struct cftype cpu_legacy_files[] = {
#ifdef CONFIG_FAIR_GROUP_SCHED
	{
		.name = "shares",
		.read_u64 = cpu_shares_read_u64,
		.write_u64 = cpu_shares_write_u64,
	},
	{
		.name = "idle",
		.read_s64 = cpu_idle_read_s64,
		.write_s64 = cpu_idle_write_s64,
	},
#endif
#ifdef CONFIG_CFS_BANDWIDTH
	{
		.name = "cfs_quota_us",
		.read_s64 = cpu_cfs_quota_read_s64,
		.write_s64 = cpu_cfs_quota_write_s64,
	},
	{
		.name = "cfs_period_us",
		.read_u64 = cpu_cfs_period_read_u64,
		.write_u64 = cpu_cfs_period_write_u64,
	},
	{
		.name = "cfs_burst_us",
		.read_u64 = cpu_cfs_burst_read_u64,
		.write_u64 = cpu_cfs_burst_write_u64,
	},
	{
		.name = "stat",
		.seq_show = cpu_cfs_stat_show,
	},
#endif
#ifdef CONFIG_RT_GROUP_SCHED
	{
		.name = "rt_runtime_us",
		.read_s64 = cpu_rt_runtime_read,
		.write_s64 = cpu_rt_runtime_write,
	},
	{
		.name = "rt_period_us",
		.read_u64 = cpu_rt_period_read_uint,
		.write_u64 = cpu_rt_period_write_uint,
	},
#endif
#ifdef CONFIG_UCLAMP_TASK_GROUP
	{
		.name = "uclamp.min",
		.flags = CFTYPE_NOT_ON_ROOT,
		.seq_show = cpu_uclamp_min_show,
		.write = cpu_uclamp_min_write,
	},
	{
		.name = "uclamp.max",
		.flags = CFTYPE_NOT_ON_ROOT,
		.seq_show = cpu_uclamp_max_show,
		.write = cpu_uclamp_max_write,
	},
#endif
	{ }	/* Terminate */
};

static int cpu_extra_stat_show(struct seq_file *sf,
			       struct cgroup_subsys_state *css)
{
#ifdef CONFIG_CFS_BANDWIDTH
	{
		struct task_group *tg = css_tg(css);
		struct cfs_bandwidth *cfs_b = &tg->cfs_bandwidth;
		u64 throttled_usec, burst_usec;

		throttled_usec = cfs_b->throttled_time;
		do_div(throttled_usec, NSEC_PER_USEC);
		burst_usec = cfs_b->burst_time;
		do_div(burst_usec, NSEC_PER_USEC);

		seq_printf(sf, "nr_periods %d\n"
			   "nr_throttled %d\n"
			   "throttled_usec %llu\n"
			   "nr_bursts %d\n"
			   "burst_usec %llu\n",
			   cfs_b->nr_periods, cfs_b->nr_throttled,
			   throttled_usec, cfs_b->nr_burst, burst_usec);
	}
#endif
	return 0;
}

#ifdef CONFIG_FAIR_GROUP_SCHED
static u64 cpu_weight_read_u64(struct cgroup_subsys_state *css,
			       struct cftype *cft)
{
	struct task_group *tg = css_tg(css);
	u64 weight = scale_load_down(tg->shares);

	return DIV_ROUND_CLOSEST_ULL(weight * CGROUP_WEIGHT_DFL, 1024);
}

static int cpu_weight_write_u64(struct cgroup_subsys_state *css,
				struct cftype *cft, u64 weight)
{
	/*
	 * cgroup weight knobs should use the common MIN, DFL and MAX
	 * values which are 1, 100 and 10000 respectively.  While it loses
	 * a bit of range on both ends, it maps pretty well onto the shares
	 * value used by scheduler and the round-trip conversions preserve
	 * the original value over the entire range.
	 */
	if (weight < CGROUP_WEIGHT_MIN || weight > CGROUP_WEIGHT_MAX)
		return -ERANGE;

	weight = DIV_ROUND_CLOSEST_ULL(weight * 1024, CGROUP_WEIGHT_DFL);

	return sched_group_set_shares(css_tg(css), scale_load(weight));
}

static s64 cpu_weight_nice_read_s64(struct cgroup_subsys_state *css,
				    struct cftype *cft)
{
	unsigned long weight = scale_load_down(css_tg(css)->shares);
	int last_delta = INT_MAX;
	int prio, delta;

	/* find the closest nice value to the current weight */
	for (prio = 0; prio < ARRAY_SIZE(sched_prio_to_weight); prio++) {
		delta = abs(sched_prio_to_weight[prio] - weight);
		if (delta >= last_delta)
			break;
		last_delta = delta;
	}

	return PRIO_TO_NICE(prio - 1 + MAX_RT_PRIO);
}

static int cpu_weight_nice_write_s64(struct cgroup_subsys_state *css,
				     struct cftype *cft, s64 nice)
{
	unsigned long weight;
	int idx;

	if (nice < MIN_NICE || nice > MAX_NICE)
		return -ERANGE;

	idx = NICE_TO_PRIO(nice) - MAX_RT_PRIO;
	idx = array_index_nospec(idx, 40);
	weight = sched_prio_to_weight[idx];

	return sched_group_set_shares(css_tg(css), scale_load(weight));
}
#endif

static void __maybe_unused cpu_period_quota_print(struct seq_file *sf,
						  long period, long quota)
{
	if (quota < 0)
		seq_puts(sf, "max");
	else
		seq_printf(sf, "%ld", quota);

	seq_printf(sf, " %ld\n", period);
}

/* caller should put the current value in *@periodp before calling */
static int __maybe_unused cpu_period_quota_parse(char *buf,
						 u64 *periodp, u64 *quotap)
{
	char tok[21];	/* U64_MAX */

	if (sscanf(buf, "%20s %llu", tok, periodp) < 1)
		return -EINVAL;

	*periodp *= NSEC_PER_USEC;

	if (sscanf(tok, "%llu", quotap))
		*quotap *= NSEC_PER_USEC;
	else if (!strcmp(tok, "max"))
		*quotap = RUNTIME_INF;
	else
		return -EINVAL;

	return 0;
}

#ifdef CONFIG_CFS_BANDWIDTH
static int cpu_max_show(struct seq_file *sf, void *v)
{
	struct task_group *tg = css_tg(seq_css(sf));

	cpu_period_quota_print(sf, tg_get_cfs_period(tg), tg_get_cfs_quota(tg));
	return 0;
}

static ssize_t cpu_max_write(struct kernfs_open_file *of,
			     char *buf, size_t nbytes, loff_t off)
{
	struct task_group *tg = css_tg(of_css(of));
	u64 period = tg_get_cfs_period(tg);
	u64 burst = tg_get_cfs_burst(tg);
	u64 quota;
	int ret;

	ret = cpu_period_quota_parse(buf, &period, &quota);
	if (!ret)
		ret = tg_set_cfs_bandwidth(tg, period, quota, burst);
	return ret ?: nbytes;
}
#endif

static struct cftype cpu_files[] = {
#ifdef CONFIG_FAIR_GROUP_SCHED
	{
		.name = "weight",
		.flags = CFTYPE_NOT_ON_ROOT,
		.read_u64 = cpu_weight_read_u64,
		.write_u64 = cpu_weight_write_u64,
	},
	{
		.name = "weight.nice",
		.flags = CFTYPE_NOT_ON_ROOT,
		.read_s64 = cpu_weight_nice_read_s64,
		.write_s64 = cpu_weight_nice_write_s64,
	},
	{
		.name = "idle",
		.flags = CFTYPE_NOT_ON_ROOT,
		.read_s64 = cpu_idle_read_s64,
		.write_s64 = cpu_idle_write_s64,
	},
#endif
#ifdef CONFIG_CFS_BANDWIDTH
	{
		.name = "max",
		.flags = CFTYPE_NOT_ON_ROOT,
		.seq_show = cpu_max_show,
		.write = cpu_max_write,
	},
	{
		.name = "max.burst",
		.flags = CFTYPE_NOT_ON_ROOT,
		.read_u64 = cpu_cfs_burst_read_u64,
		.write_u64 = cpu_cfs_burst_write_u64,
	},
#endif
#ifdef CONFIG_UCLAMP_TASK_GROUP
	{
		.name = "uclamp.min",
		.flags = CFTYPE_NOT_ON_ROOT,
		.seq_show = cpu_uclamp_min_show,
		.write = cpu_uclamp_min_write,
	},
	{
		.name = "uclamp.max",
		.flags = CFTYPE_NOT_ON_ROOT,
		.seq_show = cpu_uclamp_max_show,
		.write = cpu_uclamp_max_write,
	},
#endif
	{ }	/* terminate */
};

struct cgroup_subsys cpu_cgrp_subsys = {
	.css_alloc	= cpu_cgroup_css_alloc,
	.css_online	= cpu_cgroup_css_online,
	.css_released	= cpu_cgroup_css_released,
	.css_free	= cpu_cgroup_css_free,
	.css_extra_stat_show = cpu_extra_stat_show,
	.fork		= cpu_cgroup_fork,
	.can_attach	= cpu_cgroup_can_attach,
	.attach		= cpu_cgroup_attach,
	.legacy_cftypes	= cpu_legacy_files,
	.dfl_cftypes	= cpu_files,
	.early_init	= true,
	.threaded	= true,
};

#endif	/* CONFIG_CGROUP_SCHED */

void dump_cpu_task(int cpu)
{
	pr_info("Task dump for CPU %d:\n", cpu);
	sched_show_task(cpu_curr(cpu));
}

/*
 * Nice levels are multiplicative, with a gentle 10% change for every
 * nice level changed. I.e. when a CPU-bound task goes from nice 0 to
 * nice 1, it will get ~10% less CPU time than another CPU-bound task
 * that remained on nice 0.
 *
 * The "10% effect" is relative and cumulative: from _any_ nice level,
 * if you go up 1 level, it's -10% CPU usage, if you go down 1 level
 * it's +10% CPU usage. (to achieve that we use a multiplier of 1.25.
 * If a task goes up by ~10% and another task goes down by ~10% then
 * the relative distance between them is ~25%.)
 */
const int sched_prio_to_weight[40] = {
 /* -20 */     88761,     71755,     56483,     46273,     36291,
 /* -15 */     29154,     23254,     18705,     14949,     11916,
 /* -10 */      9548,      7620,      6100,      4904,      3906,
 /*  -5 */      3121,      2501,      1991,      1586,      1277,
 /*   0 */      1024,       820,       655,       526,       423,
 /*   5 */       335,       272,       215,       172,       137,
 /*  10 */       110,        87,        70,        56,        45,
 /*  15 */        36,        29,        23,        18,        15,
};

/*
 * Inverse (2^32/x) values of the sched_prio_to_weight[] array, precalculated.
 *
 * In cases where the weight does not change often, we can use the
 * precalculated inverse to speed up arithmetics by turning divisions
 * into multiplications:
 */
const u32 sched_prio_to_wmult[40] = {
 /* -20 */     48388,     59856,     76040,     92818,    118348,
 /* -15 */    147320,    184698,    229616,    287308,    360437,
 /* -10 */    449829,    563644,    704093,    875809,   1099582,
 /*  -5 */   1376151,   1717300,   2157191,   2708050,   3363326,
 /*   0 */   4194304,   5237765,   6557202,   8165337,  10153587,
 /*   5 */  12820798,  15790321,  19976592,  24970740,  31350126,
 /*  10 */  39045157,  49367440,  61356676,  76695844,  95443717,
 /*  15 */ 119304647, 148102320, 186737708, 238609294, 286331153,
};

void call_trace_sched_update_nr_running(struct rq *rq, int count)
{
        trace_sched_update_nr_running_tp(rq, count);
}<|MERGE_RESOLUTION|>--- conflicted
+++ resolved
@@ -1966,8 +1966,6 @@
 	return task_on_rq_queued(p);
 }
 
-<<<<<<< HEAD
-=======
 unsigned long get_wchan(struct task_struct *p)
 {
 	unsigned long ip = 0;
@@ -1987,7 +1985,6 @@
 	return ip;
 }
 
->>>>>>> df0cc57e
 static inline void enqueue_task(struct rq *rq, struct task_struct *p, int flags)
 {
 	if (!(flags & ENQUEUE_NOCLOCK))
@@ -4185,21 +4182,7 @@
 
 	if (rq)
 		rq_unlock(rq, &rf);
-<<<<<<< HEAD
-	} else {
-		switch (READ_ONCE(p->__state)) {
-		case TASK_RUNNING:
-		case TASK_WAKING:
-			break;
-		default:
-			smp_rmb(); // See smp_rmb() comment in try_to_wake_up().
-			if (!p->on_rq)
-				ret = func(p, arg);
-		}
-	}
-=======
-
->>>>>>> df0cc57e
+
 	raw_spin_unlock_irqrestore(&p->pi_lock, rf.flags);
 	return ret;
 }
@@ -5629,566 +5612,6 @@
 			return p;
 	}
 
-	/* The idle class should always have a runnable task: */
-	BUG();
-}
-
-#ifdef CONFIG_SCHED_CORE
-static inline bool is_task_rq_idle(struct task_struct *t)
-{
-	return (task_rq(t)->idle == t);
-}
-
-static inline bool cookie_equals(struct task_struct *a, unsigned long cookie)
-{
-	return is_task_rq_idle(a) || (a->core_cookie == cookie);
-}
-
-static inline bool cookie_match(struct task_struct *a, struct task_struct *b)
-{
-	if (is_task_rq_idle(a) || is_task_rq_idle(b))
-		return true;
-
-	return a->core_cookie == b->core_cookie;
-}
-
-// XXX fairness/fwd progress conditions
-/*
- * Returns
- * - NULL if there is no runnable task for this class.
- * - the highest priority task for this runqueue if it matches
- *   rq->core->core_cookie or its priority is greater than max.
- * - Else returns idle_task.
- */
-static struct task_struct *
-pick_task(struct rq *rq, const struct sched_class *class, struct task_struct *max, bool in_fi)
-{
-	struct task_struct *class_pick, *cookie_pick;
-	unsigned long cookie = rq->core->core_cookie;
-
-	class_pick = class->pick_task(rq);
-	if (!class_pick)
-		return NULL;
-
-	if (!cookie) {
-		/*
-		 * If class_pick is tagged, return it only if it has
-		 * higher priority than max.
-		 */
-		if (max && class_pick->core_cookie &&
-		    prio_less(class_pick, max, in_fi))
-			return idle_sched_class.pick_task(rq);
-
-		return class_pick;
-	}
-
-	/*
-	 * If class_pick is idle or matches cookie, return early.
-	 */
-	if (cookie_equals(class_pick, cookie))
-		return class_pick;
-
-	cookie_pick = sched_core_find(rq, cookie);
-
-	/*
-	 * If class > max && class > cookie, it is the highest priority task on
-	 * the core (so far) and it must be selected, otherwise we must go with
-	 * the cookie pick in order to satisfy the constraint.
-	 */
-	if (prio_less(cookie_pick, class_pick, in_fi) &&
-	    (!max || prio_less(max, class_pick, in_fi)))
-		return class_pick;
-
-	return cookie_pick;
-}
-
-extern void task_vruntime_update(struct rq *rq, struct task_struct *p, bool in_fi);
-
-static struct task_struct *
-pick_next_task(struct rq *rq, struct task_struct *prev, struct rq_flags *rf)
-{
-	struct task_struct *next, *max = NULL;
-	const struct sched_class *class;
-	const struct cpumask *smt_mask;
-	bool fi_before = false;
-	int i, j, cpu, occ = 0;
-	bool need_sync;
-
-	if (!sched_core_enabled(rq))
-		return __pick_next_task(rq, prev, rf);
-
-	cpu = cpu_of(rq);
-
-	/* Stopper task is switching into idle, no need core-wide selection. */
-	if (cpu_is_offline(cpu)) {
-		/*
-		 * Reset core_pick so that we don't enter the fastpath when
-		 * coming online. core_pick would already be migrated to
-		 * another cpu during offline.
-		 */
-		rq->core_pick = NULL;
-		return __pick_next_task(rq, prev, rf);
-	}
-
-	/*
-	 * If there were no {en,de}queues since we picked (IOW, the task
-	 * pointers are all still valid), and we haven't scheduled the last
-	 * pick yet, do so now.
-	 *
-	 * rq->core_pick can be NULL if no selection was made for a CPU because
-	 * it was either offline or went offline during a sibling's core-wide
-	 * selection. In this case, do a core-wide selection.
-	 */
-	if (rq->core->core_pick_seq == rq->core->core_task_seq &&
-	    rq->core->core_pick_seq != rq->core_sched_seq &&
-	    rq->core_pick) {
-		WRITE_ONCE(rq->core_sched_seq, rq->core->core_pick_seq);
-
-		next = rq->core_pick;
-		if (next != prev) {
-			put_prev_task(rq, prev);
-			set_next_task(rq, next);
-		}
-
-		rq->core_pick = NULL;
-		return next;
-	}
-
-	put_prev_task_balance(rq, prev, rf);
-
-	smt_mask = cpu_smt_mask(cpu);
-	need_sync = !!rq->core->core_cookie;
-
-	/* reset state */
-	rq->core->core_cookie = 0UL;
-	if (rq->core->core_forceidle) {
-		need_sync = true;
-		fi_before = true;
-		rq->core->core_forceidle = false;
-	}
-
-	/*
-	 * core->core_task_seq, core->core_pick_seq, rq->core_sched_seq
-	 *
-	 * @task_seq guards the task state ({en,de}queues)
-	 * @pick_seq is the @task_seq we did a selection on
-	 * @sched_seq is the @pick_seq we scheduled
-	 *
-	 * However, preemptions can cause multiple picks on the same task set.
-	 * 'Fix' this by also increasing @task_seq for every pick.
-	 */
-	rq->core->core_task_seq++;
-
-	/*
-	 * Optimize for common case where this CPU has no cookies
-	 * and there are no cookied tasks running on siblings.
-	 */
-	if (!need_sync) {
-		for_each_class(class) {
-			next = class->pick_task(rq);
-			if (next)
-				break;
-		}
-
-		if (!next->core_cookie) {
-			rq->core_pick = NULL;
-			/*
-			 * For robustness, update the min_vruntime_fi for
-			 * unconstrained picks as well.
-			 */
-			WARN_ON_ONCE(fi_before);
-			task_vruntime_update(rq, next, false);
-			goto done;
-		}
-	}
-
-	for_each_cpu(i, smt_mask) {
-		struct rq *rq_i = cpu_rq(i);
-
-		rq_i->core_pick = NULL;
-
-		if (i != cpu)
-			update_rq_clock(rq_i);
-	}
-
-	/*
-	 * Try and select tasks for each sibling in descending sched_class
-	 * order.
-	 */
-	for_each_class(class) {
-again:
-		for_each_cpu_wrap(i, smt_mask, cpu) {
-			struct rq *rq_i = cpu_rq(i);
-			struct task_struct *p;
-
-			if (rq_i->core_pick)
-				continue;
-
-			/*
-			 * If this sibling doesn't yet have a suitable task to
-			 * run; ask for the most eligible task, given the
-			 * highest priority task already selected for this
-			 * core.
-			 */
-			p = pick_task(rq_i, class, max, fi_before);
-			if (!p)
-				continue;
-
-			if (!is_task_rq_idle(p))
-				occ++;
-
-			rq_i->core_pick = p;
-			if (rq_i->idle == p && rq_i->nr_running) {
-				rq->core->core_forceidle = true;
-				if (!fi_before)
-					rq->core->core_forceidle_seq++;
-			}
-
-			/*
-			 * If this new candidate is of higher priority than the
-			 * previous; and they're incompatible; we need to wipe
-			 * the slate and start over. pick_task makes sure that
-			 * p's priority is more than max if it doesn't match
-			 * max's cookie.
-			 *
-			 * NOTE: this is a linear max-filter and is thus bounded
-			 * in execution time.
-			 */
-			if (!max || !cookie_match(max, p)) {
-				struct task_struct *old_max = max;
-
-				rq->core->core_cookie = p->core_cookie;
-				max = p;
-
-				if (old_max) {
-					rq->core->core_forceidle = false;
-					for_each_cpu(j, smt_mask) {
-						if (j == i)
-							continue;
-
-						cpu_rq(j)->core_pick = NULL;
-					}
-					occ = 1;
-					goto again;
-				}
-			}
-		}
-	}
-
-	rq->core->core_pick_seq = rq->core->core_task_seq;
-	next = rq->core_pick;
-	rq->core_sched_seq = rq->core->core_pick_seq;
-
-	/* Something should have been selected for current CPU */
-	WARN_ON_ONCE(!next);
-
-	/*
-	 * Reschedule siblings
-	 *
-	 * NOTE: L1TF -- at this point we're no longer running the old task and
-	 * sending an IPI (below) ensures the sibling will no longer be running
-	 * their task. This ensures there is no inter-sibling overlap between
-	 * non-matching user state.
-	 */
-	for_each_cpu(i, smt_mask) {
-		struct rq *rq_i = cpu_rq(i);
-
-		/*
-		 * An online sibling might have gone offline before a task
-		 * could be picked for it, or it might be offline but later
-		 * happen to come online, but its too late and nothing was
-		 * picked for it.  That's Ok - it will pick tasks for itself,
-		 * so ignore it.
-		 */
-		if (!rq_i->core_pick)
-			continue;
-
-		/*
-		 * Update for new !FI->FI transitions, or if continuing to be in !FI:
-		 * fi_before     fi      update?
-		 *  0            0       1
-		 *  0            1       1
-		 *  1            0       1
-		 *  1            1       0
-		 */
-		if (!(fi_before && rq->core->core_forceidle))
-			task_vruntime_update(rq_i, rq_i->core_pick, rq->core->core_forceidle);
-
-		rq_i->core_pick->core_occupation = occ;
-
-		if (i == cpu) {
-			rq_i->core_pick = NULL;
-			continue;
-		}
-
-		/* Did we break L1TF mitigation requirements? */
-		WARN_ON_ONCE(!cookie_match(next, rq_i->core_pick));
-
-		if (rq_i->curr == rq_i->core_pick) {
-			rq_i->core_pick = NULL;
-			continue;
-		}
-
-		resched_curr(rq_i);
-	}
-
-done:
-	set_next_task(rq, next);
-	return next;
-}
-
-static bool try_steal_cookie(int this, int that)
-{
-	struct rq *dst = cpu_rq(this), *src = cpu_rq(that);
-	struct task_struct *p;
-	unsigned long cookie;
-	bool success = false;
-
-	local_irq_disable();
-	double_rq_lock(dst, src);
-
-	cookie = dst->core->core_cookie;
-	if (!cookie)
-		goto unlock;
-
-	if (dst->curr != dst->idle)
-		goto unlock;
-
-	p = sched_core_find(src, cookie);
-	if (p == src->idle)
-		goto unlock;
-
-	do {
-		if (p == src->core_pick || p == src->curr)
-			goto next;
-
-		if (!cpumask_test_cpu(this, &p->cpus_mask))
-			goto next;
-
-		if (p->core_occupation > dst->idle->core_occupation)
-			goto next;
-
-		deactivate_task(src, p, 0);
-		set_task_cpu(p, this);
-		activate_task(dst, p, 0);
-
-		resched_curr(dst);
-
-		success = true;
-		break;
-
-next:
-		p = sched_core_next(p, cookie);
-	} while (p);
-
-unlock:
-	double_rq_unlock(dst, src);
-	local_irq_enable();
-
-	return success;
-}
-
-static bool steal_cookie_task(int cpu, struct sched_domain *sd)
-{
-	int i;
-
-	for_each_cpu_wrap(i, sched_domain_span(sd), cpu) {
-		if (i == cpu)
-			continue;
-
-		if (need_resched())
-			break;
-
-		if (try_steal_cookie(cpu, i))
-			return true;
-	}
-
-	return false;
-}
-
-static void sched_core_balance(struct rq *rq)
-{
-	struct sched_domain *sd;
-	int cpu = cpu_of(rq);
-
-	preempt_disable();
-	rcu_read_lock();
-	raw_spin_rq_unlock_irq(rq);
-	for_each_domain(cpu, sd) {
-		if (need_resched())
-			break;
-
-		if (steal_cookie_task(cpu, sd))
-			break;
-	}
-	raw_spin_rq_lock_irq(rq);
-	rcu_read_unlock();
-	preempt_enable();
-}
-
-static DEFINE_PER_CPU(struct callback_head, core_balance_head);
-
-void queue_core_balance(struct rq *rq)
-{
-	if (!sched_core_enabled(rq))
-		return;
-
-	if (!rq->core->core_cookie)
-		return;
-
-	if (!rq->nr_running) /* not forced idle */
-		return;
-
-	queue_balance_callback(rq, &per_cpu(core_balance_head, rq->cpu), sched_core_balance);
-}
-
-static void sched_core_cpu_starting(unsigned int cpu)
-{
-	const struct cpumask *smt_mask = cpu_smt_mask(cpu);
-	struct rq *rq = cpu_rq(cpu), *core_rq = NULL;
-	unsigned long flags;
-	int t;
-
-	sched_core_lock(cpu, &flags);
-
-	WARN_ON_ONCE(rq->core != rq);
-
-	/* if we're the first, we'll be our own leader */
-	if (cpumask_weight(smt_mask) == 1)
-		goto unlock;
-
-	/* find the leader */
-	for_each_cpu(t, smt_mask) {
-		if (t == cpu)
-			continue;
-		rq = cpu_rq(t);
-		if (rq->core == rq) {
-			core_rq = rq;
-			break;
-		}
-	}
-
-	if (WARN_ON_ONCE(!core_rq)) /* whoopsie */
-		goto unlock;
-
-	/* install and validate core_rq */
-	for_each_cpu(t, smt_mask) {
-		rq = cpu_rq(t);
-
-		if (t == cpu)
-			rq->core = core_rq;
-
-		WARN_ON_ONCE(rq->core != core_rq);
-	}
-
-unlock:
-	sched_core_unlock(cpu, &flags);
-}
-
-static void sched_core_cpu_deactivate(unsigned int cpu)
-{
-	const struct cpumask *smt_mask = cpu_smt_mask(cpu);
-	struct rq *rq = cpu_rq(cpu), *core_rq = NULL;
-	unsigned long flags;
-	int t;
-
-	sched_core_lock(cpu, &flags);
-
-	/* if we're the last man standing, nothing to do */
-	if (cpumask_weight(smt_mask) == 1) {
-		WARN_ON_ONCE(rq->core != rq);
-		goto unlock;
-	}
-
-	/* if we're not the leader, nothing to do */
-	if (rq->core != rq)
-		goto unlock;
-
-	/* find a new leader */
-	for_each_cpu(t, smt_mask) {
-		if (t == cpu)
-			continue;
-		core_rq = cpu_rq(t);
-		break;
-	}
-
-	if (WARN_ON_ONCE(!core_rq)) /* impossible */
-		goto unlock;
-
-	/* copy the shared state to the new leader */
-	core_rq->core_task_seq      = rq->core_task_seq;
-	core_rq->core_pick_seq      = rq->core_pick_seq;
-	core_rq->core_cookie        = rq->core_cookie;
-	core_rq->core_forceidle     = rq->core_forceidle;
-	core_rq->core_forceidle_seq = rq->core_forceidle_seq;
-
-	/* install new leader */
-	for_each_cpu(t, smt_mask) {
-		rq = cpu_rq(t);
-		rq->core = core_rq;
-	}
-
-unlock:
-	sched_core_unlock(cpu, &flags);
-}
-
-<<<<<<< HEAD
-static inline void sched_core_cpu_dying(unsigned int cpu)
-=======
-/*
- * Pick up the highest-prio task:
- */
-static inline struct task_struct *
-__pick_next_task(struct rq *rq, struct task_struct *prev, struct rq_flags *rf)
->>>>>>> df0cc57e
-{
-	struct rq *rq = cpu_rq(cpu);
-
-	if (rq->core != rq)
-		rq->core = rq;
-}
-
-#else /* !CONFIG_SCHED_CORE */
-
-<<<<<<< HEAD
-static inline void sched_core_cpu_starting(unsigned int cpu) {}
-static inline void sched_core_cpu_deactivate(unsigned int cpu) {}
-static inline void sched_core_cpu_dying(unsigned int cpu) {}
-=======
-		/* Assume the next prioritized class is idle_sched_class */
-		if (!p) {
-			put_prev_task(rq, prev);
-			p = pick_next_task_idle(rq);
-		}
->>>>>>> df0cc57e
-
-static struct task_struct *
-pick_next_task(struct rq *rq, struct task_struct *prev, struct rq_flags *rf)
-{
-	return __pick_next_task(rq, prev, rf);
-}
-
-#endif /* CONFIG_SCHED_CORE */
-
-/*
- * Constants for the sched_mode argument of __schedule().
- *
- * The mode argument allows RT enabled kernels to differentiate a
- * preemption from blocking on an 'sleeping' spin/rwlock. Note that
- * SM_MASK_PREEMPT for !RT has all bits set, which allows the compiler to
- * optimize the AND operation out and just check for zero.
- */
-#define SM_NONE			0x0
-#define SM_PREEMPT		0x1
-#define SM_RTLOCK_WAIT		0x2
-
-<<<<<<< HEAD
-#ifndef CONFIG_PREEMPT_RT
-# define SM_MASK_PREEMPT	(~0U)
-#else
-# define SM_MASK_PREEMPT	SM_PREEMPT
-#endif
-=======
 	BUG(); /* The idle class should always have a runnable task. */
 }
 
@@ -6499,7 +5922,6 @@
 
 	return false;
 }
->>>>>>> df0cc57e
 
 static void sched_core_balance(struct rq *rq)
 {
@@ -9196,12 +8618,6 @@
 	 */
 	idle->flags |= PF_IDLE | PF_KTHREAD | PF_NO_SETAFFINITY;
 	kthread_set_per_cpu(idle, cpu);
-<<<<<<< HEAD
-
-	scs_task_reset(idle);
-	kasan_unpoison_task_stack(idle);
-=======
->>>>>>> df0cc57e
 
 #ifdef CONFIG_SMP
 	/*
@@ -9358,7 +8774,6 @@
 		finish_arch_post_lock_switch();
 	}
 
-	scs_task_reset(current);
 	/* finish_cpu(), as ran on the BP, will clean up the active_mm state */
 }
 
