--- conflicted
+++ resolved
@@ -30,11 +30,7 @@
 
 lib-y := ctype.o string.o vsprintf.o cmdline.o \
 	 rbtree.o radix-tree.o timerqueue.o xarray.o \
-<<<<<<< HEAD
-	 idr.o int_sqrt.o extable.o \
-=======
 	 idr.o extable.o \
->>>>>>> 0ecfebd2
 	 sha1.o chacha.o irq_regs.o argv_split.o \
 	 flex_proportions.o ratelimit.o show_mem.o \
 	 is_single_threaded.o plist.o decompress.o kobject_uevent.o \
@@ -50,15 +46,9 @@
 
 obj-y += bcd.o sort.o parser.o debug_locks.o random32.o \
 	 bust_spinlocks.o kasprintf.o bitmap.o scatterlist.o \
-<<<<<<< HEAD
-	 gcd.o lcm.o list_sort.o uuid.o iov_iter.o clz_ctz.o \
-	 bsearch.o find_bit.o llist.o memweight.o kfifo.o \
-	 percpu-refcount.o rhashtable.o reciprocal_div.o \
-=======
 	 list_sort.o uuid.o iov_iter.o clz_ctz.o \
 	 bsearch.o find_bit.o llist.o memweight.o kfifo.o \
 	 percpu-refcount.o rhashtable.o \
->>>>>>> 0ecfebd2
 	 once.o refcount.o usercopy.o errseq.o bucket_locks.o \
 	 generic-radix-tree.o
 obj-$(CONFIG_STRING_SELFTEST) += test_string.o
