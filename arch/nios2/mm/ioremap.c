--- conflicted
+++ resolved
@@ -138,8 +138,6 @@
 				return NULL;
 	}
 
-<<<<<<< HEAD
-=======
 	/*
 	 * Map uncached objects in the low part of address space to
 	 * CONFIG_NIOS2_IO_REGION_BASE
@@ -148,7 +146,6 @@
 	    IS_MAPPABLE_UNCACHEABLE(last_addr))
 		return (void __iomem *)(CONFIG_NIOS2_IO_REGION_BASE + phys_addr);
 
->>>>>>> a7196caf
 	/* Mappings have to be page-aligned */
 	offset = phys_addr & ~PAGE_MASK;
 	phys_addr &= PAGE_MASK;
