/*
 * sama5d3dm.dtsi - Device Tree file for SAMA5 display module
 *
 *  Copyright (C) 2013 Atmel,
 *                2013 Ludovic Desroches <ludovic.desroches@atmel.com>
 *
 * Licensed under GPLv2 or later.
 */

/ {
	ahb {
		apb {
			i2c1: i2c@f0018000 {
				qt1070: keyboard@1b {
					compatible = "qt1070";
					reg = <0x1b>;
					interrupt-parent = <&pioE>;
					interrupts = <31 0x0>;
					pinctrl-names = "default";
					pinctrl-0 = <&pinctrl_qt1070_irq>;
				};
			};

			adc0: adc@f8018000 {
<<<<<<< HEAD
				status = "disabled";
			};

			lcd_bus@f0030000 {
				status = "okay";

				lcd@f0030000 {
					status = "okay";
				};

				lcdovl1@f0030140 {
					status = "okay";
				};

				lcdovl2@f0030240 {
					status = "okay";
				};

				lcdheo1@f0030340 {
					status = "okay";
				};
			};

			tsadcc: tsadcc@f8018000 {
=======
				atmel,adc-clock-rate = <1000000>;
				atmel,adc-ts-wires = <4>;
				atmel,adc-ts-pressure-threshold = <10000>;
>>>>>>> 46fccb2a
				status = "okay";
			};

			pinctrl@fffff200 {
				board {
					pinctrl_qt1070_irq: qt1070_irq {
						atmel,pins =
							<AT91_PIOE 31 AT91_PERIPH_GPIO AT91_PINCTRL_PULL_UP_DEGLITCH>; /* PE31 GPIO with pull up deglith */
					};
				};
			};
		};
	};
};<|MERGE_RESOLUTION|>--- conflicted
+++ resolved
@@ -22,8 +22,10 @@
 			};
 
 			adc0: adc@f8018000 {
-<<<<<<< HEAD
-				status = "disabled";
+				atmel,adc-clock-rate = <1000000>;
+				atmel,adc-ts-wires = <4>;
+				atmel,adc-ts-pressure-threshold = <10000>;
+				status = "okay";
 			};
 
 			lcd_bus@f0030000 {
@@ -46,15 +48,6 @@
 				};
 			};
 
-			tsadcc: tsadcc@f8018000 {
-=======
-				atmel,adc-clock-rate = <1000000>;
-				atmel,adc-ts-wires = <4>;
-				atmel,adc-ts-pressure-threshold = <10000>;
->>>>>>> 46fccb2a
-				status = "okay";
-			};
-
 			pinctrl@fffff200 {
 				board {
 					pinctrl_qt1070_irq: qt1070_irq {
