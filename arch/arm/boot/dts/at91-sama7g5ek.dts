// SPDX-License-Identifier: (GPL-2.0+ OR MIT)
/*
 *  at91-sama7g5ek.dts - Device Tree file for SAMA7G5-EK board
 *
 *  Copyright (c) 2020 Microchip Technology Inc. and its subsidiaries
 *
 *  Author: Eugen Hristev <eugen.hristev@microchip.com>
 *  Author: Claudiu Beznea <claudiu.beznea@microchip.com>
 *
 */
/dts-v1/;
#include "sama7g5-pinfunc.h"
#include "sama7g5.dtsi"
#include <dt-bindings/mfd/atmel-flexcom.h>
#include <dt-bindings/input/input.h>
#include <dt-bindings/pinctrl/at91.h>
#include <dt-bindings/sound/microchip,asrc-card.h>
#include <dt-bindings/sound/microchip,pdmc.h>

/ {
	model = "Microchip SAMA7G5-EK";
	compatible = "microchip,sama7g5ek", "microchip,sama7g5", "microchip,sama7";

	chosen {
		bootargs = "rw root=/dev/mmcblk1p2 rootfstype=ext4 rootwait";
		stdout-path = "serial0:115200n8";
	};

	aliases {
		serial0 = &uart3;
		serial1 = &uart4;
		serial2 = &uart7;
		serial3 = &uart0;
		i2c0 = &i2c1;
		i2c1 = &i2c8;
		i2c2 = &i2c9;
	};

	clocks {
		slow_xtal {
			clock-frequency = <32768>;
		};

		main_xtal {
			clock-frequency = <24000000>;
		};
	};

	gpio_keys {
		compatible = "gpio-keys";

		pinctrl-names = "default";
		pinctrl-0 = <&pinctrl_key_gpio_default>;

		bp1 {
			label = "PB_USER";
			gpios = <&pioA PIN_PA12 GPIO_ACTIVE_LOW>;
			linux,code = <KEY_PROG1>;
			wakeup-source;
		};
	};

	leds {
		compatible = "gpio-leds";
		pinctrl-names = "default";
		pinctrl-0 = <&pinctrl_led_gpio_default>;
		status = "okay"; /* Conflict with pwm. */

		red_led {
			label = "red";
			gpios = <&pioA PIN_PB8 GPIO_ACTIVE_HIGH>;
		};

		green_led {
			label = "green";
			gpios = <&pioA PIN_PA13 GPIO_ACTIVE_HIGH>;
		};

		blue_led {
			label = "blue";
			gpios = <&pioA PIN_PD20 GPIO_ACTIVE_HIGH>;
			linux,default-trigger = "heartbeat";
		};
	};

	/* 512 M */
	memory@60000000 {
		device_type = "memory";
		reg = <0x60000000 0x20000000>;
	};

	sound: sound {
		#address-cells = <1>;
		#size-cells = <0>;
		assigned-clocks = <&pmc PMC_TYPE_CORE PMC_AUDIOPMCPLL>;
		assigned-clock-rates = <196608000>;
		compatible = "microchip,asrc-card";
		microchip,model = "mchp-asrc-card @ sama7g5 EK";
		status = "okay";

		microchip,audio-asrc = <&asrc 0>, <&asrc 1>, <&asrc 2>, <&asrc 3>;

		microchip,dai-link@0 {
			reg = <0>;
			microchip,convert-channels = <2>;
			microchip,convert-rate = <48000>;
			microchip,convert-sample-format = <MCHP_ASRC_PCM_FORMAT_S24_LE>;
			cpu {
				sound-dai = <&spdiftx>;
			};
			codec {
				sound-dai = <&spdif_out>;
			};
		};

		microchip,dai-link@1 {
			reg = <1>;
			microchip,convert-channels = <2>;
			microchip,convert-rate = <48000>;
			microchip,convert-sample-format = <MCHP_ASRC_PCM_FORMAT_S24_LE>;
			cpu {
				sound-dai = <&spdifrx>;
			};
			codec {
				sound-dai = <&spdif_in>;
			};
		};
	};

	spdif_in: spdif-in {
		#sound-dai-cells = <0>;
		compatible = "linux,spdif-dir";
	};

	spdif_out: spdif-out {
		#sound-dai-cells = <0>;
		compatible = "linux,spdif-dit";
	};
};

&asrc {
	status = "okay";
};

&adc {
	vddana-supply = <&vddout25>;
	vref-supply = <&vddout25>;
	pinctrl-names = "default";
	pinctrl-0 = <&pinctrl_mikrobus1_an_default &pinctrl_mikrobus2_an_default>;
	status = "okay";
};

&can0 {
	pinctrl-names = "default";
	pinctrl-0 = <&pinctrl_can0_default>;
	status = "okay";
};

&can1 {
	pinctrl-names = "default";
	pinctrl-0 = <&pinctrl_can1_default>;
	status = "okay";
};

&cpu0 {
	cpu-supply = <&vddcpu>;
};

&qspi0 {
	pinctrl-names = "default";
	pinctrl-0 = <&pinctrl_qspi>;
	status = "okay";

	flash@0 {
		#address-cells = <1>;
		#size-cells = <1>;
		compatible = "jedec,spi-nor";
		reg = <0>;
		spi-max-frequency = <133000000>;
		spi-tx-bus-width = <8>;
		spi-rx-bus-width = <8>;
		m25p,fast-read;

		at91bootstrap@0 {
			label = "ospi: at91bootstrap";
			reg = <0x0 0x40000>;
		};

		bootloader@40000 {
			label = "ospi: bootloader";
			reg = <0x40000 0xc0000>;
		};

		bootloaderenvred@100000 {
			label = "ospi: bootloader env redundant";
			reg = <0x100000 0x40000>;
		};

		bootloaderenv@140000 {
			label = "ospi: bootloader env";
			reg = <0x140000 0x40000>;
		};

		dtb@180000 {
			label = "ospi: device tree";
			reg = <0x180000 0x80000>;
		};

		kernel@200000 {
			label = "ospi: kernel";
			reg = <0x200000 0x600000>;
		};

		rootfs@800000 {
			label = "ospi: rootfs";
			reg = <0x800000 0x7800000>;
		};

	};
};

&dma0 {
	status = "okay";
};

&dma1 {
	status = "okay";
};

&dma2 {
	status = "okay";
};

&flx0 {
	atmel,flexcom-mode = <ATMEL_FLEXCOM_MODE_USART>;
	status = "disabled";

	uart0: serial@200 {
		pinctrl-names = "default";
		pinctrl-0 = <&pinctrl_flx0_default>;
		status = "disabled";
	};
};

&flx1 {
	atmel,flexcom-mode = <ATMEL_FLEXCOM_MODE_TWI>;
	status = "okay";

	i2c1: i2c@600 {
		dmas = <0>, <0>;
		pinctrl-names = "default";
		pinctrl-0 = <&pinctrl_i2c1_default>;
		i2c-analog-filter;
		i2c-digital-filter;
		i2c-digital-filter-width-ns = <35>;
		status = "okay";

		mcp16502@5b {
			compatible = "microchip,mcp16502";
			reg = <0x5b>;
			status = "okay";

			regulators {
				vdd_3v3: VDD_IO {
					regulator-name = "VDD_IO";
					regulator-min-microvolt = <3300000>;
					regulator-max-microvolt = <3300000>;
					regulator-initial-mode = <2>;
					regulator-allowed-modes = <2>, <4>;
					regulator-always-on;

					regulator-state-standby {
						regulator-on-in-suspend;
						regulator-suspend-microvolt = <3300000>;
						regulator-mode = <4>;
					};

					regulator-state-mem {
						regulator-off-in-suspend;
						regulator-mode = <4>;
					};
				};

				vddioddr: VDD_DDR {
					regulator-name = "VDD_DDR";
					regulator-min-microvolt = <1350000>;
					regulator-max-microvolt = <1350000>;
					regulator-initial-mode = <2>;
					regulator-allowed-modes = <2>, <4>;
					regulator-always-on;

					regulator-state-standby {
						regulator-on-in-suspend;
						regulator-suspend-microvolt = <1350000>;
						regulator-mode = <4>;
					};

					regulator-state-mem {
						regulator-on-in-suspend;
						regulator-suspend-microvolt = <1350000>;
						regulator-mode = <4>;
					};
				};

				vddcore: VDD_CORE {
					regulator-name = "VDD_CORE";
					regulator-min-microvolt = <1150000>;
					regulator-max-microvolt = <1150000>;
					regulator-initial-mode = <2>;
					regulator-allowed-modes = <2>, <4>;
					regulator-always-on;

					regulator-state-standby {
						regulator-on-in-suspend;
						regulator-suspend-voltage = <1150000>;
						regulator-mode = <4>;
					};

					regulator-state-mem {
						regulator-off-in-suspend;
						regulator-mode = <4>;
					};
				};

				vddcpu: VDD_OTHER {
					regulator-name = "VDD_OTHER";
					regulator-min-microvolt = <1050000>;
<<<<<<< HEAD
					regulator-max-microvolt = <1850000>;
=======
					regulator-max-microvolt = <1250000>;
>>>>>>> e4a7232c
					regulator-initial-mode = <2>;
					regulator-allowed-modes = <2>, <4>;
					regulator-ramp-delay = <3125>;
					regulator-always-on;

					regulator-state-standby {
						regulator-on-in-suspend;
						regulator-suspend-voltage = <1050000>;
						regulator-mode = <4>;
					};

					regulator-state-mem {
						regulator-off-in-suspend;
						regulator-mode = <4>;
					};
				};

				vldo1: LDO1 {
					regulator-name = "LDO1";
					regulator-min-microvolt = <1800000>;
					regulator-max-microvolt = <1800000>;
					regulator-always-on;

					regulator-state-standby {
						regulator-on-in-suspend;
					};

					regulator-state-mem {
						regulator-off-in-suspend;
					};
				};

				vldo2: LDO2 {
					regulator-name = "LDO2";
					regulator-min-microvolt = <1200000>;
					regulator-max-microvolt = <3700000>;

					regulator-state-standby {
						regulator-on-in-suspend;
					};

					regulator-state-mem {
						regulator-off-in-suspend;
					};
				};
			};
		};
	};
};

&flx3 {
	atmel,flexcom-mode = <ATMEL_FLEXCOM_MODE_USART>;
	status = "okay";

	uart3: serial@200 {
		pinctrl-names = "default";
		pinctrl-0 = <&pinctrl_flx3_default>;
		status = "okay";
	};
};

&flx4 {
	atmel,flexcom-mode = <ATMEL_FLEXCOM_MODE_USART>;
	status = "okay";

	uart4: serial@200 {
		pinctrl-names = "default";
		pinctrl-0 = <&pinctrl_flx4_default>;
		status = "okay";
	};
};

&flx7 {
	atmel,flexcom-mode = <ATMEL_FLEXCOM_MODE_USART>;
	status = "okay";

	uart7: serial@200 {
		pinctrl-names = "default";
		pinctrl-0 = <&pinctrl_flx7_default>;
		status = "okay";
	};
};

&flx8 {
	atmel,flexcom-mode = <ATMEL_FLEXCOM_MODE_TWI>;
	status = "okay";

	i2c8: i2c@600 {
		dmas = <0>, <0>;
		pinctrl-names = "default";
		pinctrl-0 = <&pinctrl_i2c8_default>;
		i2c-analog-filter;
		i2c-digital-filter;
		i2c-digital-filter-width-ns = <35>;
		status = "okay";

		eeprom0: eeprom0@52 {
			compatible = "atmel,24mac02e4";
			#address-cells = <1>;
			#size-cells = <0>;
			reg = <0x52>;
			pagesize = <16>;
			size = <256>;
			status = "okay";

			eeprom0_eui48: eui48@fa {
				reg = <0xfa 0x6>;
			};
		};

		eeprom1: eeprom1@53 {
			compatible = "atmel,24mac02e4";
			#address-cells = <1>;
			#size-cells = <0>;
			reg = <0x53>;
			pagesize = <16>;
			size = <256>;
			status = "okay";

			eeprom1_eui48: eui48@fa {
				reg = <0xfa 0x6>;
			};
		};
	};
};

&flx9 {
	atmel,flexcom-mode = <ATMEL_FLEXCOM_MODE_TWI>;
	status = "okay";

	i2c9: i2c@600 {
		dmas = <0>, <0>;
		pinctrl-names = "default";
		pinctrl-0 = <&pinctrl_i2c9_default>;
		i2c-analog-filter;
		i2c-digital-filter;
		i2c-digital-filter-width-ns = <35>;
		status = "okay";
	};
};

&flx11 {
	atmel,flexcom-mode = <ATMEL_FLEXCOM_MODE_SPI>;
	status = "okay";

	spi11: spi@400 {
		pinctrl-names = "default";
		pinctrl-0 = <&pinctrl_mikrobus1_spi &pinctrl_mikrobus1_spi_cs>;
		status = "okay";
	};
};

&gmac0 {
	#address-cells = <1>;
	#size-cells = <0>;
	pinctrl-names = "default";
	pinctrl-0 = <&pinctrl_gmac0_default
		     &pinctrl_gmac0_mdio_default
		     &pinctrl_gmac0_txck_default
		     &pinctrl_gmac0_phy_irq>;
	phy-mode = "rgmii-id";
	status = "okay";

	nvmem-cells = <&eeprom0_eui48>;
	nvmem-cell-names = "mac-address";

	ethernet-phy@7 {
		reg = <0x7>;
		interrupt-parent = <&pioA>;
		interrupts = <PIN_PA31 IRQ_TYPE_LEVEL_LOW>;
	};
};

&gmac1 {
	#address-cells = <1>;
	#size-cells = <0>;
	pinctrl-names = "default";
	pinctrl-0 = <&pinctrl_gmac1_default
		     &pinctrl_gmac1_mdio_default
		     &pinctrl_gmac1_phy_irq>;
	phy-mode = "rmii";
	status = "okay"; /* Conflict with pdmc0. */

	nvmem-cells = <&eeprom1_eui48>;
	nvmem-cell-names = "mac-address";

	ethernet-phy@0 {
		reg = <0x0>;
		interrupt-parent = <&pioA>;
		interrupts = <PIN_PA21 IRQ_TYPE_LEVEL_LOW>;
	};
};

&i2s0 {
	pinctrl-names = "default";
	pinctrl-0 = <&pinctrl_i2s0_default>;
};

&pdmc0 {
	#sound-dai-cells = <0>;
	microchip,mic-pos = <MCHP_PDMC_DS0 MCHP_PDMC_CLK_NEGATIVE>, /* MIC 1 */
			    <MCHP_PDMC_DS1 MCHP_PDMC_CLK_NEGATIVE>, /* MIC 2 */
			    <MCHP_PDMC_DS0 MCHP_PDMC_CLK_POSITIVE>, /* MIC 3 */
			    <MCHP_PDMC_DS1 MCHP_PDMC_CLK_POSITIVE>; /* MIC 4 */
	status = "disabled"; /* Conflict with gmac1. */
	pinctrl-names = "default";
	pinctrl-0 = <&pinctrl_pdmc0_default>;
};

&pioA {

	pinctrl_can0_default: can0_default {
		pinmux = <PIN_PD12__CANTX0>,
			 <PIN_PD13__CANRX0 >;
		bias-disable;
	};

	pinctrl_can1_default: can1_default {
		pinmux = <PIN_PD14__CANTX1>,
			 <PIN_PD15__CANRX1 >;
		bias-disable;
	};

	pinctrl_flx0_default: flx0_default {
		pinmux = <PIN_PE3__FLEXCOM0_IO0>,
			 <PIN_PE4__FLEXCOM0_IO1>,
			 <PIN_PE6__FLEXCOM0_IO3>,
			 <PIN_PE7__FLEXCOM0_IO4>;
		bias-disable;
	};

	pinctrl_flx3_default: flx3_default {
		pinmux = <PIN_PD16__FLEXCOM3_IO0>,
			 <PIN_PD17__FLEXCOM3_IO1>;
		bias-pull-up;
	};

	pinctrl_flx4_default: flx4_default {
		pinmux = <PIN_PD18__FLEXCOM4_IO0>,
			 <PIN_PD19__FLEXCOM4_IO1>;
		bias-disable;
	};

	pinctrl_flx7_default: flx7_default {
		pinmux = <PIN_PC23__FLEXCOM7_IO0>,
			 <PIN_PC24__FLEXCOM7_IO1>;
		bias-disable;
	};

	pinctrl_gmac0_default: gmac0_default {
		pinmux = <PIN_PA16__G0_TX0>,
			 <PIN_PA17__G0_TX1>,
			 <PIN_PA26__G0_TX2>,
			 <PIN_PA27__G0_TX3>,
			 <PIN_PA19__G0_RX0>,
			 <PIN_PA20__G0_RX1>,
			 <PIN_PA28__G0_RX2>,
			 <PIN_PA29__G0_RX3>,
			 <PIN_PA15__G0_TXEN>,
			 <PIN_PA30__G0_RXCK>,
			 <PIN_PA18__G0_RXDV>,
			 <PIN_PA25__G0_125CK>;
		slew-rate = <0>;
		bias-disable;
	};

	pinctrl_gmac0_mdio_default: gmac0_mdio_default {
		pinmux = <PIN_PA22__G0_MDC>,
			 <PIN_PA23__G0_MDIO>;
		bias-disable;
	};

	pinctrl_gmac0_txck_default: gmac0_txck_default {
		pinmux = <PIN_PA24__G0_TXCK>;
		slew-rate = <0>;
		bias-pull-up;
	};

	pinctrl_gmac0_phy_irq: gmac0_phy_irq {
		pinmux = <PIN_PA31__GPIO>;
		bias-disable;
	};

	pinctrl_gmac1_default: gmac1_default {
		pinmux = <PIN_PD30__G1_TXCK>,
			 <PIN_PD22__G1_TX0>,
			 <PIN_PD23__G1_TX1>,
			 <PIN_PD21__G1_TXEN>,
			 <PIN_PD25__G1_RX0>,
			 <PIN_PD26__G1_RX1>,
			 <PIN_PD27__G1_RXER>,
			 <PIN_PD24__G1_RXDV>;
		slew-rate = <0>;
		bias-disable;
	};

	pinctrl_gmac1_mdio_default: gmac1_mdio_default {
		pinmux = <PIN_PD28__G1_MDC>,
			 <PIN_PD29__G1_MDIO>;
		bias-disable;
	};

	pinctrl_gmac1_phy_irq: gmac1_phy_irq {
		pinmux = <PIN_PA21__GPIO>;
		bias-disable;
	};

	pinctrl_i2c1_default: i2c1_default {
		pinmux = <PIN_PC9__FLEXCOM1_IO0>,
			 <PIN_PC10__FLEXCOM1_IO1>;
		bias-disable;
	};

	pinctrl_i2c8_default: i2c8_default {
		pinmux = <PIN_PC14__FLEXCOM8_IO0>,
			 <PIN_PC13__FLEXCOM8_IO1>;
		bias-disable;
	};

	pinctrl_i2c9_default: i2c9_default {
		pinmux = <PIN_PC18__FLEXCOM9_IO0>,
			 <PIN_PC19__FLEXCOM9_IO1>;
		bias-disable;
	};

	pinctrl_i2s0_default: i2s0_default {
		pinmux = <PIN_PB23__I2SMCC0_CK>,
			 <PIN_PB24__I2SMCC0_WS>,
			 <PIN_PB25__I2SMCC0_DOUT1>,
			 <PIN_PB26__I2SMCC0_DOUT0>,
			 <PIN_PB27__I2SMCC0_MCK>;
		bias-disable;
	};

	pinctrl_key_gpio_default: key_gpio_default {
		pinmux = <PIN_PA12__GPIO>;
		bias-pull-up;
	};

	pinctrl_led_gpio_default: led_gpio_default {
		pinmux = <PIN_PA13__GPIO>,
			 <PIN_PB8__GPIO>,
			 <PIN_PD20__GPIO>;
		bias-pull-up;
	};

	pinctrl_mikrobus1_an_default: mikrobus1_an_default {
		pinmux = <PIN_PD0__GPIO>;
		bias-disable;
	};

	pinctrl_mikrobus2_an_default: mikrobus2_an_default {
		pinmux = <PIN_PD1__GPIO>;
		bias-disable;
	};

	pinctrl_mikrobus1_pwm2_default: mikrobus1_pwm2_default {
		pinmux = <PIN_PA13__PWMH2>;
		bias-disable;
	};

	pinctrl_mikrobus2_pwm3_default: mikrobus2_pwm3_default {
		pinmux = <PIN_PD20__PWMH3>;
		bias-disable;
	};

	pinctrl_mikrobus1_spi_cs: mikrobus1_spi_cs {
		pinmux = <PIN_PB6__FLEXCOM11_IO3>;
		bias-disable;
	};

	pinctrl_mikrobus1_spi: mikrobus1_spi {
		pinmux = <PIN_PB3__FLEXCOM11_IO0>,
			 <PIN_PB4__FLEXCOM11_IO1>,
			 <PIN_PB5__FLEXCOM11_IO2>;
		bias-disable;
	};

	pinctrl_pdmc0_default: pdmc0_default {
		pinmux = <PIN_PD23__PDMC0_DS0>,
			 <PIN_PD24__PDMC0_DS1>,
			 <PIN_PD22__PDMC0_CLK>;
		bias_disable;
	};

	pinctrl_qspi: qspi {
		pinmux = <PIN_PB12__QSPI0_IO0>,
			 <PIN_PB11__QSPI0_IO1>,
			 <PIN_PB10__QSPI0_IO2>,
			 <PIN_PB9__QSPI0_IO3>,
			 <PIN_PB16__QSPI0_IO4>,
			 <PIN_PB17__QSPI0_IO5>,
			 <PIN_PB18__QSPI0_IO6>,
			 <PIN_PB19__QSPI0_IO7>,
			 <PIN_PB13__QSPI0_CS>,
			 <PIN_PB14__QSPI0_SCK>,
			 <PIN_PB15__QSPI0_SCKN>,
			 <PIN_PB20__QSPI0_DQS>,
			 <PIN_PB21__QSPI0_INT>;
		bias-disable;
		slew-rate = <0>;
		atmel,drive-strength = <ATMEL_PIO_DRVSTR_ME>;
	};

	pinctrl_sdmmc0_default: sdmmc0_default {
		cmd_data {
			pinmux = <PIN_PA1__SDMMC0_CMD>,
				 <PIN_PA3__SDMMC0_DAT0>,
				 <PIN_PA4__SDMMC0_DAT1>,
				 <PIN_PA5__SDMMC0_DAT2>,
				 <PIN_PA6__SDMMC0_DAT3>,
				 <PIN_PA7__SDMMC0_DAT4>,
				 <PIN_PA8__SDMMC0_DAT5>,
				 <PIN_PA9__SDMMC0_DAT6>,
				 <PIN_PA10__SDMMC0_DAT7>;
			slew-rate = <0>;
			bias-pull-up;
		};

		ck_cd_rstn_vddsel {
			pinmux = <PIN_PA0__SDMMC0_CK>,
				 <PIN_PA2__SDMMC0_RSTN>,
				 <PIN_PA11__SDMMC0_DS>;
			slew-rate = <0>;
			bias-pull-up;
		};
	};

	pinctrl_sdmmc1_default: sdmmc1_default {
		cmd_data {
			pinmux = <PIN_PB29__SDMMC1_CMD>,
				 <PIN_PB31__SDMMC1_DAT0>,
				 <PIN_PC0__SDMMC1_DAT1>,
				 <PIN_PC1__SDMMC1_DAT2>,
				 <PIN_PC2__SDMMC1_DAT3>;
			slew-rate = <0>;
			bias-pull-up;
		};

		ck_cd_rstn_vddsel {
			pinmux = <PIN_PB30__SDMMC1_CK>,
				 <PIN_PB28__SDMMC1_RSTN>,
				 <PIN_PC5__SDMMC1_1V8SEL>,
				 <PIN_PC4__SDMMC1_CD>;
			slew-rate = <0>;
			bias-pull-up;
		};
	};

	pinctrl_sdmmc2_default: sdmmc2_default {
		cmd_data {
			pinmux = <PIN_PD3__SDMMC2_CMD>,
				 <PIN_PD5__SDMMC2_DAT0>,
				 <PIN_PD6__SDMMC2_DAT1>,
				 <PIN_PD7__SDMMC2_DAT2>,
				 <PIN_PD8__SDMMC2_DAT3>;
			slew-rate = <0>;
			bias-pull-up;
		};

		ck {
			pinmux = <PIN_PD4__SDMMC2_CK>;
			slew-rate = <0>;
			bias-pull-up;
		};
	};

	pinctrl_spdifrx_default: spdifrx_default {
		pinmux = <PIN_PB0__SPDIF_RX>;
		bias-disable;
	};

	pinctrl_spdiftx_default: spdiftx_default {
		pinmux = <PIN_PB1__SPDIF_TX>;
		bias-disable;
	};

	pinctrl_usb_default: usb_default {
		pinmux = <PIN_PC6__GPIO>;
		bias-disable;
	};

	pinctrl_usba_vbus: usba_vbus {
		pinmux = <PIN_PD11__GPIO>;
		bias-disable;
	};

	pinctrl_usbb_vbus: usbb_vbus {
		pinmux = <PIN_PC12__GPIO>;
		bias-disable;
	};
};

&pwm {
	pinctrl-names = "default";
	pinctrl-0 = <&pinctrl_mikrobus1_pwm2_default &pinctrl_mikrobus2_pwm3_default>;
	status = "disabled"; /* Conflict with leds. */
};

&rtt {
	atmel,rtt-rtc-time-reg = <&gpbr 0x0>;
};

&sdmmc0 {
	bus-width = <8>;
	non-removable;
	mmc-ddr-1_8v;
	cap-mmc-highspeed;
	cap-mmc-hw-reset;
	pinctrl-names = "default";
	pinctrl-0 = <&pinctrl_sdmmc0_default>;
	status = "okay";
};

&sdmmc1 {
	bus-width = <4>;
	pinctrl-names = "default";
	pinctrl-0 = <&pinctrl_sdmmc1_default>;
	status = "okay";
};

&sdmmc2 {
	bus-width = <4>;
	no-1-8-v;
	pinctrl-names = "default";
	pinctrl-0 = <&pinctrl_sdmmc2_default>;
};

&shdwc {
	atmel,shdwc-debouncer = <976>;
	microchip,lpm-connection = <&gmac1 &main_xtal>;
	status = "okay";

	input@0 {
		reg = <0>;
	};
};

&spdifrx {
	pinctrl-names = "default";
	pinctrl-0 = <&pinctrl_spdifrx_default>;
	status = "okay";
};

&spdiftx {
	pinctrl-names = "default";
	pinctrl-0 = <&pinctrl_spdiftx_default>;
	status = "okay";
};

&tcb0 {
	timer0: timer@0 {
		compatible = "atmel,tcb-timer";
		reg = <0>;
	};

	timer1: timer@1 {
		compatible = "atmel,tcb-timer";
		reg = <1>;
	};
};

&trng {
	status = "okay";
};

&usb0 {
	atmel,vbus-gpio = <&pioA PIN_PD11 GPIO_ACTIVE_HIGH>;
	pinctrl-names = "default";
	pinctrl-0 = <&pinctrl_usba_vbus>;
	phys = <&usb_phy0>;
	phy-names = "usb";
	status = "okay";
};

&usb1 {
	atmel,vbus-gpio = <&pioA PIN_PC12 GPIO_ACTIVE_HIGH>;
	pinctrl-names = "default";
	pinctrl-0 = <&pinctrl_usbb_vbus>;
	phys = <&usb_phy1>;
	phy-names = "usb";
	status = "okay";
};

&usb2 {
	num-ports = <3>;
	atmel,vbus-gpio = <0
			   0
			   &pioA PIN_PC6 GPIO_ACTIVE_HIGH
			  >;
	pinctrl-names = "default";
	pinctrl-0 = <&pinctrl_usb_default>;
	phys = <&usb_phy2>;
	phy-names = "usb";
	status = "okay";
};

&usb3 {
	status = "okay";
};

&usb_phy0 {
	status = "okay";
};

&usb_phy1 {
	status = "okay";
};

&usb_phy2 {
	status = "okay";
};

&vddout25 {
	vin-supply = <&vdd_3v3>;
	status = "okay";
};<|MERGE_RESOLUTION|>--- conflicted
+++ resolved
@@ -325,11 +325,7 @@
 				vddcpu: VDD_OTHER {
 					regulator-name = "VDD_OTHER";
 					regulator-min-microvolt = <1050000>;
-<<<<<<< HEAD
-					regulator-max-microvolt = <1850000>;
-=======
 					regulator-max-microvolt = <1250000>;
->>>>>>> e4a7232c
 					regulator-initial-mode = <2>;
 					regulator-allowed-modes = <2>, <4>;
 					regulator-ramp-delay = <3125>;
