// SPDX-License-Identifier: GPL-2.0-or-later
/*
 * at91-sama5d3_xplained.dts - Device Tree file for the SAMA5D3 Xplained board
 *
 *  Copyright (C) 2014 Atmel,
 *		  2014 Nicolas Ferre <nicolas.ferre@atmel.com>
 */
/dts-v1/;
#include "sama5d36.dtsi"
#include <dt-bindings/input/input.h>

/ {
	model = "SAMA5D3 Xplained";
	compatible = "atmel,sama5d3-xplained", "atmel,sama5d3", "atmel,sama5";

	chosen {
		stdout-path = "serial0:115200n8";
	};

	memory@20000000 {
		reg = <0x20000000 0x10000000>;
	};

	clocks {
		slow_xtal {
			clock-frequency = <32768>;
		};

		main_xtal {
			clock-frequency = <12000000>;
		};
	};

	ahb {
		apb {
			mmc0: mmc@f0000000 {
				pinctrl-0 = <&pinctrl_mmc0_clk_cmd_dat0 &pinctrl_mmc0_dat1_3 &pinctrl_mmc0_dat4_7 &pinctrl_mmc0_cd>;
				vmmc-supply = <&vcc_mmc0_reg>;
				vqmmc-supply = <&vcc_3v3_reg>;
				status = "okay";
				slot@0 {
					reg = <0>;
					bus-width = <8>;
					cd-gpios = <&pioE 0 GPIO_ACTIVE_LOW>;
				};
			};

			mmc1: mmc@f8000000 {
				vmmc-supply = <&vcc_3v3_reg>;
				vqmmc-supply = <&vcc_3v3_reg>;
				status = "disabled";
				slot@0 {
					reg = <0>;
					bus-width = <4>;
					cd-gpios = <&pioE 1 GPIO_ACTIVE_LOW>;
				};
			};

			spi0: spi@f0004000 {
				pinctrl-names = "default";
				pinctrl-0 = <&pinctrl_spi0_cs>;
				cs-gpios = <&pioD 13 0>, <0>, <0>, <&pioD 16 0>;
				status = "okay";
			};

			can0: can@f000c000 {
				status = "okay";
			};

			tcb0: timer@f0010000 {
				timer0: timer@0 {
					compatible = "atmel,tcb-timer";
					reg = <0>;
				};

				timer1: timer@1 {
					compatible = "atmel,tcb-timer";
					reg = <1>;
				};
			};

			i2c0: i2c@f0014000 {
				pinctrl-0 = <&pinctrl_i2c0_pu>;
				status = "okay";
			};

			i2c1: i2c@f0018000 {
				status = "okay";

				pmic: act8865@5b {
					compatible = "active-semi,act8865";
					reg = <0x5b>;
					status = "disabled";

					regulators {
						vcc_1v8_reg: DCDC_REG1 {
							regulator-name = "VCC_1V8";
							regulator-min-microvolt = <1800000>;
							regulator-max-microvolt = <1800000>;
							regulator-always-on;
						};

						vcc_1v2_reg: DCDC_REG2 {
							regulator-name = "VCC_1V2";
							regulator-min-microvolt = <1200000>;
							regulator-max-microvolt = <1200000>;
							regulator-always-on;
						};

						vcc_3v3_reg: DCDC_REG3 {
							regulator-name = "VCC_3V3";
							regulator-min-microvolt = <3300000>;
							regulator-max-microvolt = <3300000>;
							regulator-always-on;
						};

						vddfuse_reg: LDO_REG1 {
							regulator-name = "FUSE_2V5";
							regulator-min-microvolt = <2500000>;
							regulator-max-microvolt = <2500000>;
						};

						vddana_reg: LDO_REG2 {
							regulator-name = "VDDANA";
							regulator-min-microvolt = <3300000>;
							regulator-max-microvolt = <3300000>;
							regulator-always-on;
						};
					};
				};
			};

			macb0: ethernet@f0028000 {
				phy-mode = "rgmii-rxid";
				#address-cells = <1>;
				#size-cells = <0>;
				status = "okay";

				ethernet-phy@7 {
					reg = <0x7>;
				};
			};

			pwm0: pwm@f002c000 {
				pinctrl-names = "default";
				pinctrl-0 = <&pinctrl_pwm0_pwmh0_0 &pinctrl_pwm0_pwmh1_0>;
				status = "okay";
			};

			usart0: serial@f001c000 {
				status = "okay";
			};

			usart1: serial@f0020000 {
				pinctrl-0 = <&pinctrl_usart1 &pinctrl_usart1_rts_cts>;
				status = "okay";
			};

			uart0: serial@f0024000 {
				status = "okay";
			};

			mmc1: mmc@f8000000 {
				pinctrl-0 = <&pinctrl_mmc1_clk_cmd_dat0 &pinctrl_mmc1_dat1_3 &pinctrl_mmc1_cd>;
				status = "okay";
				slot@0 {
					reg = <0>;
					bus-width = <4>;
					cd-gpios = <&pioE 1 GPIO_ACTIVE_HIGH>;
				};
			};

			spi1: spi@f8008000 {
				pinctrl-names = "default";
				pinctrl-0 = <&pinctrl_spi1_cs>;
				cs-gpios = <&pioC 25 0>;
				status = "okay";
			};

			adc0: adc@f8018000 {
				atmel,adc-vref = <3300>;
				atmel,adc-channels-used = <0xfe>;
				pinctrl-0 = <
					&pinctrl_adc0_adtrg
					&pinctrl_adc0_ad1
					&pinctrl_adc0_ad2
					&pinctrl_adc0_ad3
					&pinctrl_adc0_ad4
					&pinctrl_adc0_ad5
					&pinctrl_adc0_ad6
					&pinctrl_adc0_ad7
					>;
				status = "okay";
			};

			i2c2: i2c@f801c000 {
				dmas = <0>, <0>;	/* Do not use DMA for i2c2 */
				pinctrl-0 = <&pinctrl_i2c2_pu>;
				status = "okay";
			};

			macb1: ethernet@f802c000 {
				phy-mode = "rmii";
				#address-cells = <1>;
				#size-cells = <0>;
				status = "okay";

				ethernet-phy@1 {
					reg = <0x1>;
				};
			};

			dbgu: serial@ffffee00 {
				status = "okay";
			};

			pinctrl@fffff200 {
				board {
					pinctrl_i2c0_pu: i2c0_pu {
						atmel,pins =
							<AT91_PIOA 30 AT91_PERIPH_A AT91_PINCTRL_PULL_UP>,
							<AT91_PIOA 31 AT91_PERIPH_A AT91_PINCTRL_PULL_UP>;
					};

					pinctrl_i2c2_pu: i2c2_pu {
						atmel,pins =
							<AT91_PIOA 18 AT91_PERIPH_B AT91_PINCTRL_PULL_UP>,
							<AT91_PIOA 19 AT91_PERIPH_B AT91_PINCTRL_PULL_UP>;
					};

					pinctrl_key_gpio: key_gpio_0 {
						atmel,pins =
							<AT91_PIOE 29 AT91_PERIPH_GPIO AT91_PINCTRL_PULL_UP_DEGLITCH>;
					};

					pinctrl_mmc0_cd: mmc0_cd {
						atmel,pins =
							<AT91_PIOE 0 AT91_PERIPH_GPIO AT91_PINCTRL_PULL_UP_DEGLITCH>;
					};

					pinctrl_mmc1_cd: mmc1_cd {
						atmel,pins =
							<AT91_PIOE 1 AT91_PERIPH_GPIO AT91_PINCTRL_PULL_UP_DEGLITCH>;
					};

					pinctrl_usba_vbus: usba_vbus {
						atmel,pins =
							<AT91_PIOE 9 AT91_PERIPH_GPIO AT91_PINCTRL_DEGLITCH>;	/* PE9, conflicts with A9 */
					};
					pinctrl_usb_default: usb_default {
						atmel,pins =
							<AT91_PIOE 3 AT91_PERIPH_GPIO AT91_PINCTRL_NONE
							 AT91_PIOE 4 AT91_PERIPH_GPIO AT91_PINCTRL_NONE>;
					};

<<<<<<< HEAD
					pinctrl_d2_led: d2_led_default {
						atmel,pins = <AT91_PIOE 23 AT91_PERIPH_GPIO AT91_PINCTRL_NONE>;
					};

					pinctrl_d3_led: d3_led_default {
						atmel,pins = <AT91_PIOE 24 AT91_PERIPH_GPIO AT91_PINCTRL_NONE>;
=======
					pinctrl_gpio_leds: gpio_leds_default {
						atmel,pins =
							<AT91_PIOE 23 AT91_PERIPH_GPIO AT91_PINCTRL_NONE
							 AT91_PIOE 24 AT91_PERIPH_GPIO AT91_PINCTRL_NONE>;
					};

					pinctrl_spi0_cs: spi0_cs_default {
						atmel,pins =
							<AT91_PIOD 13 AT91_PERIPH_GPIO AT91_PINCTRL_NONE
							 AT91_PIOD 16 AT91_PERIPH_GPIO AT91_PINCTRL_NONE>;
					};

					pinctrl_spi1_cs: spi1_cs_default {
						atmel,pins = <AT91_PIOC 25 AT91_PERIPH_GPIO AT91_PINCTRL_NONE>;
					};

					pinctrl_vcc_mmc0_reg_gpio: vcc_mmc0_reg_gpio_default {
						atmel,pins = <AT91_PIOE 2 AT91_PERIPH_GPIO AT91_PINCTRL_NONE>;
>>>>>>> 3a9842b4
					};
				};
			};
		};

		usb0: gadget@500000 {
			atmel,vbus-gpio = <&pioE 9 GPIO_ACTIVE_HIGH>;	/* PE9, conflicts with A9 */
			pinctrl-names = "default";
			pinctrl-0 = <&pinctrl_usba_vbus>;
			status = "okay";
		};

		usb1: ohci@600000 {
			num-ports = <3>;
			atmel,vbus-gpio = <0
					   &pioE 3 GPIO_ACTIVE_LOW
					   &pioE 4 GPIO_ACTIVE_LOW
					  >;
			pinctrl-names = "default";
			pinctrl-0 = <&pinctrl_usb_default>;
			status = "okay";
		};

		usb2: ehci@700000 {
			status = "okay";
		};

		ebi: ebi@10000000 {
			pinctrl-0 = <&pinctrl_ebi_nand_addr>;
			pinctrl-names = "default";
			status = "okay";

			nand_controller: nand-controller {
				status = "okay";

				nand@3 {
					reg = <0x3 0x0 0x2>;
					atmel,rb = <0>;
					nand-bus-width = <8>;
					nand-ecc-mode = "hw";
					nand-ecc-strength = <4>;
					nand-ecc-step-size = <512>;
					nand-on-flash-bbt;
					label = "atmel_nand";

					partitions {
						compatible = "fixed-partitions";
						#address-cells = <1>;
						#size-cells = <1>;

						at91bootstrap@0 {
							label = "at91bootstrap";
							reg = <0x0 0x40000>;
						};

						bootloader@40000 {
							label = "bootloader";
							reg = <0x40000 0xc0000>;
						};

						bootloaderenvred@100000 {
							label = "bootloader env redundant";
							reg = <0x100000 0x40000>;
						};

						bootloaderenv@140000 {
							label = "bootloader env";
							reg = <0x140000 0x40000>;
						};

						dtb@180000 {
							label = "device tree";
							reg = <0x180000 0x80000>;
						};

						kernel@200000 {
							label = "kernel";
							reg = <0x200000 0x600000>;
						};

						rootfs@800000 {
							label = "rootfs";
							reg = <0x800000 0x0f800000>;
						};
					};
				};
			};
		};
	};

	vcc_mmc0_reg: fixedregulator_mmc0 {
		compatible = "regulator-fixed";
		pinctrl-names = "default";
		pinctrl-0 = <&pinctrl_vcc_mmc0_reg_gpio>;
		gpio = <&pioE 2 GPIO_ACTIVE_LOW>;
		regulator-name = "mmc0-card-supply";
		regulator-min-microvolt = <3300000>;
		regulator-max-microvolt = <3300000>;
		regulator-always-on;
	};

	gpio_keys {
		compatible = "gpio-keys";

		pinctrl-names = "default";
		pinctrl-0 = <&pinctrl_key_gpio>;

		bp3 {
			label = "PB_USER";
			gpios = <&pioE 29 GPIO_ACTIVE_LOW>;
			linux,code = <KEY_PROG1>;
			wakeup-source;
		};
	};

	leds {
		compatible = "gpio-leds";
		pinctrl-names = "default";
<<<<<<< HEAD
		pinctrl-0 = <&pinctrl_d2_led &pinctrl_d3_led>;
=======
		pinctrl-0 = <&pinctrl_gpio_leds>;
>>>>>>> 3a9842b4
		status = "okay";

		d2 {
			label = "d2";
			gpios = <&pioE 23 GPIO_ACTIVE_LOW>;	/* PE23, conflicts with A23, CTS2 */
			linux,default-trigger = "heartbeat";
		};

		d3 {
			label = "d3"; /* Conflict with EBI CS0, USART2 CTS. */
			gpios = <&pioE 24 GPIO_ACTIVE_HIGH>;
		};
	};
};<|MERGE_RESOLUTION|>--- conflicted
+++ resolved
@@ -253,14 +253,6 @@
 							 AT91_PIOE 4 AT91_PERIPH_GPIO AT91_PINCTRL_NONE>;
 					};
 
-<<<<<<< HEAD
-					pinctrl_d2_led: d2_led_default {
-						atmel,pins = <AT91_PIOE 23 AT91_PERIPH_GPIO AT91_PINCTRL_NONE>;
-					};
-
-					pinctrl_d3_led: d3_led_default {
-						atmel,pins = <AT91_PIOE 24 AT91_PERIPH_GPIO AT91_PINCTRL_NONE>;
-=======
 					pinctrl_gpio_leds: gpio_leds_default {
 						atmel,pins =
 							<AT91_PIOE 23 AT91_PERIPH_GPIO AT91_PINCTRL_NONE
@@ -279,7 +271,6 @@
 
 					pinctrl_vcc_mmc0_reg_gpio: vcc_mmc0_reg_gpio_default {
 						atmel,pins = <AT91_PIOE 2 AT91_PERIPH_GPIO AT91_PINCTRL_NONE>;
->>>>>>> 3a9842b4
 					};
 				};
 			};
@@ -398,11 +389,7 @@
 	leds {
 		compatible = "gpio-leds";
 		pinctrl-names = "default";
-<<<<<<< HEAD
-		pinctrl-0 = <&pinctrl_d2_led &pinctrl_d3_led>;
-=======
 		pinctrl-0 = <&pinctrl_gpio_leds>;
->>>>>>> 3a9842b4
 		status = "okay";
 
 		d2 {
