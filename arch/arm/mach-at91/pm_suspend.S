--- conflicted
+++ resolved
@@ -194,10 +194,7 @@
 	cmp	r7, #AT91_PM_BACKUP
 	beq	sr_ena_3
 
-<<<<<<< HEAD
-=======
 	/* Disable DX DLLs. */
->>>>>>> dd20085f
 	ldr	tmp1, [r3, #DDR3PHY_DX0DLLCR]
 	orr	tmp1, tmp1, #DDR3PHY_DXDLLCR_DLLDIS
 	str	tmp1, [r3, #DDR3PHY_DX0DLLCR]
@@ -218,8 +215,6 @@
 	ldr	r2, .sramc_base
 	ldr	r3, .sramc_phy_base
 
-<<<<<<< HEAD
-=======
 	/* Power up DDR PHY data receivers. */
 	ldr	tmp1, [r3, #DDR3PHY_DXCCR]
 	bic	tmp1, tmp1, #DDR3PHY_DXCCR_DXPDR
@@ -238,7 +233,6 @@
 	str	tmp1, [r3, #DDR3PHY_DSGCR]
 
 	/* Enable DX DLLs. */
->>>>>>> dd20085f
 	ldr	tmp1, [r3, #DDR3PHY_DX0DLLCR]
 	bic	tmp1, tmp1, #DDR3PHY_DXDLLCR_DLLDIS
 	str	tmp1, [r3, #DDR3PHY_DX0DLLCR]
