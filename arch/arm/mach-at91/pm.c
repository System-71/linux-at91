--- conflicted
+++ resolved
@@ -234,17 +234,6 @@
 
 static const struct of_device_id sam9x7_ws_ids[] = {
 	{ .compatible = "microchip,sam9x60-rtc",	.data = &ws_info[1] },
-	{ .compatible = "atmel,at91rm9200-ohci",	.data = &ws_info[2] },
-	{ .compatible = "usb-ohci",			.data = &ws_info[2] },
-	{ .compatible = "atmel,at91sam9g45-ehci",	.data = &ws_info[2] },
-	{ .compatible = "usb-ehci",			.data = &ws_info[2] },
-	{ .compatible = "microchip,sam9x60-rtt",	.data = &ws_info[4] },
-	{ .compatible = "microchip,sam9x7-gem",		.data = &ws_info[5] },
-	{ /* sentinel */ }
-};
-
-static const struct of_device_id sam9x7_ws_ids[] = {
-	{ .compatible = "microchip,sam9x60-rtt",	.data = &ws_info[1] },
 	{ .compatible = "atmel,at91rm9200-ohci",	.data = &ws_info[2] },
 	{ .compatible = "usb-ohci",			.data = &ws_info[2] },
 	{ .compatible = "atmel,at91sam9g45-ehci",	.data = &ws_info[2] },
@@ -1568,28 +1557,15 @@
 void __init sam9x7_pm_init(void)
 {
 	static const int modes[] __initconst = {
-<<<<<<< HEAD
-		AT91_PM_STANDBY, AT91_PM_ULP0, AT91_PM_ULP0_FAST, AT91_PM_ULP1,
-	};
-	static const int iomaps[] __initconst = {
-		[AT91_PM_ULP1]		= AT91_PM_IOMAP(SHDWC) |
-					  AT91_PM_IOMAP(ETHC),
-	};
-=======
 		AT91_PM_STANDBY, AT91_PM_ULP0,
 	};
 
->>>>>>> 7268c43f
 	int ret;
 
 	if (!IS_ENABLED(CONFIG_SOC_SAM9X7))
 		return;
 
 	at91_pm_modes_validate(modes, ARRAY_SIZE(modes));
-<<<<<<< HEAD
-	at91_pm_modes_init(iomaps, ARRAY_SIZE(iomaps));
-=======
->>>>>>> 7268c43f
 	ret = at91_dt_ramc(false);
 	if (ret)
 		return;
@@ -1598,12 +1574,6 @@
 
 	soc_pm.ws_ids = sam9x7_ws_ids;
 	soc_pm.config_pmc_ws = at91_sam9x60_config_pmc_ws;
-<<<<<<< HEAD
-
-	/* Quirks applies to ULP1 for the Ethernet interface */
-	soc_pm.quirks.eth[AT91_PM_G_ETH].modes = BIT(AT91_PM_ULP1);
-=======
->>>>>>> 7268c43f
 }
 
 void __init at91sam9_pm_init(void)
