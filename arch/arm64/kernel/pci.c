--- conflicted
+++ resolved
@@ -22,26 +22,6 @@
 #include <linux/pci-ecam.h>
 #include <linux/slab.h>
 
-<<<<<<< HEAD
-/*
- * Called after each bus is probed, but before its children are examined
- */
-void pcibios_fixup_bus(struct pci_bus *bus)
-{
-	/* nothing to do, expected to be removed in the future */
-}
-
-/*
- * We don't have to worry about legacy ISA devices, so nothing to do here
- */
-resource_size_t pcibios_align_resource(void *data, const struct resource *res,
-				resource_size_t size, resource_size_t align)
-{
-	return res->start;
-}
-
-=======
->>>>>>> bb176f67
 #ifdef CONFIG_ACPI
 /*
  * Try to assign the IRQ number when probing a new device
