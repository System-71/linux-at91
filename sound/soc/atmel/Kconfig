--- conflicted
+++ resolved
@@ -56,7 +56,6 @@
 	  Say Y if you want to add support for audio SoC on an
 	  at91sam9x5 based board that is using WM8731 codec.
 
-<<<<<<< HEAD
 config SND_ATMEL_SOC_CLASSD
 	tristate "Atmel ASoC driver for boards using CLASSD"
 	depends on ARCH_AT91 || COMPILE_TEST
@@ -75,7 +74,7 @@
 	  Say Y or M if you want to add support for codecs attached to
 	  the Atmel I2S interface. You will also need
 	  to select the audio interfaces to support below.
-=======
+
 config SND_ATMEL_SOC_PDMIC
 	tristate "Atmel ASoC driver for boards using PDMIC"
 	depends on OF && (ARCH_AT91 || COMPILE_TEST)
@@ -83,5 +82,4 @@
 	select REGMAP_MMIO
 	help
 	  Say Y if you want to add support for Atmel ASoC driver for boards using
-	  PDMIC.
->>>>>>> 65544149
+	  PDMIC.